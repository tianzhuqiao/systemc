--- conflicted
+++ resolved
@@ -22,12 +22,9 @@
 
   8. Known problems
 
-<<<<<<< HEAD
-=======
   9. Fixed-point library
 
 
->>>>>>> 756c8956
 ## 1. IMPORTANT
 
 This is the release of the SystemC 3.0.0 Class Library.
@@ -264,6 +261,8 @@
     have been reported to trip over this.  The open source archiver 7-zip
     (http://7-zip.org) is known to work.
 
+  - Some warnings related to overloaded virtual functions are reported when using 
+    gcc 13 or clang17. They will be fixed in an upcoming version of the library. 
 
 ## 9. Fixed-point library
 
