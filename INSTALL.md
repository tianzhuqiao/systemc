--- conflicted
+++ resolved
@@ -636,36 +636,6 @@
    definition of `NDEBUG`.
 
 
-<<<<<<< HEAD
- * `SC_ENABLE_IMMEDIATE_SELF_NOTIFICATIONS`
-   Allow a process to trigger itself immediately
-
-   Allow a method process to trigger itself immediately by using
-   ```cpp
-   next_trigger( ev ); // or a static sensitivity
-   ev.notify();
-   ```
-
-   This behavior has been disabled by default as of IEEE Std. 1666-2011 and
-   can be reenabled by this option.
-
-   Note: _Only effective during library build._
-=======
- * `SC_INCLUDE_DYNAMIC_PROCESSES`  
-   Enable dynamic process support (`sc_spawn`, `sc_bind`)
-
-   To improve compilation times, the functions for spawing dynamic
-   processes are not included by default in an SystemC application.
-   Define this symbol before including the SystemC header in your
-   application, if you want to use dynamically spawned processes.
-
-   Note 1: _Can be optionally set per translation unit in an application._
-
-   Note 2: _Some TLM convenience sockets require this feature and define
-           the symbol for you if needed._
->>>>>>> 085d6b37
-
-
  * `SC_INCLUDE_FX`  
    Enable SystemC fixed-point data-types
 
