dnl ***************************************************************************
dnl
dnl  Licensed to Accellera Systems Initiative Inc. (Accellera) under one or
dnl  more contributor license agreements.  See the NOTICE file distributed
dnl  with this work for additional information regarding copyright ownership.
dnl  Accellera licenses this file to you under the Apache License, Version 2.0
dnl  (the "License"); you may not use this file except in compliance with the
dnl  License.  You may obtain a copy of the License at
dnl
dnl   http://www.apache.org/licenses/LICENSE-2.0
dnl
dnl  Unless required by applicable law or agreed to in writing, software
dnl  distributed under the License is distributed on an "AS IS" BASIS,
dnl  WITHOUT WARRANTIES OR CONDITIONS OF ANY KIND, either express or
dnl  implied.  See the License for the specific language governing
dnl  permissions and limitations under the License.
dnl
dnl ***************************************************************************
dnl
dnl  configure.ac --
dnl  Process this file with autoconf to produce a configure script.
dnl
dnl  Original Author: Martin Janssen, Synopsys, Inc., 2001-05-21
dnl
dnl ***************************************************************************
dnl
dnl  MODIFICATION LOG - modifiers, enter your name, affiliation, date and
dnl  changes you are making here.
dnl
dnl      Name, Affiliation, Date: Alan Fitch, Doulos, 2012-03-10
dnl  Description of Modification: TLM2 files added
dnl
dnl      Name, Affiliation, Date: Philipp A. Hartmann, OFFIS, 2013-08-20
dnl  Description of Modification: Installation/configuration reimplemented
dnl
dnl ***************************************************************************

dnl
dnl Initialization.
dnl
AC_INIT([SystemC],
        [2.4.0],
        [http://forums.accellera.org/forum/9-systemc/],
        [systemc],
        [http://accellera.org/],
)
dnl version of the included TLM library
TLM_PACKAGE_VERSION=2.0.6
AC_SUBST(TLM_PACKAGE_VERSION)

AC_CONFIG_SRCDIR([README.md])
AC_CONFIG_AUX_DIR([config])
AC_CONFIG_MACRO_DIR([config])

dnl
dnl Some simple checks.
dnl
AC_CANONICAL_SYSTEM
AM_INIT_AUTOMAKE([1.10 tar-pax -Werror -Wno-portability no-define subdir-objects foreign])
dnl 1.10 needed for .s file support of LIBTOOLFLAGS

dnl enable silent rules, if present
m4_ifdef([AM_SILENT_RULES], [AM_SILENT_RULES([yes])])

dnl define AS_VAR_APPEND, if not present (on older Autoconf versions)
m4_ifndef([AS_VAR_APPEND],[as_fn_append () { eval $[1]=\$$[1]\$[2]; }
AC_DEFUN([AS_VAR_APPEND],[as_fn_append $1 $2])])dnl

dnl
dnl reset default compiler flags
dnl
: ${CFLAGS=""}
: ${CXXFLAGS=""}

dnl check for C++ compiler
AC_PROG_CXX

dnl extract C++ compiler name (used for matching CC and aCC below)
CXX_COMP=`set $CXX; basename $1`

dnl check for clang++
AC_CACHE_CHECK([whether we are using a Clang/LLVM C++ compiler],
  [sc_cv_clangxx],
  [AC_LANG_PUSH([C++])
   AC_COMPILE_IFELSE([AC_LANG_PROGRAM([],[[
#ifndef __clang__
not clang
#endif
]])],dnl
   [sc_cv_clangxx=yes],[sc_cv_clangxx=no])
   AC_LANG_POP([C++])])

dnl check for C compiler (default to C++ compiler)
: ${CC="${CXX}"}
AC_PROG_CC

dnl check for clang
AC_CACHE_CHECK([whether we are using a Clang/LLVM C compiler],
  [sc_cv_clang],
  [AC_LANG_PUSH([C])
   AC_COMPILE_IFELSE([AC_LANG_PROGRAM([],[[
#ifndef __clang__
not clang
#endif
]])],dnl
  [sc_cv_clang=yes],[sc_cv_clang=no])
  AC_LANG_POP([C])])

dnl AM_PROG_AR available since Automake 1.11.2, generic check otherwise
m4_ifdef([AM_PROG_AR],[AM_PROG_AR],[AC_CHECK_TOOL([AR],[ar],[ar])])

dnl Update default archiver flags to avoid warnings on some platforms,
dnl see https://www.mail-archive.com/bug-automake@gnu.org/msg04226.html
: ${ARFLAGS=cr}
: ${AR_FLAGS=${ARFLAGS}}dnl used by many libtool versions

AM_PROG_AS
AC_PROG_INSTALL
AC_PROG_LN_S

dnl
dnl Set the compiler flags and target architecture.
dnl

EXTRA_CXXFLAGS="-Wall"
EXTRA_CFLAGS="-xc"
EXTRA_ASFLAGS=""
EXTRA_LDFLAGS=""
DEBUG_CXXFLAGS="-g"
OPT_CXXFLAGS="-O3"
EXPLICIT_LPTHREAD="-lpthread"
LDFLAG_RPATH="-Wl,-rpath="

dnl Run assembler with pre-processor on GCC-compatible compilers
AS_VAR_IF([GXX],[yes],[EXTRA_ASFLAGS="-xassembler-with-cpp"])

dnl
dnl Prepare architecture alias (to be refined later)
dnl
AS_CASE([$target],
  [*-apple-*],        [TARGET_ARCH=macosx],
  [*linux*],          [TARGET_ARCH=linux],
  [*bsd*|*dragonfly*],[TARGET_ARCH=bsd],
  [*mingw*],          [TARGET_ARCH=mingw],
  [*cygwin*],         [TARGET_ARCH=cygwin],
  [sparc-*-solaris*], [TARGET_ARCH=sparcOS5],
  [*hpux11*],         [TARGET_ARCH=hpux11],
  dnl default
  [AC_MSG_ERROR("sorry...architecture not supported")])

dnl Adjust for GCC on Solaris and HP-UX
AS_CASE([${TARGET_ARCH}],
  [hpux11|sparcOS5],
    [AS_VAR_IF([GXX],[yes],[TARGET_ARCH="gcc${TARGET_ARCH}"])])

dnl
dnl Refine architecture settings
dnl
AS_CASE([${TARGET_ARCH}],
  [linux|bsd|mingw|cygwin],dnl
    [# check CPU architecture
     AS_CASE([${target_cpu}], dnl
       [x86_64|amd64], dnl
         [TARGET_ARCH="${TARGET_ARCH}64"
          QT_ARCH="x86_64"
          CPU_ARCH="-m64"],
       [x*86|i*86], dnl
         [QT_ARCH="iX86"
          CPU_ARCH="-m32"],
       [aarch64], dnl
         [TARGET_ARCH="linuxaarch64"
          QT_ARCH="aarch64"
          CPU_ARCH=""],
       [AC_MSG_ERROR("sorry...architecture not supported")])

     # check compiler
     AS_VAR_IF([GXX],[yes],dnl
       [EXTRA_CXXFLAGS="${EXTRA_CXXFLAGS} ${CPU_ARCH}"
        EXTRA_ASFLAGS="${EXTRA_ASFLAGS} ${CPU_ARCH}"],
       [AC_MSG_ERROR("sorry...compiler not supported")])

     # use WinFiber on MinGW platforms
     AS_CASE([${TARGET_ARCH}],
       [mingw*],[QT_ARCH="none"])
    ],

  [macosx],dnl
    [LDFLAG_RPATH="-Wl,-rpath -Wl,"
     # check CPU architecture
     AS_CASE([${target_cpu}], dnl
       [x86_64|amd64], dnl
         [TARGET_ARCH="${TARGET_ARCH}64"
          CPU_ARCH="x86_64"
          QT_ARCH="x86_64"],
       [x*86|i*86], dnl
         [CPU_ARCH="i386"
          QT_ARCH="iX86"],
       [powerpc64], dnl
         [TARGET_ARCH="${TARGET_ARCH}ppc64"
          CPU_ARCH="ppc64"
          QT_ARCH="pthreads"],
       [powerpc], dnl
         [TARGET_ARCH="${TARGET_ARCH}ppc"
          CPU_ARCH="ppc"
          QT_ARCH="powerpc-apple-macosx"],
       [AC_MSG_ERROR("sorry...architecture not supported")])

     # check compiler
     AS_VAR_IF([GXX],[yes],dnl
       [EXTRA_CXXFLAGS="${EXTRA_CXXFLAGS} -arch ${CPU_ARCH}"
        EXTRA_ASFLAGS="${EXTRA_ASFLAGS} -arch ${CPU_ARCH} -x assembler"],
       [AC_MSG_ERROR("sorry...compiler not supported")])
    ],

  [gcchpux11],dnl
    [QT_ARCH="hppa"],
  [hpux11],dnl
    [QT_ARCH="hppa"
     AS_VAR_IF([CXX_COMP],[aCC], dnl
       [EXTRA_CXXFLAGS="-AA -ext +DA2.0 +DS2.0"
        EXTRA_CFLAGS="-Wa,-w36"
        OPT_CXXFLAGS="+O1"
        : ${CCAS=/usr/ccs/bin/as}],
       [AC_MSG_ERROR("sorry...compiler not supported")])],

  [gccsparcOS5],dnl
    [QT_ARCH="sparc-os2"
     LDFLAG_RPATH="-Wl,-R"],
  [sparcOS5],dnl
    [QT_ARCH="sparc-os2"
     LDFLAG_RPATH="-Wl,-R"
     AS_VAR_IF([CXX_COMP],[CC], dnl
       [EXTRA_CXXFLAGS=""
        EXTRA_CFLAGS=""],
       [AC_MSG_ERROR("sorry...compiler not supported")])]
) dnl AS_CASE([$TARGET_ARCH])

dnl include EXTRA_CXXFLAGS in EXTRA_(C|AS)FLAGS by default
EXTRA_CFLAGS="${EXTRA_CXXFLAGS} ${EXTRA_CFLAGS}"

dnl suppress clang's warnings about unused command-line arguments
dnl (currently enforced for assembler and linker only)
AS_IF([test "$sc_cv_clangxx" = yes],dnl CXX is used for linking
  [EXTRA_LDFLAGS="${EXTRA_LDFLAGS} -Wc,-Qunused-arguments"])
AS_IF([test "$sc_cv_clang" = yes -a "$CCAS" = "$CC"], dnl CC used as assembler
  [EXTRA_ASFLAGS="${EXTRA_ASFLAGS} -Qunused-arguments"])


dnl
dnl check for pthreads compiler flags.
dnl
AX_PTHREAD

dnl
dnl check for presence of posix_memalign function
dnl
AC_CHECK_FUNC([posix_memalign],[AC_DEFINE([SC_HAVE_POSIX_MEMALIGN],[1])])

dnl
dnl Libtool setup
dnl
dnl - libtools should be put *after* all CC options have been set
dnl  - explicitly use C++ for libtool initialization
AC_LANG([C++])
dnl  - need to pass EXTRA_CXXFLAGS to Libtool via CXXFLAGS to correctly
dnl    detect C++ library dependencies, esp. for cross-compilation
CXXFLAGS_USER="${CXXFLAGS}"
CXXFLAGS="${EXTRA_CXXFLAGS} ${CXXFLAGS}"
dnl
AC_PROG_LIBTOOL
dnl  - restore user-given CXXFLAGS
CXXFLAGS="${CXXFLAGS_USER}"


dnl
dnl Setup installation directories
dnl
AC_MSG_CHECKING([for SystemC install layout])

AC_ARG_WITH([unix-layout],
  [AS_HELP_STRING([--with-unix-layout],
                  [use Unix directory layout for installation
                   @<:@default=no@:>@])],
  [AS_CASE(["x$withval"],
     [xyes], [sysc_install_layout=Unix],
     [xno|x],[sysc_install_layout=classic],
     [AC_MSG_ERROR([Unknown install layout requested.])])],
  [sysc_install_layout=classic]
) # AC_ARG_WITH gnu-layout

abs_srcdir=`cd "$srcdir" && pwd`
abs_builddir=`pwd`
if test "x$prefix" = "xNONE" ; then
  dnl Set the default prefix and make sure the prefix is absolute.
  prefix="$abs_srcdir"
  dnl Ignore install layout, when installing to $srcdir
  sysc_install_layout=ignored
fi
AC_MSG_RESULT($sysc_install_layout)

dnl
dnl Setup "classic" installation layout, if not overridden
dnl
rootdocdir='${docdir}'
if test $sysc_install_layout = Unix ; then

  dnl Automake/GNU/Unix defaults are kept,
  dnl but default library architecture suffix cleared
  LIB_ARCH_SUFFIX=''

else dnl classic/ignored (if not explicitly given)

  sysc_install_layout=classic
  if test x$datarootdir = x'${prefix}/share' ; then
    datarootdir='${prefix}'
  fi
  if test x$datadir = x'${datarootdir}' ; then
    datadir='${prefix}'
  fi
  if test x$docdir = x'${datarootdir}/doc/${PACKAGE_TARNAME}' ; then
    dnl main documentation
    docdir='${prefix}/docs'
    dnl "core" documentation (from root directory)
    rootdocdir='${prefix}'
  fi

  dnl default library arch suffix is target arch
  LIB_ARCH_SUFFIX='-${TARGET_ARCH}'

fi

AC_SUBST([rootdocdir])
AC_SUBST([examplesdir], ['${rootdocdir}/examples'] )
AC_SUBST([libarchdir],  ['${libdir}${LIB_ARCH_SUFFIX}'] )

AM_CONDITIONAL([SEPARATE_INSTALL_TREE],dnl
  [ test "x${prefix}" != "x${abs_srcdir}" ])
dnl Check for out-of-tree build
AM_CONDITIONAL([SEPARATE_BUILD_TREE],dnl
  [ test "x${abs_srcdir}" != "x${abs_builddir}" ])

#AM_COND_IF([SEPARATE_BUILD_TREE],[
if test -z "${SEPARATE_BUILD_TREE_TRUE}" ; then
  if test "x${prefix}" = "x${abs_builddir}" ; then
    AC_MSG_ERROR([Installation to build directory not supported.])
  fi
fi
#])

dnl
dnl handle library arch suffix
dnl
AC_MSG_CHECKING([for SystemC library arch suffix])
AC_ARG_WITH([arch-suffix],
  [AS_HELP_STRING([--with-arch-suffix],
                  [add suffix to library installation directory
                   @<:@default=-<target-arch>@:>@])],
  [AS_CASE(["x$withval"],dnl
    [xyes],[with_arch_suffix=yes
            LIB_ARCH_SUFFIX='-${TARGET_ARCH}'],
    [xno|x],[with_arch_suffix=no
             LIB_ARCH_SUFFIX=""],
    [LIB_ARCH_SUFFIX="${withval}"])],
  [with_arch_suffix=default]
) # AC_ARG_WITH arch-suffix
AC_MSG_RESULT($with_arch_suffix (TARGET_ARCH=${TARGET_ARCH}))

dnl
dnl add debugging symbols to library
dnl
AC_MSG_CHECKING([whether to add debug symbols to the SystemC library])
AC_ARG_ENABLE([debug],
  AS_HELP_STRING([--enable-debug],[include debugging symbols]),
  [AS_CASE(["${enableval}"],dnl
    [yes|no],[],
    [AC_MSG_ERROR([bad value ${enableval} for --enable-debug])])],
  [enable_debug=no])
AM_CONDITIONAL([WANT_DEBUG], [test x$enable_debug = xyes])
AC_MSG_RESULT($enable_debug)

dnl
dnl switch off compiler optimization
dnl
AC_MSG_CHECKING([whether to enable compiler optimization])
AC_ARG_ENABLE([optimize],
  AS_HELP_STRING([--disable-optimize],[disable compiler optimization]),
  [AS_CASE(["${enableval}"],dnl
    [yes|no],[],
    [AC_MSG_ERROR([bad value ${enableval} for --enable-optimize])])],
  [enable_optimize=yes])
AM_CONDITIONAL([WANT_OPTIMIZE], [test x$enable_optimize = xyes])
AC_MSG_RESULT($enable_optimize)

dnl
dnl async_request_update support
dnl
AC_MSG_CHECKING([whether to add support for asynchronous update requests])
support_async_updates=no
AS_IF([test x$ax_pthread_ok = xyes],[support_async_updates=pthread],
      [test x$ax_pthread_ok = xno], [AS_CASE(["${TARGET_ARCH}"], dnl
           dnl no pthreads needed on MSVC/MinGW
           [mingw*|msvc*],[support_async_updates=native])])
AC_ARG_ENABLE([async-updates],
  AS_HELP_STRING([--disable-async-updates],
                 [disable request_async_update support]),
  [AS_CASE(["${enableval}"],dnl
    [yes],[AS_IF([test $support_async_updates = no],dnl
            [AC_MSG_WARN([no native/pthread support found, disabled])
             enable_async_updates=no
             support_async_updates=disabled])],
    [no], [support_async_updates=disabled],
    [AC_MSG_ERROR([bad value ${enableval} for --enable-async-updates])])],
  [AS_IF([test ${support_async_updates} != no],
      [enable_async_updates=yes],
      [enable_async_updates=no])]dnl
)
AM_CONDITIONAL([DISABLE_ASYNC_UPDATES],
               [test x"$enable_async_updates" = xno])
AC_MSG_RESULT($enable_async_updates)

dnl
dnl use pthreads for SystemC processes
dnl
AC_MSG_CHECKING([whether to use POSIX threads for SystemC processes])
AC_ARG_ENABLE([pthreads],
  AS_HELP_STRING([--enable-pthreads],
                 [use POSIX threads for SystemC processes]),
  [AS_CASE(["${enableval}"],dnl
    [yes],dnl
      [AS_IF([test x"$ax_pthread_ok" = xyes],[QT_ARCH=pthreads],
        [enable_pthreads=no
         AC_MSG_WARN([no pthread support found, ignore --enable-pthreads])]
      )],
    [no],[],
    [AC_MSG_ERROR([bad value ${enableval} for --enable-pthreads])])],
  [enable_pthreads=no])

AS_IF([test x"$enable_pthreads" = xyes],[dnl
  AS_CASE(["${TARGET_ARCH}"],dnl
    dnl pthread not supported in win32/win64
    [mingw*|msvc*],dnl
      [AC_MSG_ERROR([pthread processes not supported on target architecture ${target}])dnl
  ])dnl
])

AS_IF([test x"$QT_ARCH" = xpthreads -a x"$enable_pthreads" = xno],[dnl
  AS_IF([test x"$ax_pthread_ok" = xyes],dnl
    [enable_pthreads=yes],
    [AC_MSG_ERROR([pthread processes required on target architecture ${target}])])dnl
])

AM_CONDITIONAL([WANT_PTHREADS_THREADS],dnl
     [test x"$enable_pthreads" = xyes])
AM_CONDITIONAL([WANT_QT_THREADS],dnl
     [test x"$enable_pthreads" = xno -a x"$QT_ARCH" != xnone ])

AM_CONDITIONAL([USES_PTHREADS_LIB],dnl
  [test x"$enable_pthreads" = xyes -o x"$support_async_updates" = xpthread ])
AC_MSG_RESULT($enable_pthreads)

dnl
dnl enable stage callbacks
dnl
AC_MSG_CHECKING([whether to enable stage callbacks by default])
AC_ARG_ENABLE([stage-callbacks],
  [AS_HELP_STRING([--enable-stage-callbacks],
                  [enable stage callbacks
                   @<:@yes(=default)|tracing|no@:>@])],
  [AS_CASE(["${enableval}"],dnl
    [yes],       [enable_stage_callbacks=yes],
    [tracing],   [enable_stage_callbacks=tracing],
    [no|default],[enable_stage_callbacks=no],
    [AC_MSG_ERROR([bad value ${enableval} for --enable-stage-callbacks])])],
  [enable_stage_callbacks=yes])
AM_CONDITIONAL([ENABLE_CALLBACKS],dnl
               [test x"$enable_stage_callbacks" = xyes])
AM_CONDITIONAL([ENABLE_CALLBACKS_TRACING],dnl
               [test x"$enable_stage_callbacks" = xtracing])
AC_MSG_RESULT($enable_stage_callbacks)

dnl
<<<<<<< HEAD
=======
dnl enable simulation suspend_all
dnl
AC_MSG_CHECKING([whether to enable suspend_all by default])
AC_ARG_ENABLE([suspend-all],
  [AS_HELP_STRING([--enable-suspend-all],
                  [enable suspend_all
                   @<:@yes(=default)|no@:>@])],
  [AS_CASE(["${enableval}"],dnl
    [yes],       [enable_suspend_all=yes],
    [no|default],[enable_suspend_all=no],
    [AC_MSG_ERROR([bad value ${enableval} for --enable-suspend-all])])],
  [enable_suspend_all=yes])
AM_CONDITIONAL([ENABLE_SUSPEND_ALL],dnl
               [test x"$enable_suspend_all" = xyes])
AC_MSG_RESULT($enable_suspend_all)

dnl
>>>>>>> b1915b6e
dnl enable VCD scopes
dnl
AC_MSG_CHECKING([whether to enable VCD scopes by default])
AC_ARG_ENABLE([vcd-scopes],
  [AS_HELP_STRING([--enable-vcd-scopes],
                  [enable vcd scopes
                   @<:@yes(=default)|no@:>@])],
  [AS_CASE(["${enableval}"],dnl
    [yes|default],       [enable_vcd_scopes=yes],
    [no],[enable_vcd_scopes=no],
    [AC_MSG_ERROR([bad value ${enableval} for --enable-vcd-scopes])])],
  [enable_vcd_scopes=yes])
AM_CONDITIONAL([DISABLE_VCD_SCOPES],dnl
               [test x"$enable_vcd_scopes" = xno])
AC_MSG_RESULT($enable_vcd_scopes)

dnl
dnl enable legacy memory management for allocating coroutine stack
dnl
AC_MSG_CHECKING([whether to enable legacy memory managment for allocating coroutine stack])
AC_ARG_ENABLE([legacy_mem_mgmt],
  [AS_HELP_STRING([--enable-legacy-mem-mgmt],
                  [enable legacy memory management for coroutine stack
                   @<:@yes|no(=default)@:>@])],
  [AS_CASE(["${enableval}"],dnl
    [yes],       [enable_legacy_mem_mgmt=yes],
    [no|default],[enable_legacy_mem_mgmt=no],
    [AC_MSG_ERROR([bad value ${enableval} for --enable-legacy-mem-mgmt])])],
  [enable_legacy_mem_mgmt=no])
AM_CONDITIONAL([ENABLE_LEGACY_MEM_MGMT],dnl
               [test x"$enable_legacy_mem_mgmt" = xyes])
AC_MSG_RESULT($enable_legacy_mem_mgmt)

dnl
dnl Set conditionals for various quick thread architectures:
dnl
AM_CONDITIONAL([QT_ARCH_X86], [ test "${QT_ARCH}" = "iX86" ])
AM_CONDITIONAL([QT_ARCH_AARCH64], [ test "${QT_ARCH}" = "aarch64" ])
AM_CONDITIONAL([QT_ARCH_X86_64], [ test "${QT_ARCH}" = "x86_64" ])
AM_CONDITIONAL([QT_ARCH_POWERPC_MACOSX], [ test "${QT_ARCH}" = "powerpc-apple-macosx" ])
AM_CONDITIONAL([QT_ARCH_SPARC], [ test "${QT_ARCH}" = "sparc-os2" ])
AM_CONDITIONAL([QT_ARCH_HPPA], [ test "${QT_ARCH}" = "hppa" ])

dnl
dnl pkg-config setup
dnl
LIBCONFIG_DEFINES=
PKGCONFIG_DEFINES=
PKGCONFIG_CFLAGS=
PKGCONFIG_LDPRIV=

dnl add pthread (private) dependency
#AM_COND_IF([USES_PTHREADS_LIB],[
if test -z "${USES_PTHREADS_LIB_TRUE}" ; then
  PKGCONFIG_CFLAGS="${PTHREAD_CFLAGS}"
  PKGCONFIG_LDPRIV="${PTHREAD_LIBS} ${EXPLICIT_LPTHREAD}"
fi
#])

dnl
dnl check for additional (header+lib) compiler flags
dnl
# AC_CHECK_DEFINE([DEBUG_SYSTEMC],
#   [PKGCONFIG_DEFINES="${PKGCONFIG_DEFINES} -DDEBUG_SYSTEMC"])
AC_CHECK_DEFINE([SC_DISABLE_VIRTUAL_BIND],dnl
  [PKGCONFIG_DEFINES="${PKGCONFIG_DEFINES} -DSC_DISABLE_VIRTUAL_BIND"
   sysc_non_1666=yes])

dnl
dnl check for additional library compiler flags (documentation only)
dnl
AC_CHECK_DEFINE([SC_ENABLE_IMMEDIATE_SELF_NOTIFICATION],dnl
  [LIBCONFIG_DEFINES="${LIBCONFIG_DEFINES} -DSC_ENABLE_IMMEDIATE_SELF_NOTIFICATION"
   sysc_non_1666=yes])
AC_CHECK_DEFINE([SC_ENABLE_EARLY_MAXTIME_CREATION],dnl
  [LIBCONFIG_DEFINES="${LIBCONFIG_DEFINES} -DSC_ENABLE_EARLY_MAXTIME_CREATION"
   sysc_non_1666=yes])

dnl
dnl Substitution variables.
dnl
AC_SUBST(LIBCONFIG_DEFINES)
AC_SUBST(PKGCONFIG_DEFINES)
AC_SUBST(PKGCONFIG_CFLAGS)
AC_SUBST(PKGCONFIG_LDPRIV)
AC_SUBST(EXTRA_CXXFLAGS)
AC_SUBST(EXTRA_CFLAGS)
AC_SUBST(EXTRA_ASFLAGS)
AC_SUBST(EXTRA_LDFLAGS)
AC_SUBST(EXPLICIT_LPTHREAD)
AC_SUBST(LDFLAG_RPATH)
AC_SUBST(DEBUG_CXXFLAGS)
AC_SUBST(OPT_CXXFLAGS)
AC_SUBST(TARGET_ARCH)
AC_SUBST(LIB_ARCH_SUFFIX)
AC_SUBST(QT_ARCH)

dnl
dnl Create the Makefiles.
dnl
AC_OUTPUT(
 Makefile 
 src/Makefile 
 src/systemc.pc
 src/tlm.pc
 src/sysc/Makefile 
 src/sysc/packages/qt/Makefile 
 src/tlm_core/Makefile
 src/tlm_utils/Makefile
 examples/Makefile 
 examples/sysc/Makefile 
 examples/tlm/Makefile
 examples/tlm/common/Makefile
 docs/Makefile
 docs/sysc/doxygen/Doxyfile
 docs/tlm/doxygen/Doxyfile
)

dnl
dnl print configuration summary
dnl

dnl invert "async_updates" setting for output
AS_VAR_IF([enable_async_updates],[yes],dnl
          [disable_async_updates=no],dnl
          [disable_async_updates=yes
           sysc_non_1666=yes])

AS_VAR_IF([enable_suspend_all],[no],dnl
          [sysc_non_1666=yes])

AS_VAR_IF([enable_stage_callbacks],[no],dnl
          [sysc_non_1666=yes])


AS_IF([test -z "${WANT_QT_THREADS_TRUE}"],[sysc_coroutine="QuickThreads"],
      [test -z "${WANT_PTHREADS_THREADS_TRUE}"],[sysc_coroutine="Pthreads"],
      [sysc_coroutine="WinFiber"])

sysc_compiler="${CXX}"
AS_VAR_IF([CC],["${CXX}"],dnl
  [AS_VAR_APPEND([sysc_compiler],[" (C/C++)"])],dnl
  [AS_VAR_APPEND([sysc_compiler],[" (C++) / ${CC} (C)"])])
AS_VAR_IF([CCAS],["${CC}"],[],dnl
  [AS_VAR_APPEND([sysc_compiler],[" / ${CCAS} (Assembler)"])])

dnl prepare printing of command-line flags
sysc_flags=""
AS_IF([test -n "${CFLAGS}"],dnl
  [AS_VAR_APPEND([sysc_flags],dnl
    ["   C compiler flags (CFLAGS)      : ${CFLAGS}${as_nl}"])])
AS_IF([test -n "${CXXFLAGS}"],dnl
  [AS_VAR_APPEND([sysc_flags],dnl
    ["   C++ compiler flags (CXXFLAGS)  : ${CXXFLAGS}${as_nl}"])])
AS_IF([test -n "${CCASFLAGS}"],dnl
  [AS_VAR_APPEND([sysc_flags],dnl
    ["   Assembler flags (CCASFLAGS)    : ${CCASFLAGS}${as_nl}"])])
AS_IF([test -n "${LDFLAGS}"],dnl
  [AS_VAR_APPEND([sysc_flags],dnl
    ["   Linker flags (LDFLAGS)         : ${LDFLAGS}${as_nl}"])])
AS_IF([test -n "${sysc_flags}"],dnl
[sysc_flags="${as_nl} User-provided command-line flags :${as_nl}${sysc_flags}"])

dnl prepare printing of additional settings
AS_IF([test -n "${PKGCONFIG_DEFINES}" -o -n "${LIBCONFIG_DEFINES}"],[dnl
sysc_additional="${as_nl} Detected additional settings:"
AS_IF([test -n "${PKGCONFIG_DEFINES}"],dnl
  [AS_VAR_APPEND([sysc_additional],dnl
                 ["${as_nl}    ${PKGCONFIG_DEFINES}"])])
AS_IF([test -n "${LIBCONFIG_DEFINES}"],dnl
  [AS_VAR_APPEND([sysc_additional],dnl
                 ["${as_nl}    ${LIBCONFIG_DEFINES}"])])
AS_VAR_APPEND([sysc_additional],["${as_nl}"])dnl
]) dnl additional settings

SYSTEMC_HOME=$prefix
prefix='<SYSTEMC_HOME>' dnl replace for printing
dnl ... resolve aliases
eval "sysc_includedir=\"${includedir}\""
eval "sysc_includedir=\"${sysc_includedir}\""
eval "sysc_libdir=\"${libdir}${LIB_ARCH_SUFFIX}\""
eval "sysc_libdir=\"${sysc_libdir}\""
eval "sysc_docdir=\"${docdir}\""
eval "sysc_docdir=\"${sysc_docdir}\""
eval "sysc_examplesdir=\"${examplesdir}\""
eval "sysc_examplesdir=\"${sysc_examplesdir}\""
eval "sysc_examplesdir=\"${sysc_examplesdir}\""
eval "sysc_examplesdir=\"${sysc_examplesdir}\""
eval "sysc_prefix=\"${SYSTEMC_HOME}\""
dnl ... restore prefix
prefix=$SYSTEMC_HOME

cat <<EOF | tee -a config.log
---------------------------------------------------------------------
Configuration summary of $PACKAGE_STRING for $target
---------------------------------------------------------------------

 Directory setup (based on $sysc_install_layout layout):
   Installation prefix (aka SYSTEMC_HOME):
      ${sysc_prefix}
   Header files  : ${sysc_includedir}
   Libraries     : ${sysc_libdir}
   Documentation : ${sysc_docdir}
   Examples      : ${sysc_examplesdir}

 Architecture    : ${TARGET_ARCH}
 Compiler        : ${sysc_compiler}
 ${sysc_flags}
 Build settings:
   Enable compiler optimizations  : $enable_optimize
   Include debugging symbols      : $enable_debug
   Coroutine package for processes: $sysc_coroutine
   Enable VCD scopes by default   : $enable_vcd_scopes
   Disable async_request_update   : $disable_async_updates
   Enable legacy mem. mangement   : $enable_legacy_mem_mgmt
<<<<<<< HEAD
   Phase callbacks (experimental) : $enable_phase_callbacks
=======
   Stage callbacks                : $enable_stage_callbacks
   suspend_all                    : $enable_suspend_all
>>>>>>> b1915b6e
 ${sysc_additional}
---------------------------------------------------------------------
EOF
AS_IF([${sysc_non_1666+:} false],[dnl
cat <<EOF | tee -a config.log
WARNING: The selected SystemC library configuration is non-conforming
         to IEEE Std. 1666-2022. See INSTALL.
---------------------------------------------------------------------
EOF])

dnl Taf!<|MERGE_RESOLUTION|>--- conflicted
+++ resolved
@@ -479,8 +479,6 @@
 AC_MSG_RESULT($enable_stage_callbacks)
 
 dnl
-<<<<<<< HEAD
-=======
 dnl enable simulation suspend_all
 dnl
 AC_MSG_CHECKING([whether to enable suspend_all by default])
@@ -498,7 +496,6 @@
 AC_MSG_RESULT($enable_suspend_all)
 
 dnl
->>>>>>> b1915b6e
 dnl enable VCD scopes
 dnl
 AC_MSG_CHECKING([whether to enable VCD scopes by default])
@@ -714,12 +711,8 @@
    Enable VCD scopes by default   : $enable_vcd_scopes
    Disable async_request_update   : $disable_async_updates
    Enable legacy mem. mangement   : $enable_legacy_mem_mgmt
-<<<<<<< HEAD
-   Phase callbacks (experimental) : $enable_phase_callbacks
-=======
    Stage callbacks                : $enable_stage_callbacks
    suspend_all                    : $enable_suspend_all
->>>>>>> b1915b6e
  ${sysc_additional}
 ---------------------------------------------------------------------
 EOF
