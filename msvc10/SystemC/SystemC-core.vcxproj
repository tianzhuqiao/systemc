﻿<?xml version="1.0" encoding="utf-8"?>
<Project DefaultTargets="Build" ToolsVersion="4.0" xmlns="http://schemas.microsoft.com/developer/msbuild/2003">
  <ItemGroup Label="ProjectConfigurations">
    <ProjectConfiguration Include="DebugDLL|Win32">
      <Configuration>DebugDLL</Configuration>
      <Platform>Win32</Platform>
    </ProjectConfiguration>
    <ProjectConfiguration Include="DebugDLL|x64">
      <Configuration>DebugDLL</Configuration>
      <Platform>x64</Platform>
    </ProjectConfiguration>
    <ProjectConfiguration Include="Debug|Win32">
      <Configuration>Debug</Configuration>
      <Platform>Win32</Platform>
    </ProjectConfiguration>
    <ProjectConfiguration Include="Debug|x64">
      <Configuration>Debug</Configuration>
      <Platform>x64</Platform>
    </ProjectConfiguration>
    <ProjectConfiguration Include="ReleaseDLL|Win32">
      <Configuration>ReleaseDLL</Configuration>
      <Platform>Win32</Platform>
    </ProjectConfiguration>
    <ProjectConfiguration Include="ReleaseDLL|x64">
      <Configuration>ReleaseDLL</Configuration>
      <Platform>x64</Platform>
    </ProjectConfiguration>
    <ProjectConfiguration Include="Release|Win32">
      <Configuration>Release</Configuration>
      <Platform>Win32</Platform>
    </ProjectConfiguration>
    <ProjectConfiguration Include="Release|x64">
      <Configuration>Release</Configuration>
      <Platform>x64</Platform>
    </ProjectConfiguration>
  </ItemGroup>
  <PropertyGroup Label="Globals">
    <ProjectGuid>{C4BB70F7-ECD9-4E8D-9898-AC8F7FB73414}</ProjectGuid>
    <RootNamespace>SystemC</RootNamespace>
    <Keyword>Win32Proj</Keyword>
  </PropertyGroup>
  <Import Project="$(VCTargetsPath)\Microsoft.Cpp.Default.props" />
  <PropertyGroup Condition="'$(Configuration)|$(Platform)'=='ReleaseDLL|Win32'" Label="Configuration">
    <ConfigurationType>DynamicLibrary</ConfigurationType>
  </PropertyGroup>
  <PropertyGroup Condition="'$(Configuration)|$(Platform)'=='DebugDLL|Win32'" Label="Configuration">
    <ConfigurationType>DynamicLibrary</ConfigurationType>
  </PropertyGroup>
  <PropertyGroup Condition="'$(Configuration)|$(Platform)'=='Release|Win32'" Label="Configuration">
    <ConfigurationType>StaticLibrary</ConfigurationType>
  </PropertyGroup>
  <PropertyGroup Condition="'$(Configuration)|$(Platform)'=='Debug|Win32'" Label="Configuration">
    <ConfigurationType>StaticLibrary</ConfigurationType>
  </PropertyGroup>
  <PropertyGroup Condition="'$(Configuration)|$(Platform)'=='ReleaseDLL|x64'" Label="Configuration">
    <ConfigurationType>DynamicLibrary</ConfigurationType>
  </PropertyGroup>
  <PropertyGroup Condition="'$(Configuration)|$(Platform)'=='DebugDLL|x64'" Label="Configuration">
    <ConfigurationType>DynamicLibrary</ConfigurationType>
  </PropertyGroup>
  <PropertyGroup Condition="'$(Configuration)|$(Platform)'=='Release|x64'" Label="Configuration">
    <ConfigurationType>StaticLibrary</ConfigurationType>
  </PropertyGroup>
  <PropertyGroup Condition="'$(Configuration)|$(Platform)'=='Debug|x64'" Label="Configuration">
    <ConfigurationType>StaticLibrary</ConfigurationType>
  </PropertyGroup>
  <Import Project="$(VCTargetsPath)\Microsoft.Cpp.props" />
  <ImportGroup Label="ExtensionSettings">
  </ImportGroup>
  <ImportGroup Condition="'$(Configuration)|$(Platform)'=='ReleaseDLL|Win32'" Label="PropertySheets">
    <Import Project="$(UserRootDir)\Microsoft.Cpp.$(Platform).user.props" Condition="exists('$(UserRootDir)\Microsoft.Cpp.$(Platform).user.props')" Label="LocalAppDataPlatform" />
    <Import Project="$(ProjectDir)\SystemC.props" />
  </ImportGroup>
  <ImportGroup Condition="'$(Configuration)|$(Platform)'=='DebugDLL|Win32'" Label="PropertySheets">
    <Import Project="$(UserRootDir)\Microsoft.Cpp.$(Platform).user.props" Condition="exists('$(UserRootDir)\Microsoft.Cpp.$(Platform).user.props')" Label="LocalAppDataPlatform" />
    <Import Project="$(ProjectDir)\SystemC.props" />
  </ImportGroup>
  <ImportGroup Condition="'$(Configuration)|$(Platform)'=='Release|Win32'" Label="PropertySheets">
    <Import Project="$(UserRootDir)\Microsoft.Cpp.$(Platform).user.props" Condition="exists('$(UserRootDir)\Microsoft.Cpp.$(Platform).user.props')" Label="LocalAppDataPlatform" />
    <Import Project="$(ProjectDir)\SystemC.props" />
  </ImportGroup>
  <ImportGroup Condition="'$(Configuration)|$(Platform)'=='Debug|Win32'" Label="PropertySheets">
    <Import Project="$(UserRootDir)\Microsoft.Cpp.$(Platform).user.props" Condition="exists('$(UserRootDir)\Microsoft.Cpp.$(Platform).user.props')" Label="LocalAppDataPlatform" />
    <Import Project="$(ProjectDir)\SystemC.props" />
  </ImportGroup>
  <ImportGroup Condition="'$(Configuration)|$(Platform)'=='ReleaseDLL|x64'" Label="PropertySheets">
    <Import Project="$(UserRootDir)\Microsoft.Cpp.$(Platform).user.props" Condition="exists('$(UserRootDir)\Microsoft.Cpp.$(Platform).user.props')" Label="LocalAppDataPlatform" />
    <Import Project="$(ProjectDir)\SystemC.props" />
  </ImportGroup>
  <ImportGroup Condition="'$(Configuration)|$(Platform)'=='DebugDLL|x64'" Label="PropertySheets">
    <Import Project="$(UserRootDir)\Microsoft.Cpp.$(Platform).user.props" Condition="exists('$(UserRootDir)\Microsoft.Cpp.$(Platform).user.props')" Label="LocalAppDataPlatform" />
    <Import Project="$(ProjectDir)\SystemC.props" />
  </ImportGroup>
  <ImportGroup Condition="'$(Configuration)|$(Platform)'=='Release|x64'" Label="PropertySheets">
    <Import Project="$(UserRootDir)\Microsoft.Cpp.$(Platform).user.props" Condition="exists('$(UserRootDir)\Microsoft.Cpp.$(Platform).user.props')" Label="LocalAppDataPlatform" />
    <Import Project="$(ProjectDir)\SystemC.props" />
  </ImportGroup>
  <ImportGroup Condition="'$(Configuration)|$(Platform)'=='Debug|x64'" Label="PropertySheets">
    <Import Project="$(UserRootDir)\Microsoft.Cpp.$(Platform).user.props" Condition="exists('$(UserRootDir)\Microsoft.Cpp.$(Platform).user.props')" Label="LocalAppDataPlatform" />
    <Import Project="$(ProjectDir)\SystemC.props" />
  </ImportGroup>
  <PropertyGroup Label="UserMacros" />
  <PropertyGroup>
    <_ProjectFileVersion>10.0.30319.1</_ProjectFileVersion>
    <OutDir Condition="'$(Configuration)|$(Platform)'=='Debug|Win32'">$(Configuration)\</OutDir>
    <IntDir Condition="'$(Configuration)|$(Platform)'=='Debug|Win32'">$(Configuration)\int-$(ProjectName)\</IntDir>
    <OutDir Condition="'$(Configuration)|$(Platform)'=='Debug|x64'">$(Platform)\$(Configuration)\</OutDir>
    <IntDir Condition="'$(Configuration)|$(Platform)'=='Debug|x64'">$(Platform)\$(Configuration)\int-$(ProjectName)\</IntDir>
    <OutDir Condition="'$(Configuration)|$(Platform)'=='Release|Win32'">$(Configuration)\</OutDir>
    <IntDir Condition="'$(Configuration)|$(Platform)'=='Release|Win32'">$(Configuration)\int-$(ProjectName)\</IntDir>
    <OutDir Condition="'$(Configuration)|$(Platform)'=='Release|x64'">$(Platform)\$(Configuration)\</OutDir>
    <IntDir Condition="'$(Configuration)|$(Platform)'=='Release|x64'">$(Platform)\$(Configuration)\int-$(ProjectName)\</IntDir>
    <OutDir Condition="'$(Configuration)|$(Platform)'=='DebugDLL|Win32'">$(Configuration)\</OutDir>
    <IntDir Condition="'$(Configuration)|$(Platform)'=='DebugDLL|Win32'">$(Configuration)\int-$(ProjectName)\</IntDir>
    <OutDir Condition="'$(Configuration)|$(Platform)'=='DebugDLL|x64'">$(Platform)\$(Configuration)\</OutDir>
    <IntDir Condition="'$(Configuration)|$(Platform)'=='DebugDLL|x64'">$(Platform)\$(Configuration)\int-$(ProjectName)\</IntDir>
    <OutDir Condition="'$(Configuration)|$(Platform)'=='ReleaseDLL|Win32'">$(Configuration)\</OutDir>
    <IntDir Condition="'$(Configuration)|$(Platform)'=='ReleaseDLL|Win32'">$(Configuration)\int-$(ProjectName)\</IntDir>
    <OutDir Condition="'$(Configuration)|$(Platform)'=='ReleaseDLL|x64'">$(Platform)\$(Configuration)\</OutDir>
    <IntDir Condition="'$(Configuration)|$(Platform)'=='ReleaseDLL|x64'">$(Platform)\$(Configuration)\int-$(ProjectName)\</IntDir>
    <CodeAnalysisRuleSet Condition="'$(Configuration)|$(Platform)'=='DebugDLL|Win32'">AllRules.ruleset</CodeAnalysisRuleSet>
    <CodeAnalysisRules Condition="'$(Configuration)|$(Platform)'=='DebugDLL|Win32'" />
    <CodeAnalysisRuleAssemblies Condition="'$(Configuration)|$(Platform)'=='DebugDLL|Win32'" />
    <CodeAnalysisRuleSet Condition="'$(Configuration)|$(Platform)'=='DebugDLL|x64'">AllRules.ruleset</CodeAnalysisRuleSet>
    <CodeAnalysisRules Condition="'$(Configuration)|$(Platform)'=='DebugDLL|x64'" />
    <CodeAnalysisRuleAssemblies Condition="'$(Configuration)|$(Platform)'=='DebugDLL|x64'" />
    <CodeAnalysisRuleSet Condition="'$(Configuration)|$(Platform)'=='Debug|Win32'">AllRules.ruleset</CodeAnalysisRuleSet>
    <CodeAnalysisRules Condition="'$(Configuration)|$(Platform)'=='Debug|Win32'" />
    <CodeAnalysisRuleAssemblies Condition="'$(Configuration)|$(Platform)'=='Debug|Win32'" />
    <CodeAnalysisRuleSet Condition="'$(Configuration)|$(Platform)'=='Debug|x64'">AllRules.ruleset</CodeAnalysisRuleSet>
    <CodeAnalysisRules Condition="'$(Configuration)|$(Platform)'=='Debug|x64'" />
    <CodeAnalysisRuleAssemblies Condition="'$(Configuration)|$(Platform)'=='Debug|x64'" />
    <CodeAnalysisRuleSet Condition="'$(Configuration)|$(Platform)'=='ReleaseDLL|Win32'">AllRules.ruleset</CodeAnalysisRuleSet>
    <CodeAnalysisRules Condition="'$(Configuration)|$(Platform)'=='ReleaseDLL|Win32'" />
    <CodeAnalysisRuleAssemblies Condition="'$(Configuration)|$(Platform)'=='ReleaseDLL|Win32'" />
    <CodeAnalysisRuleSet Condition="'$(Configuration)|$(Platform)'=='ReleaseDLL|x64'">AllRules.ruleset</CodeAnalysisRuleSet>
    <CodeAnalysisRules Condition="'$(Configuration)|$(Platform)'=='ReleaseDLL|x64'" />
    <CodeAnalysisRuleAssemblies Condition="'$(Configuration)|$(Platform)'=='ReleaseDLL|x64'" />
    <CodeAnalysisRuleSet Condition="'$(Configuration)|$(Platform)'=='Release|Win32'">AllRules.ruleset</CodeAnalysisRuleSet>
    <CodeAnalysisRules Condition="'$(Configuration)|$(Platform)'=='Release|Win32'" />
    <CodeAnalysisRuleAssemblies Condition="'$(Configuration)|$(Platform)'=='Release|Win32'" />
    <CodeAnalysisRuleSet Condition="'$(Configuration)|$(Platform)'=='Release|x64'">AllRules.ruleset</CodeAnalysisRuleSet>
    <CodeAnalysisRules Condition="'$(Configuration)|$(Platform)'=='Release|x64'" />
    <CodeAnalysisRuleAssemblies Condition="'$(Configuration)|$(Platform)'=='Release|x64'" />
    <TargetName Condition="'$(Configuration)|$(Platform)'=='Debug|x64'">$(SolutionName)-$(SYSTEMC_VERSION)</TargetName>
    <TargetName Condition="'$(Configuration)|$(Platform)'=='Release|x64'">$(SolutionName)-$(SYSTEMC_VERSION)</TargetName>
    <TargetName Condition="'$(Configuration)|$(Platform)'=='DebugDLL|x64'">$(SolutionName)-$(SYSTEMC_VERSION)</TargetName>
    <TargetName Condition="'$(Configuration)|$(Platform)'=='ReleaseDLL|x64'">$(SolutionName)-$(SYSTEMC_VERSION)</TargetName>
    <TargetName Condition="'$(Configuration)|$(Platform)'=='Debug|Win32'">$(SolutionName)-$(SYSTEMC_VERSION)</TargetName>
    <TargetName Condition="'$(Configuration)|$(Platform)'=='DebugDLL|Win32'">$(SolutionName)-$(SYSTEMC_VERSION)</TargetName>
    <TargetName Condition="'$(Configuration)|$(Platform)'=='ReleaseDLL|Win32'">$(SolutionName)-$(SYSTEMC_VERSION)</TargetName>
    <TargetName Condition="'$(Configuration)|$(Platform)'=='Release|Win32'">$(SolutionName)-$(SYSTEMC_VERSION)</TargetName>
  </PropertyGroup>
  <ItemDefinitionGroup Condition="'$(Configuration)|$(Platform)'=='Debug|Win32'">
    <BuildLog />
    <ClCompile>
      <Optimization>Disabled</Optimization>
      <AdditionalIncludeDirectories>../../src;%(AdditionalIncludeDirectories)</AdditionalIncludeDirectories>
      <PreprocessorDefinitions>SC_BUILD;_DEBUG;_LIB;WIN32;%(PreprocessorDefinitions)</PreprocessorDefinitions>
      <MinimalRebuild>true</MinimalRebuild>
      <BasicRuntimeChecks>EnableFastChecks</BasicRuntimeChecks>
      <RuntimeLibrary>MultiThreadedDebugDLL</RuntimeLibrary>
      <DisableLanguageExtensions>false</DisableLanguageExtensions>
      <RuntimeTypeInfo>true</RuntimeTypeInfo>
      <PrecompiledHeader>
      </PrecompiledHeader>
      <WarningLevel>Level3</WarningLevel>
      <DebugInformationFormat>ProgramDatabase</DebugInformationFormat>
    </ClCompile>
    <Lib>
      <OutputFile>$(OutDir)$(TargetName)$(TargetExt)</OutputFile>
    </Lib>
  </ItemDefinitionGroup>
  <ItemDefinitionGroup Condition="'$(Configuration)|$(Platform)'=='Debug|x64'">
    <BuildLog />
    <Midl>
      <TargetEnvironment>X64</TargetEnvironment>
    </Midl>
    <ClCompile>
      <Optimization>Disabled</Optimization>
      <AdditionalIncludeDirectories>../../src;%(AdditionalIncludeDirectories)</AdditionalIncludeDirectories>
      <PreprocessorDefinitions>SC_BUILD;_DEBUG;_LIB;WIN64;%(PreprocessorDefinitions)</PreprocessorDefinitions>
      <MinimalRebuild>true</MinimalRebuild>
      <BasicRuntimeChecks>EnableFastChecks</BasicRuntimeChecks>
      <RuntimeLibrary>MultiThreadedDebugDLL</RuntimeLibrary>
      <DisableLanguageExtensions>false</DisableLanguageExtensions>
      <RuntimeTypeInfo>true</RuntimeTypeInfo>
      <PrecompiledHeader>
      </PrecompiledHeader>
      <WarningLevel>Level3</WarningLevel>
      <DebugInformationFormat>ProgramDatabase</DebugInformationFormat>
    </ClCompile>
    <Lib>
      <OutputFile>$(OutDir)$(TargetName)$(TargetExt)</OutputFile>
    </Lib>
  </ItemDefinitionGroup>
  <ItemDefinitionGroup Condition="'$(Configuration)|$(Platform)'=='Release|Win32'">
    <BuildLog />
    <ClCompile>
      <AdditionalIncludeDirectories>../../src;%(AdditionalIncludeDirectories)</AdditionalIncludeDirectories>
      <PreprocessorDefinitions>SC_BUILD;NDEBUG;_LIB;WIN32;%(PreprocessorDefinitions)</PreprocessorDefinitions>
      <RuntimeTypeInfo>true</RuntimeTypeInfo>
      <PrecompiledHeader>
      </PrecompiledHeader>
      <WarningLevel>Level3</WarningLevel>
      <DebugInformationFormat>ProgramDatabase</DebugInformationFormat>
    </ClCompile>
    <Lib>
      <OutputFile>$(OutDir)$(TargetName)$(TargetExt)</OutputFile>
    </Lib>
  </ItemDefinitionGroup>
  <ItemDefinitionGroup Condition="'$(Configuration)|$(Platform)'=='Release|x64'">
    <BuildLog />
    <Midl>
      <TargetEnvironment>X64</TargetEnvironment>
    </Midl>
    <ClCompile>
      <AdditionalIncludeDirectories>../../src;%(AdditionalIncludeDirectories)</AdditionalIncludeDirectories>
      <PreprocessorDefinitions>SC_BUILD;NDEBUG;_LIB;WIN64;%(PreprocessorDefinitions)</PreprocessorDefinitions>
      <RuntimeTypeInfo>true</RuntimeTypeInfo>
      <PrecompiledHeader>
      </PrecompiledHeader>
      <WarningLevel>Level3</WarningLevel>
      <DebugInformationFormat>ProgramDatabase</DebugInformationFormat>
    </ClCompile>
    <Lib>
      <OutputFile>$(OutDir)$(TargetName)$(TargetExt)</OutputFile>
    </Lib>
  </ItemDefinitionGroup>
  <ItemDefinitionGroup Condition="'$(Configuration)|$(Platform)'=='DebugDLL|Win32'">
    <BuildLog />
    <ClCompile>
      <Optimization>Disabled</Optimization>
      <AdditionalIncludeDirectories>../../src;%(AdditionalIncludeDirectories)</AdditionalIncludeDirectories>
      <PreprocessorDefinitions>SC_WIN_DLL;SC_BUILD;_DEBUG;_USRDLL;WIN32;%(PreprocessorDefinitions)</PreprocessorDefinitions>
      <MinimalRebuild>true</MinimalRebuild>
      <BasicRuntimeChecks>EnableFastChecks</BasicRuntimeChecks>
      <RuntimeLibrary>MultiThreadedDebugDLL</RuntimeLibrary>
      <DisableLanguageExtensions>false</DisableLanguageExtensions>
      <RuntimeTypeInfo>true</RuntimeTypeInfo>
      <PrecompiledHeader>
      </PrecompiledHeader>
      <WarningLevel>Level3</WarningLevel>
      <DebugInformationFormat>ProgramDatabase</DebugInformationFormat>
    </ClCompile>
    <Link>
      <OutputFile>$(OutDir)$(TargetName)$(TargetExt)</OutputFile>
      <GenerateDebugInformation>true</GenerateDebugInformation>
    </Link>
  </ItemDefinitionGroup>
  <ItemDefinitionGroup Condition="'$(Configuration)|$(Platform)'=='DebugDLL|x64'">
    <BuildLog />
    <Midl>
      <TargetEnvironment>X64</TargetEnvironment>
    </Midl>
    <ClCompile>
      <Optimization>Disabled</Optimization>
      <AdditionalIncludeDirectories>../../src;%(AdditionalIncludeDirectories)</AdditionalIncludeDirectories>
      <PreprocessorDefinitions>SC_WIN_DLL;SC_BUILD;_DEBUG;_USRDLL;WIN64;%(PreprocessorDefinitions)</PreprocessorDefinitions>
      <MinimalRebuild>true</MinimalRebuild>
      <BasicRuntimeChecks>EnableFastChecks</BasicRuntimeChecks>
      <RuntimeLibrary>MultiThreadedDebugDLL</RuntimeLibrary>
      <DisableLanguageExtensions>false</DisableLanguageExtensions>
      <RuntimeTypeInfo>true</RuntimeTypeInfo>
      <PrecompiledHeader>
      </PrecompiledHeader>
      <WarningLevel>Level3</WarningLevel>
      <DebugInformationFormat>ProgramDatabase</DebugInformationFormat>
    </ClCompile>
    <Link>
      <OutputFile>$(OutDir)$(TargetName)$(TargetExt)</OutputFile>
      <GenerateDebugInformation>true</GenerateDebugInformation>
    </Link>
  </ItemDefinitionGroup>
  <ItemDefinitionGroup Condition="'$(Configuration)|$(Platform)'=='ReleaseDLL|Win32'">
    <BuildLog />
    <ClCompile>
      <AdditionalIncludeDirectories>../../src;%(AdditionalIncludeDirectories)</AdditionalIncludeDirectories>
      <PreprocessorDefinitions>SC_WIN_DLL;SC_BUILD;NDEBUG;_USRDLL;WIN32;%(PreprocessorDefinitions)</PreprocessorDefinitions>
      <RuntimeTypeInfo>true</RuntimeTypeInfo>
      <PrecompiledHeader>
      </PrecompiledHeader>
      <WarningLevel>Level3</WarningLevel>
      <DebugInformationFormat>ProgramDatabase</DebugInformationFormat>
    </ClCompile>
    <Link>
      <OutputFile>$(OutDir)$(TargetName)$(TargetExt)</OutputFile>
    </Link>
  </ItemDefinitionGroup>
  <ItemDefinitionGroup Condition="'$(Configuration)|$(Platform)'=='ReleaseDLL|x64'">
    <BuildLog />
    <Midl>
      <TargetEnvironment>X64</TargetEnvironment>
    </Midl>
    <ClCompile>
      <AdditionalIncludeDirectories>../../src;%(AdditionalIncludeDirectories)</AdditionalIncludeDirectories>
      <PreprocessorDefinitions>SC_WIN_DLL;SC_BUILD;NDEBUG;_USRDLL;WIN64;%(PreprocessorDefinitions)</PreprocessorDefinitions>
      <RuntimeTypeInfo>true</RuntimeTypeInfo>
      <PrecompiledHeader>
      </PrecompiledHeader>
      <WarningLevel>Level3</WarningLevel>
      <DebugInformationFormat>ProgramDatabase</DebugInformationFormat>
    </ClCompile>
    <Link>
      <OutputFile>$(OutDir)$(TargetName)$(TargetExt)</OutputFile>
    </Link>
  </ItemDefinitionGroup>
  <ItemGroup>
    <ClCompile Include="..\..\src\sysc\kernel\sc_attribute.cpp" />
    <ClCompile Include="..\..\src\sysc\datatypes\bit\sc_bit.cpp" />
    <ClCompile Include="..\..\src\sysc\datatypes\bit\sc_bv_base.cpp" />
    <ClCompile Include="..\..\src\sysc\communication\sc_clock.cpp" />
    <ClCompile Include="..\..\src\sysc\datatypes\misc\sc_concatref.cpp" />
    <ClCompile Include="..\..\src\sysc\kernel\sc_cor_fiber.cpp" />
    <ClCompile Include="..\..\src\sysc\kernel\sc_cthread_process.cpp" />
    <ClCompile Include="..\..\src\sysc\kernel\sc_event.cpp" />
    <ClCompile Include="..\..\src\sysc\communication\sc_event_finder.cpp" />
    <ClCompile Include="..\..\src\sysc\communication\sc_event_queue.cpp" />
    <ClCompile Include="..\..\src\sysc\kernel\sc_except.cpp" />
    <ClCompile Include="..\..\src\sysc\communication\sc_export.cpp" />
    <ClCompile Include="..\..\src\sysc\datatypes\fx\sc_fxcast_switch.cpp" />
    <ClCompile Include="..\..\src\sysc\datatypes\fx\sc_fxdefs.cpp" />
    <ClCompile Include="..\..\src\sysc\datatypes\fx\sc_fxnum.cpp" />
    <ClCompile Include="..\..\src\sysc\datatypes\fx\sc_fxnum_observer.cpp" />
    <ClCompile Include="..\..\src\sysc\datatypes\fx\sc_fxtype_params.cpp" />
    <ClCompile Include="..\..\src\sysc\datatypes\fx\sc_fxval.cpp" />
    <ClCompile Include="..\..\src\sysc\datatypes\fx\sc_fxval_observer.cpp" />
    <ClCompile Include="..\..\src\sysc\utils\sc_hash.cpp" />
    <ClCompile Include="..\..\src\sysc\datatypes\int\sc_int_base.cpp" />
    <ClCompile Include="..\..\src\sysc\datatypes\int\sc_int_mask.cpp" />
    <ClCompile Include="..\..\src\sysc\communication\sc_interface.cpp" />
    <ClCompile Include="..\..\src\sysc\kernel\sc_join.cpp" />
    <ClCompile Include="..\..\src\sysc\datatypes\int\sc_length_param.cpp" />
    <ClCompile Include="..\..\src\sysc\utils\sc_list.cpp" />
    <ClCompile Include="..\..\src\sysc\datatypes\bit\sc_logic.cpp" />
    <ClCompile Include="..\..\src\sysc\datatypes\bit\sc_lv_base.cpp" />
    <ClCompile Include="..\..\src\sysc\utils\sc_mempool.cpp" />
    <ClCompile Include="..\..\src\sysc\utils\sc_optional.cpp" />
    <ClCompile Include="..\..\src\sysc\kernel\sc_method_process.cpp" />
    <ClCompile Include="..\..\src\sysc\kernel\sc_module.cpp" />
    <ClCompile Include="..\..\src\sysc\kernel\sc_module_name.cpp" />
    <ClCompile Include="..\..\src\sysc\kernel\sc_module_registry.cpp" />
    <ClCompile Include="..\..\src\sysc\communication\sc_mutex.cpp" />
    <ClCompile Include="..\..\src\sysc\kernel\sc_name_gen.cpp" />
    <ClCompile Include="..\..\src\sysc\datatypes\int\sc_nbexterns.cpp" />
    <ClCompile Include="..\..\src\sysc\datatypes\int\sc_nbutils.cpp" />
    <ClCompile Include="..\..\src\sysc\kernel\sc_object.cpp" />
    <ClCompile Include="..\..\src\sysc\kernel\sc_object_manager.cpp" />
    <ClCompile Include="..\..\src\sysc\kernel\sc_phase_callback_registry.cpp" />
    <ClCompile Include="..\..\src\sysc\communication\sc_port.cpp" />
    <ClCompile Include="..\..\src\sysc\utils\sc_pq.cpp" />
    <ClCompile Include="..\..\src\sysc\communication\sc_prim_channel.cpp" />
    <ClCompile Include="..\..\src\sysc\kernel\sc_process.cpp" />
    <ClCompile Include="..\..\src\sysc\utils\sc_report.cpp" />
    <ClCompile Include="..\..\src\sysc\utils\sc_report_handler.cpp" />
    <ClCompile Include="..\..\src\sysc\kernel\sc_reset.cpp" />
    <ClCompile Include="..\..\src\sysc\communication\sc_semaphore.cpp" />
    <ClCompile Include="..\..\src\sysc\kernel\sc_sensitive.cpp" />
    <ClCompile Include="..\..\src\sysc\communication\sc_signal.cpp" />
    <ClCompile Include="..\..\src\sysc\communication\sc_signal_ports.cpp" />
    <ClCompile Include="..\..\src\sysc\communication\sc_signal_resolved.cpp" />
    <ClCompile Include="..\..\src\sysc\communication\sc_signal_resolved_ports.cpp" />
    <ClCompile Include="..\..\src\sysc\datatypes\int\sc_signed.cpp" />
    <ClCompile Include="..\..\src\sysc\kernel\sc_simcontext.cpp" />
    <ClCompile Include="..\..\src\sysc\kernel\sc_spawn_options.cpp" />
    <ClCompile Include="..\..\src\sysc\utils\sc_stop_here.cpp" />
    <ClCompile Include="..\..\src\sysc\utils\sc_string.cpp" />
    <ClCompile Include="..\..\src\sysc\kernel\sc_thread_process.cpp" />
    <ClCompile Include="..\..\src\sysc\kernel\sc_time.cpp" />
    <ClCompile Include="..\..\src\sysc\tracing\sc_trace.cpp" />
    <ClCompile Include="..\..\src\sysc\tracing\sc_trace_file_base.cpp" />
    <ClCompile Include="..\..\src\sysc\datatypes\int\sc_uint_base.cpp" />
    <ClCompile Include="..\..\src\sysc\datatypes\int\sc_unsigned.cpp" />
    <ClCompile Include="..\..\src\sysc\utils\sc_utils_ids.cpp" />
    <ClCompile Include="..\..\src\sysc\datatypes\misc\sc_value_base.cpp" />
    <ClCompile Include="..\..\src\sysc\tracing\sc_vcd_trace.cpp" />
    <ClCompile Include="..\..\src\sysc\utils\sc_vector.cpp" />
    <ClCompile Include="..\..\src\sysc\kernel\sc_ver.cpp" />
    <ClCompile Include="..\..\src\sysc\kernel\sc_wait.cpp" />
    <ClCompile Include="..\..\src\sysc\kernel\sc_wait_cthread.cpp" />
    <ClCompile Include="..\..\src\sysc\tracing\sc_wif_trace.cpp" />
    <ClCompile Include="..\..\src\sysc\datatypes\fx\scfx_mant.cpp" />
    <ClCompile Include="..\..\src\sysc\datatypes\fx\scfx_pow10.cpp" />
    <ClCompile Include="..\..\src\sysc\datatypes\fx\scfx_rep.cpp" />
    <ClCompile Include="..\..\src\sysc\datatypes\fx\scfx_utils.cpp" />
    <ClCompile Include="..\..\src\tlm_core\tlm_2\tlm_generic_payload\tlm_gp.cpp" />
    <ClCompile Include="..\..\src\tlm_core\tlm_2\tlm_generic_payload\tlm_phase.cpp" />
    <ClCompile Include="..\..\src\tlm_core\tlm_2\tlm_quantum\tlm_global_quantum.cpp" />
    <ClCompile Include="..\..\src\tlm_utils\convenience_socket_bases.cpp" />
    <ClCompile Include="..\..\src\tlm_utils\instance_specific_extensions.cpp" />
  </ItemGroup>
  <ItemGroup>
    <ClInclude Include="..\..\src\sysc\communication\sc_buffer.h" />
    <ClInclude Include="..\..\src\sysc\communication\sc_clock.h" />
    <ClInclude Include="..\..\src\sysc\communication\sc_clock_ports.h" />
    <ClInclude Include="..\..\src\sysc\communication\sc_communication_ids.h" />
    <ClInclude Include="..\..\src\sysc\communication\sc_event_finder.h" />
    <ClInclude Include="..\..\src\sysc\communication\sc_event_queue.h" />
    <ClInclude Include="..\..\src\sysc\communication\sc_export.h" />
    <ClInclude Include="..\..\src\sysc\communication\sc_fifo.h" />
    <ClInclude Include="..\..\src\sysc\communication\sc_fifo_ifs.h" />
    <ClInclude Include="..\..\src\sysc\communication\sc_fifo_ports.h" />
    <ClInclude Include="..\..\src\sysc\communication\sc_host_mutex.h" />
    <ClInclude Include="..\..\src\sysc\communication\sc_host_semaphore.h" />
    <ClInclude Include="..\..\src\sysc\communication\sc_interface.h" />
    <ClInclude Include="..\..\src\sysc\communication\sc_mutex.h" />
    <ClInclude Include="..\..\src\sysc\communication\sc_mutex_if.h" />
    <ClInclude Include="..\..\src\sysc\communication\sc_port.h" />
    <ClInclude Include="..\..\src\sysc\communication\sc_prim_channel.h" />
    <ClInclude Include="..\..\src\sysc\communication\sc_semaphore.h" />
    <ClInclude Include="..\..\src\sysc\communication\sc_signal.h" />
    <ClInclude Include="..\..\src\sysc\communication\sc_signal_ifs.h" />
    <ClInclude Include="..\..\src\sysc\communication\sc_signal_ports.h" />
    <ClInclude Include="..\..\src\sysc\communication\sc_signal_resolved.h" />
    <ClInclude Include="..\..\src\sysc\communication\sc_signal_resolved_ports.h" />
    <ClInclude Include="..\..\src\sysc\communication\sc_signal_rv.h" />
    <ClInclude Include="..\..\src\sysc\communication\sc_signal_rv_ports.h" />
    <ClInclude Include="..\..\src\sysc\communication\sc_writer_policy.h" />
    <ClInclude Include="..\..\src\sysc\datatypes\bit\sc_bit.h" />
    <ClInclude Include="..\..\src\sysc\datatypes\bit\sc_bit_ids.h" />
    <ClInclude Include="..\..\src\sysc\datatypes\bit\sc_bit_proxies.h" />
    <ClInclude Include="..\..\src\sysc\datatypes\bit\sc_bv.h" />
    <ClInclude Include="..\..\src\sysc\datatypes\bit\sc_bv_base.h" />
    <ClInclude Include="..\..\src\sysc\datatypes\bit\sc_logic.h" />
    <ClInclude Include="..\..\src\sysc\datatypes\bit\sc_lv.h" />
    <ClInclude Include="..\..\src\sysc\datatypes\bit\sc_lv_base.h" />
    <ClInclude Include="..\..\src\sysc\datatypes\bit\sc_proxy.h" />
    <ClInclude Include="..\..\src\sysc\datatypes\fx\fx.h" />
    <ClInclude Include="..\..\src\sysc\datatypes\fx\scfx_ieee.h" />
    <ClInclude Include="..\..\src\sysc\datatypes\fx\scfx_mant.h" />
    <ClInclude Include="..\..\src\sysc\datatypes\fx\scfx_other_defs.h" />
    <ClInclude Include="..\..\src\sysc\datatypes\fx\scfx_params.h" />
    <ClInclude Include="..\..\src\sysc\datatypes\fx\scfx_pow10.h" />
    <ClInclude Include="..\..\src\sysc\datatypes\fx\scfx_rep.h" />
    <ClInclude Include="..\..\src\sysc\datatypes\fx\scfx_string.h" />
    <ClInclude Include="..\..\src\sysc\datatypes\fx\scfx_utils.h" />
    <ClInclude Include="..\..\src\sysc\datatypes\fx\sc_context.h" />
    <ClInclude Include="..\..\src\sysc\datatypes\fx\sc_fix.h" />
    <ClInclude Include="..\..\src\sysc\datatypes\fx\sc_fixed.h" />
    <ClInclude Include="..\..\src\sysc\datatypes\fx\sc_fxcast_switch.h" />
    <ClInclude Include="..\..\src\sysc\datatypes\fx\sc_fxdefs.h" />
    <ClInclude Include="..\..\src\sysc\datatypes\fx\sc_fxnum.h" />
    <ClInclude Include="..\..\src\sysc\datatypes\fx\sc_fxnum_observer.h" />
    <ClInclude Include="..\..\src\sysc\datatypes\fx\sc_fxtype_params.h" />
    <ClInclude Include="..\..\src\sysc\datatypes\fx\sc_fxval.h" />
    <ClInclude Include="..\..\src\sysc\datatypes\fx\sc_fxval_observer.h" />
    <ClInclude Include="..\..\src\sysc\datatypes\fx\sc_fx_ids.h" />
    <ClInclude Include="..\..\src\sysc\datatypes\fx\sc_ufix.h" />
    <ClInclude Include="..\..\src\sysc\datatypes\fx\sc_ufixed.h" />
    <ClInclude Include="..\..\src\sysc\datatypes\int\sc_bigint.h" />
    <ClInclude Include="..\..\src\sysc\datatypes\int\sc_biguint.h" />
    <ClInclude Include="..\..\src\sysc\datatypes\int\sc_int.h" />
    <ClInclude Include="..\..\src\sysc\datatypes\int\sc_int_base.h" />
    <ClInclude Include="..\..\src\sysc\datatypes\int\sc_int_ids.h" />
    <ClInclude Include="..\..\src\sysc\datatypes\int\sc_length_param.h" />
    <ClInclude Include="..\..\src\sysc\datatypes\int\sc_nbdefs.h" />
    <ClInclude Include="..\..\src\sysc\datatypes\int\sc_nbexterns.h" />
    <ClInclude Include="..\..\src\sysc\datatypes\int\sc_nbutils.h" />
    <ClInclude Include="..\..\src\sysc\datatypes\int\sc_signed.h" />
    <ClInclude Include="..\..\src\sysc\datatypes\int\sc_uint.h" />
    <ClInclude Include="..\..\src\sysc\datatypes\int\sc_uint_base.h" />
    <ClInclude Include="..\..\src\sysc\datatypes\int\sc_unsigned.h" />
    <ClInclude Include="..\..\src\sysc\datatypes\misc\sc_concatref.h" />
    <ClInclude Include="..\..\src\sysc\datatypes\misc\sc_value_base.h" />
    <ClInclude Include="..\..\src\sysc\kernel\sc_attribute.h" />
    <ClInclude Include="..\..\src\sysc\kernel\sc_cmnhdr.h" />
    <ClInclude Include="..\..\src\sysc\kernel\sc_constants.h" />
    <ClInclude Include="..\..\src\sysc\kernel\sc_cor.h" />
    <ClInclude Include="..\..\src\sysc\kernel\sc_cor_fiber.h" />
    <ClInclude Include="..\..\src\sysc\kernel\sc_cthread_process.h" />
    <ClInclude Include="..\..\src\sysc\kernel\sc_dynamic_processes.h" />
    <ClInclude Include="..\..\src\sysc\kernel\sc_event.h" />
    <ClInclude Include="..\..\src\sysc\kernel\sc_except.h" />
    <ClInclude Include="..\..\src\sysc\kernel\sc_externs.h" />
    <ClInclude Include="..\..\src\sysc\kernel\sc_join.h" />
    <ClInclude Include="..\..\src\sysc\kernel\sc_kernel_ids.h" />
    <ClInclude Include="..\..\src\sysc\kernel\sc_macros.h" />
    <ClInclude Include="..\..\src\sysc\kernel\sc_method_process.h" />
    <ClInclude Include="..\..\src\sysc\kernel\sc_module.h" />
    <ClInclude Include="..\..\src\sysc\kernel\sc_module_name.h" />
    <ClInclude Include="..\..\src\sysc\kernel\sc_initializer_function.h " />    
    <ClInclude Include="..\..\src\sysc\kernel\sc_module_registry.h" />
    <ClInclude Include="..\..\src\sysc\kernel\sc_name_gen.h" />
    <ClInclude Include="..\..\src\sysc\kernel\sc_object.h" />
    <ClInclude Include="..\..\src\sysc\kernel\sc_object_int.h" />
    <ClInclude Include="..\..\src\sysc\kernel\sc_object_manager.h" />
    <ClInclude Include="..\..\src\sysc\kernel\sc_phase_callback_registry.h" />
    <ClInclude Include="..\..\src\sysc\kernel\sc_process.h" />
    <ClInclude Include="..\..\src\sysc\kernel\sc_process_handle.h" />
    <ClInclude Include="..\..\src\sysc\kernel\sc_reset.h" />
    <ClInclude Include="..\..\src\sysc\kernel\sc_runnable.h" />
    <ClInclude Include="..\..\src\sysc\kernel\sc_runnable_int.h" />
    <ClInclude Include="..\..\src\sysc\kernel\sc_sensitive.h" />
    <ClInclude Include="..\..\src\sysc\kernel\sc_simcontext.h" />
    <ClInclude Include="..\..\src\sysc\kernel\sc_simcontext_int.h" />
    <ClInclude Include="..\..\src\sysc\kernel\sc_spawn.h" />
    <ClInclude Include="..\..\src\sysc\kernel\sc_spawn_options.h" />
    <ClInclude Include="..\..\src\sysc\kernel\sc_status.h" />
    <ClInclude Include="..\..\src\sysc\kernel\sc_thread_process.h" />
    <ClInclude Include="..\..\src\sysc\kernel\sc_time.h" />
    <ClInclude Include="..\..\src\sysc\kernel\sc_ver.h" />
    <ClInclude Include="..\..\src\sysc\kernel\sc_wait.h" />
    <ClInclude Include="..\..\src\sysc\kernel\sc_wait_cthread.h" />
    <ClInclude Include="..\..\src\sysc\packages\boost\bind.hpp" />
    <ClInclude Include="..\..\src\sysc\packages\boost\config.hpp" />
    <ClInclude Include="..\..\src\sysc\packages\boost\detail\endian.hpp" />
    <ClInclude Include="..\..\src\sysc\packages\boost\mem_fn.hpp" />
    <ClInclude Include="..\..\src\sysc\packages\boost\ref.hpp" />
    <ClInclude Include="..\..\src\sysc\packages\boost\utility\enable_if.hpp" />
    <ClInclude Include="..\..\src\sysc\packages\boost\utility\string_view.hpp" />
    <ClInclude Include="..\..\src\sysc\packages\boost\utility\string_view_fwd.hpp" />
    <ClInclude Include="..\..\src\sysc\tracing\sc_trace.h" />
    <ClInclude Include="..\..\src\sysc\tracing\sc_trace_file_base.h" />
    <ClInclude Include="..\..\src\sysc\tracing\sc_tracing_ids.h" />
    <ClInclude Include="..\..\src\sysc\tracing\sc_vcd_trace.h" />
    <ClInclude Include="..\..\src\sysc\tracing\sc_wif_trace.h" />
    <ClInclude Include="..\..\src\sysc\utils\sc_hash.h" />
    <ClInclude Include="..\..\src\sysc\utils\sc_iostream.h" />
    <ClInclude Include="..\..\src\sysc\utils\sc_list.h" />
    <ClInclude Include="..\..\src\sysc\utils\sc_machine.h" />
    <ClInclude Include="..\..\src\sysc\utils\sc_mempool.h" />
<<<<<<< HEAD
    <ClInclude Include="..\..\src\sysc\utils\sc_optional.h" />
=======
    <ClInclude Include="..\..\src\sysc\utils\sc_meta.h" />
>>>>>>> 60e84be4
    <ClInclude Include="..\..\src\sysc\utils\sc_pq.h" />
    <ClInclude Include="..\..\src\sysc\utils\sc_ptr_flag.h" />
    <ClInclude Include="..\..\src\sysc\utils\sc_pvector.h" />
    <ClInclude Include="..\..\src\sysc\utils\sc_report.h" />
    <ClInclude Include="..\..\src\sysc\communication\sc_semaphore_if.h" />
    <ClInclude Include="..\..\src\sysc\utils\sc_report_handler.h" />
    <ClInclude Include="..\..\src\sysc\utils\sc_stop_here.h" />
    <ClInclude Include="..\..\src\sysc\utils\sc_string.h" />
    <ClInclude Include="..\..\src\sysc\utils\sc_string_view.h" />
    <ClInclude Include="..\..\src\sysc\utils\sc_temporary.h" />
    <ClInclude Include="..\..\src\sysc\utils\sc_typeindex.h" />
    <ClInclude Include="..\..\src\sysc\utils\sc_utils_ids.h" />
    <ClInclude Include="..\..\src\sysc\utils\sc_vector.h" />
    <ClInclude Include="..\..\src\tlm_core\tlm_1\tlm_analysis\tlm_analysis.h" />
    <ClInclude Include="..\..\src\tlm_core\tlm_1\tlm_analysis\tlm_analysis_fifo.h" />
    <ClInclude Include="..\..\src\tlm_core\tlm_1\tlm_analysis\tlm_analysis_if.h" />
    <ClInclude Include="..\..\src\tlm_core\tlm_1\tlm_analysis\tlm_analysis_port.h" />
    <ClInclude Include="..\..\src\tlm_core\tlm_1\tlm_analysis\tlm_analysis_triple.h" />
    <ClInclude Include="..\..\src\tlm_core\tlm_1\tlm_analysis\tlm_write_if.h" />
    <ClInclude Include="..\..\src\tlm_core\tlm_1\tlm_req_rsp\tlm_1_interfaces\tlm_core_ifs.h" />
    <ClInclude Include="..\..\src\tlm_core\tlm_1\tlm_req_rsp\tlm_1_interfaces\tlm_fifo_ifs.h" />
    <ClInclude Include="..\..\src\tlm_core\tlm_1\tlm_req_rsp\tlm_1_interfaces\tlm_master_slave_ifs.h" />
    <ClInclude Include="..\..\src\tlm_core\tlm_1\tlm_req_rsp\tlm_1_interfaces\tlm_tag.h" />
    <ClInclude Include="..\..\src\tlm_core\tlm_1\tlm_req_rsp\tlm_adapters\tlm_adapters.h" />
    <ClInclude Include="..\..\src\tlm_core\tlm_1\tlm_req_rsp\tlm_channels\tlm_fifo\circular_buffer.h" />
    <ClInclude Include="..\..\src\tlm_core\tlm_1\tlm_req_rsp\tlm_channels\tlm_fifo\tlm_fifo.h" />
    <ClInclude Include="..\..\src\tlm_core\tlm_1\tlm_req_rsp\tlm_channels\tlm_fifo\tlm_fifo_peek.h" />
    <ClInclude Include="..\..\src\tlm_core\tlm_1\tlm_req_rsp\tlm_channels\tlm_fifo\tlm_fifo_put_get.h" />
    <ClInclude Include="..\..\src\tlm_core\tlm_1\tlm_req_rsp\tlm_channels\tlm_fifo\tlm_fifo_resize.h" />
    <ClInclude Include="..\..\src\tlm_core\tlm_1\tlm_req_rsp\tlm_channels\tlm_req_rsp_channels\tlm_put_get_imp.h" />
    <ClInclude Include="..\..\src\tlm_core\tlm_1\tlm_req_rsp\tlm_channels\tlm_req_rsp_channels\tlm_req_rsp_channels.h" />
    <ClInclude Include="..\..\src\tlm_core\tlm_1\tlm_req_rsp\tlm_ports\tlm_event_finder.h" />
    <ClInclude Include="..\..\src\tlm_core\tlm_1\tlm_req_rsp\tlm_ports\tlm_nonblocking_port.h" />
    <ClInclude Include="..\..\src\tlm_core\tlm_1\tlm_req_rsp\tlm_req_rsp.h" />
    <ClInclude Include="..\..\src\tlm_core\tlm_2\tlm_2_interfaces\tlm_2_interfaces.h" />
    <ClInclude Include="..\..\src\tlm_core\tlm_2\tlm_2_interfaces\tlm_dmi.h" />
    <ClInclude Include="..\..\src\tlm_core\tlm_2\tlm_2_interfaces\tlm_fw_bw_ifs.h" />
    <ClInclude Include="..\..\src\tlm_core\tlm_2\tlm_generic_payload\tlm_array.h" />
    <ClInclude Include="..\..\src\tlm_core\tlm_2\tlm_generic_payload\tlm_endian_conv.h" />
    <ClInclude Include="..\..\src\tlm_core\tlm_2\tlm_generic_payload\tlm_generic_payload.h" />
    <ClInclude Include="..\..\src\tlm_core\tlm_2\tlm_generic_payload\tlm_gp.h" />
    <ClInclude Include="..\..\src\tlm_core\tlm_2\tlm_generic_payload\tlm_helpers.h" />
    <ClInclude Include="..\..\src\tlm_core\tlm_2\tlm_generic_payload\tlm_phase.h" />
    <ClInclude Include="..\..\src\tlm_core\tlm_2\tlm_quantum\tlm_global_quantum.h" />
    <ClInclude Include="..\..\src\tlm_core\tlm_2\tlm_quantum\tlm_quantum.h" />
    <ClInclude Include="..\..\src\tlm_core\tlm_2\tlm_sockets\tlm_base_socket_if.h" />
    <ClInclude Include="..\..\src\tlm_core\tlm_2\tlm_sockets\tlm_initiator_socket.h" />
    <ClInclude Include="..\..\src\tlm_core\tlm_2\tlm_sockets\tlm_sockets.h" />
    <ClInclude Include="..\..\src\tlm_core\tlm_2\tlm_sockets\tlm_target_socket.h" />
    <ClInclude Include="..\..\src\tlm_core\tlm_2\tlm_version.h" />
    <ClInclude Include="..\..\src\tlm_utils\convenience_socket_bases.h" />
    <ClInclude Include="..\..\src\tlm_utils\instance_specific_extensions.h" />
    <ClInclude Include="..\..\src\tlm_utils\instance_specific_extensions_int.h" />
    <ClInclude Include="..\..\src\tlm_utils\multi_passthrough_initiator_socket.h" />
    <ClInclude Include="..\..\src\tlm_utils\multi_passthrough_target_socket.h" />
    <ClInclude Include="..\..\src\tlm_utils\multi_socket_bases.h" />
    <ClInclude Include="..\..\src\tlm_utils\passthrough_target_socket.h" />
    <ClInclude Include="..\..\src\tlm_utils\peq_with_cb_and_phase.h" />
    <ClInclude Include="..\..\src\tlm_utils\peq_with_get.h" />
    <ClInclude Include="..\..\src\tlm_utils\simple_initiator_socket.h" />
    <ClInclude Include="..\..\src\tlm_utils\simple_target_socket.h" />
    <ClInclude Include="..\..\src\tlm_utils\tlm_quantumkeeper.h" />
  </ItemGroup>
  <ItemGroup>
    <None Include="..\..\src\sysc\datatypes\int\sc_nbcommon.inc">
      <FileType>CppCode</FileType>
    </None>
    <ClInclude Include="..\..\src\sysc\datatypes\int\sc_nbfriends.inc">
      <FileType>CppCode</FileType>
    </ClInclude>
    <None Include="..\..\src\sysc\datatypes\int\sc_signed_bitref.inc">
      <FileType>CppCode</FileType>
    </None>
    <None Include="..\..\src\sysc\datatypes\int\sc_signed_subref.inc">
      <FileType>CppCode</FileType>
    </None>
    <None Include="..\..\src\sysc\datatypes\int\sc_unsigned_bitref.inc">
      <FileType>CppCode</FileType>
    </None>
    <None Include="..\..\src\sysc\datatypes\int\sc_unsigned_subref.inc">
      <FileType>CppCode</FileType>
    </None>
  </ItemGroup>
  <Import Project="$(VCTargetsPath)\Microsoft.Cpp.targets" />
  <ImportGroup Label="ExtensionTargets">
  </ImportGroup>
</Project><|MERGE_RESOLUTION|>--- conflicted
+++ resolved
@@ -519,11 +519,8 @@
     <ClInclude Include="..\..\src\sysc\utils\sc_list.h" />
     <ClInclude Include="..\..\src\sysc\utils\sc_machine.h" />
     <ClInclude Include="..\..\src\sysc\utils\sc_mempool.h" />
-<<<<<<< HEAD
+    <ClInclude Include="..\..\src\sysc\utils\sc_meta.h" />
     <ClInclude Include="..\..\src\sysc\utils\sc_optional.h" />
-=======
-    <ClInclude Include="..\..\src\sysc\utils\sc_meta.h" />
->>>>>>> 60e84be4
     <ClInclude Include="..\..\src\sysc\utils\sc_pq.h" />
     <ClInclude Include="..\..\src\sysc\utils\sc_ptr_flag.h" />
     <ClInclude Include="..\..\src\sysc\utils\sc_pvector.h" />
