﻿<?xml version="1.0" encoding="utf-8"?>
<Project ToolsVersion="4.0" xmlns="http://schemas.microsoft.com/developer/msbuild/2003">
  <ItemGroup>
    <ClCompile Include="..\..\src\sysc\kernel\sc_attribute.cpp">
      <Filter>Source Files\sc_core</Filter>
    </ClCompile>
    <ClCompile Include="..\..\src\sysc\communication\sc_clock.cpp">
      <Filter>Source Files\sc_core</Filter>
    </ClCompile>
    <ClCompile Include="..\..\src\sysc\kernel\sc_cor_fiber.cpp">
      <Filter>Source Files\sc_core</Filter>
    </ClCompile>
    <ClCompile Include="..\..\src\sysc\kernel\sc_cthread_process.cpp">
      <Filter>Source Files\sc_core</Filter>
    </ClCompile>
    <ClCompile Include="..\..\src\sysc\kernel\sc_event.cpp">
      <Filter>Source Files\sc_core</Filter>
    </ClCompile>
    <ClCompile Include="..\..\src\sysc\communication\sc_event_finder.cpp">
      <Filter>Source Files\sc_core</Filter>
    </ClCompile>
    <ClCompile Include="..\..\src\sysc\communication\sc_event_queue.cpp">
      <Filter>Source Files\sc_core</Filter>
    </ClCompile>
    <ClCompile Include="..\..\src\sysc\kernel\sc_except.cpp">
      <Filter>Source Files\sc_core</Filter>
    </ClCompile>
    <ClCompile Include="..\..\src\sysc\communication\sc_export.cpp">
      <Filter>Source Files\sc_core</Filter>
    </ClCompile>
    <ClCompile Include="..\..\src\sysc\utils\sc_hash.cpp">
      <Filter>Source Files\sc_core</Filter>
    </ClCompile>
    <ClCompile Include="..\..\src\sysc\communication\sc_interface.cpp">
      <Filter>Source Files\sc_core</Filter>
    </ClCompile>
    <ClCompile Include="..\..\src\sysc\kernel\sc_join.cpp">
      <Filter>Source Files\sc_core</Filter>
    </ClCompile>
    <ClCompile Include="..\..\src\sysc\utils\sc_list.cpp">
      <Filter>Source Files\sc_core</Filter>
    </ClCompile>
    <ClCompile Include="..\..\src\sysc\utils\sc_mempool.cpp">
      <Filter>Source Files\sc_core</Filter>
    </ClCompile>
    <ClCompile Include="..\..\src\sysc\kernel\sc_method_process.cpp">
      <Filter>Source Files\sc_core</Filter>
    </ClCompile>
    <ClCompile Include="..\..\src\sysc\kernel\sc_module.cpp">
      <Filter>Source Files\sc_core</Filter>
    </ClCompile>
    <ClCompile Include="..\..\src\sysc\kernel\sc_module_name.cpp">
      <Filter>Source Files\sc_core</Filter>
    </ClCompile>
    <ClCompile Include="..\..\src\sysc\kernel\sc_module_registry.cpp">
      <Filter>Source Files\sc_core</Filter>
    </ClCompile>
    <ClCompile Include="..\..\src\sysc\communication\sc_mutex.cpp">
      <Filter>Source Files\sc_core</Filter>
    </ClCompile>
    <ClCompile Include="..\..\src\sysc\kernel\sc_name_gen.cpp">
      <Filter>Source Files\sc_core</Filter>
    </ClCompile>
    <ClCompile Include="..\..\src\sysc\kernel\sc_object.cpp">
      <Filter>Source Files\sc_core</Filter>
    </ClCompile>
    <ClCompile Include="..\..\src\sysc\kernel\sc_object_manager.cpp">
      <Filter>Source Files\sc_core</Filter>
    </ClCompile>
    <ClCompile Include="..\..\src\sysc\kernel\sc_phase_callback_registry.cpp">
      <Filter>Source Files\sc_core</Filter>
    </ClCompile>
    <ClCompile Include="..\..\src\sysc\communication\sc_port.cpp">
      <Filter>Source Files\sc_core</Filter>
    </ClCompile>
    <ClCompile Include="..\..\src\sysc\utils\sc_pq.cpp">
      <Filter>Source Files\sc_core</Filter>
    </ClCompile>
    <ClCompile Include="..\..\src\sysc\communication\sc_prim_channel.cpp">
      <Filter>Source Files\sc_core</Filter>
    </ClCompile>
    <ClCompile Include="..\..\src\sysc\kernel\sc_process.cpp">
      <Filter>Source Files\sc_core</Filter>
    </ClCompile>
    <ClCompile Include="..\..\src\sysc\utils\sc_report.cpp">
      <Filter>Source Files\sc_core</Filter>
    </ClCompile>
    <ClCompile Include="..\..\src\sysc\utils\sc_report_handler.cpp">
      <Filter>Source Files\sc_core</Filter>
    </ClCompile>
    <ClCompile Include="..\..\src\sysc\kernel\sc_reset.cpp">
      <Filter>Source Files\sc_core</Filter>
    </ClCompile>
    <ClCompile Include="..\..\src\sysc\communication\sc_semaphore.cpp">
      <Filter>Source Files\sc_core</Filter>
    </ClCompile>
    <ClCompile Include="..\..\src\sysc\kernel\sc_sensitive.cpp">
      <Filter>Source Files\sc_core</Filter>
    </ClCompile>
    <ClCompile Include="..\..\src\sysc\communication\sc_signal.cpp">
      <Filter>Source Files\sc_core</Filter>
    </ClCompile>
    <ClCompile Include="..\..\src\sysc\communication\sc_signal_ports.cpp">
      <Filter>Source Files\sc_core</Filter>
    </ClCompile>
    <ClCompile Include="..\..\src\sysc\communication\sc_signal_resolved.cpp">
      <Filter>Source Files\sc_core</Filter>
    </ClCompile>
    <ClCompile Include="..\..\src\sysc\communication\sc_signal_resolved_ports.cpp">
      <Filter>Source Files\sc_core</Filter>
    </ClCompile>
    <ClCompile Include="..\..\src\sysc\kernel\sc_simcontext.cpp">
      <Filter>Source Files\sc_core</Filter>
    </ClCompile>
    <ClCompile Include="..\..\src\sysc\kernel\sc_spawn_options.cpp">
      <Filter>Source Files\sc_core</Filter>
    </ClCompile>
    <ClCompile Include="..\..\src\sysc\utils\sc_stop_here.cpp">
      <Filter>Source Files\sc_core</Filter>
    </ClCompile>
    <ClCompile Include="..\..\src\sysc\kernel\sc_thread_process.cpp">
      <Filter>Source Files\sc_core</Filter>
    </ClCompile>
    <ClCompile Include="..\..\src\sysc\tracing\sc_trace_file_base.cpp">
      <Filter>Source Files\sc_core</Filter>
    </ClCompile>
    <ClCompile Include="..\..\src\sysc\kernel\sc_time.cpp">
      <Filter>Source Files\sc_core</Filter>
    </ClCompile>
    <ClCompile Include="..\..\src\sysc\tracing\sc_trace.cpp">
      <Filter>Source Files\sc_core</Filter>
    </ClCompile>
    <ClCompile Include="..\..\src\sysc\utils\sc_utils_ids.cpp">
      <Filter>Source Files\sc_core</Filter>
    </ClCompile>
    <ClCompile Include="..\..\src\sysc\tracing\sc_wif_trace.cpp">
      <Filter>Source Files\sc_core</Filter>
    </ClCompile>
    <ClCompile Include="..\..\src\sysc\tracing\sc_vcd_trace.cpp">
      <Filter>Source Files\sc_core</Filter>
    </ClCompile>
    <ClCompile Include="..\..\src\sysc\utils\sc_vector.cpp">
      <Filter>Source Files\sc_core</Filter>
    </ClCompile>
    <ClCompile Include="..\..\src\sysc\kernel\sc_ver.cpp">
      <Filter>Source Files\sc_core</Filter>
    </ClCompile>
    <ClCompile Include="..\..\src\sysc\kernel\sc_wait.cpp">
      <Filter>Source Files\sc_core</Filter>
    </ClCompile>
    <ClCompile Include="..\..\src\sysc\kernel\sc_wait_cthread.cpp">
      <Filter>Source Files\sc_core</Filter>
    </ClCompile>
    <ClCompile Include="..\..\src\sysc\datatypes\bit\sc_bit.cpp">
      <Filter>Source Files\sc_dt</Filter>
    </ClCompile>
    <ClCompile Include="..\..\src\sysc\datatypes\bit\sc_bv_base.cpp">
      <Filter>Source Files\sc_dt</Filter>
    </ClCompile>
    <ClCompile Include="..\..\src\sysc\datatypes\misc\sc_concatref.cpp">
      <Filter>Source Files\sc_dt</Filter>
    </ClCompile>
    <ClCompile Include="..\..\src\sysc\datatypes\fx\sc_fxcast_switch.cpp">
      <Filter>Source Files\sc_dt</Filter>
    </ClCompile>
    <ClCompile Include="..\..\src\sysc\datatypes\fx\sc_fxval_observer.cpp">
      <Filter>Source Files\sc_dt</Filter>
    </ClCompile>
    <ClCompile Include="..\..\src\sysc\datatypes\fx\sc_fxdefs.cpp">
      <Filter>Source Files\sc_dt</Filter>
    </ClCompile>
    <ClCompile Include="..\..\src\sysc\datatypes\fx\sc_fxnum.cpp">
      <Filter>Source Files\sc_dt</Filter>
    </ClCompile>
    <ClCompile Include="..\..\src\sysc\datatypes\fx\sc_fxnum_observer.cpp">
      <Filter>Source Files\sc_dt</Filter>
    </ClCompile>
    <ClCompile Include="..\..\src\sysc\datatypes\fx\sc_fxtype_params.cpp">
      <Filter>Source Files\sc_dt</Filter>
    </ClCompile>
    <ClCompile Include="..\..\src\sysc\datatypes\fx\sc_fxval.cpp">
      <Filter>Source Files\sc_dt</Filter>
    </ClCompile>
    <ClCompile Include="..\..\src\sysc\datatypes\int\sc_int_mask.cpp">
      <Filter>Source Files\sc_dt</Filter>
    </ClCompile>
    <ClCompile Include="..\..\src\sysc\datatypes\int\sc_int_base.cpp">
      <Filter>Source Files\sc_dt</Filter>
    </ClCompile>
    <ClCompile Include="..\..\src\sysc\datatypes\bit\sc_logic.cpp">
      <Filter>Source Files\sc_dt</Filter>
    </ClCompile>
    <ClCompile Include="..\..\src\sysc\datatypes\bit\sc_lv_base.cpp">
      <Filter>Source Files\sc_dt</Filter>
    </ClCompile>
    <ClCompile Include="..\..\src\sysc\datatypes\int\sc_nbutils.cpp">
      <Filter>Source Files\sc_dt</Filter>
    </ClCompile>
    <ClCompile Include="..\..\src\sysc\datatypes\int\sc_nbexterns.cpp">
      <Filter>Source Files\sc_dt</Filter>
    </ClCompile>
    <ClCompile Include="..\..\src\sysc\datatypes\int\sc_length_param.cpp">
      <Filter>Source Files\sc_dt</Filter>
    </ClCompile>
    <ClCompile Include="..\..\src\sysc\datatypes\int\sc_signed.cpp">
      <Filter>Source Files\sc_dt</Filter>
    </ClCompile>
    <ClCompile Include="..\..\src\sysc\datatypes\int\sc_uint_base.cpp">
      <Filter>Source Files\sc_dt</Filter>
    </ClCompile>
    <ClCompile Include="..\..\src\sysc\utils\sc_string.cpp">
      <Filter>Source Files\sc_dt</Filter>
    </ClCompile>
    <ClCompile Include="..\..\src\sysc\datatypes\int\sc_unsigned.cpp">
      <Filter>Source Files\sc_dt</Filter>
    </ClCompile>
    <ClCompile Include="..\..\src\sysc\datatypes\misc\sc_value_base.cpp">
      <Filter>Source Files\sc_dt</Filter>
    </ClCompile>
    <ClCompile Include="..\..\src\sysc\datatypes\fx\scfx_mant.cpp">
      <Filter>Source Files\sc_dt</Filter>
    </ClCompile>
    <ClCompile Include="..\..\src\sysc\datatypes\fx\scfx_utils.cpp">
      <Filter>Source Files\sc_dt</Filter>
    </ClCompile>
    <ClCompile Include="..\..\src\sysc\datatypes\fx\scfx_pow10.cpp">
      <Filter>Source Files\sc_dt</Filter>
    </ClCompile>
    <ClCompile Include="..\..\src\sysc\datatypes\fx\scfx_rep.cpp">
      <Filter>Source Files\sc_dt</Filter>
    </ClCompile>
    <ClCompile Include="..\..\src\tlm_core\tlm_2\tlm_quantum\tlm_global_quantum.cpp">
      <Filter>Source Files\tlm</Filter>
    </ClCompile>
    <ClCompile Include="..\..\src\tlm_core\tlm_2\tlm_generic_payload\tlm_phase.cpp">
      <Filter>Source Files\tlm</Filter>
    </ClCompile>
    <ClCompile Include="..\..\src\tlm_core\tlm_2\tlm_generic_payload\tlm_gp.cpp">
      <Filter>Source Files\tlm</Filter>
    </ClCompile>
    <ClCompile Include="..\..\src\tlm_utils\instance_specific_extensions.cpp">
      <Filter>Source Files\tlm_utils</Filter>
    </ClCompile>
  </ItemGroup>
  <ItemGroup>
    <ClInclude Include="..\..\src\sysc\datatypes\int\sc_bigint.h">
      <Filter>Header Files\sc_dt</Filter>
    </ClInclude>
    <ClInclude Include="..\..\src\sysc\datatypes\bit\sc_bit_proxies.h">
      <Filter>Header Files\sc_dt</Filter>
    </ClInclude>
    <ClInclude Include="..\..\src\sysc\datatypes\int\sc_biguint.h">
      <Filter>Header Files\sc_dt</Filter>
    </ClInclude>
    <ClInclude Include="..\..\src\sysc\datatypes\bit\sc_bit.h">
      <Filter>Header Files\sc_dt</Filter>
    </ClInclude>
    <ClInclude Include="..\..\src\sysc\datatypes\bit\sc_bit_ids.h">
      <Filter>Header Files\sc_dt</Filter>
    </ClInclude>
    <ClInclude Include="..\..\src\sysc\communication\sc_buffer.h">
      <Filter>Header Files\sc_core</Filter>
    </ClInclude>
    <ClInclude Include="..\..\src\sysc\kernel\sc_attribute.h">
      <Filter>Header Files\sc_core</Filter>
    </ClInclude>
    <ClInclude Include="..\..\src\sysc\datatypes\bit\sc_bv.h">
      <Filter>Header Files\sc_dt</Filter>
    </ClInclude>
    <ClInclude Include="..\..\src\sysc\datatypes\bit\sc_bv_base.h">
      <Filter>Header Files\sc_dt</Filter>
    </ClInclude>
    <ClInclude Include="..\..\src\sysc\communication\sc_clock.h">
      <Filter>Header Files\sc_core</Filter>
    </ClInclude>
    <ClInclude Include="..\..\src\sysc\communication\sc_communication_ids.h">
      <Filter>Header Files\sc_core</Filter>
    </ClInclude>
    <ClInclude Include="..\..\src\sysc\communication\sc_clock_ports.h">
      <Filter>Header Files\sc_core</Filter>
    </ClInclude>
    <ClInclude Include="..\..\src\sysc\kernel\sc_cmnhdr.h">
      <Filter>Header Files\sc_core</Filter>
    </ClInclude>
    <ClInclude Include="..\..\src\sysc\kernel\sc_constants.h">
      <Filter>Header Files\sc_core</Filter>
    </ClInclude>
    <ClInclude Include="..\..\src\sysc\datatypes\fx\sc_context.h">
      <Filter>Header Files\sc_dt</Filter>
    </ClInclude>
    <ClInclude Include="..\..\src\sysc\datatypes\misc\sc_concatref.h">
      <Filter>Header Files\sc_dt</Filter>
    </ClInclude>
    <ClInclude Include="..\..\src\sysc\kernel\sc_cor.h">
      <Filter>Header Files\sc_core</Filter>
    </ClInclude>
    <ClInclude Include="..\..\src\sysc\communication\sc_export.h">
      <Filter>Header Files\sc_core</Filter>
    </ClInclude>
    <ClInclude Include="..\..\src\sysc\kernel\sc_cor_fiber.h">
      <Filter>Header Files\sc_core</Filter>
    </ClInclude>
    <ClInclude Include="..\..\src\sysc\kernel\sc_cthread_process.h">
      <Filter>Header Files\sc_core</Filter>
    </ClInclude>
    <ClInclude Include="..\..\src\sysc\kernel\sc_dynamic_processes.h">
      <Filter>Header Files\sc_core</Filter>
    </ClInclude>
    <ClInclude Include="..\..\src\sysc\kernel\sc_event.h">
      <Filter>Header Files\sc_core</Filter>
    </ClInclude>
    <ClInclude Include="..\..\src\sysc\communication\sc_event_finder.h">
      <Filter>Header Files\sc_core</Filter>
    </ClInclude>
    <ClInclude Include="..\..\src\sysc\communication\sc_event_queue.h">
      <Filter>Header Files\sc_core</Filter>
    </ClInclude>
    <ClInclude Include="..\..\src\sysc\kernel\sc_except.h">
      <Filter>Header Files\sc_core</Filter>
    </ClInclude>
    <ClInclude Include="..\..\src\sysc\datatypes\fx\sc_fxval_observer.h">
      <Filter>Header Files\sc_dt</Filter>
    </ClInclude>
    <ClInclude Include="..\..\src\sysc\datatypes\fx\sc_fix.h">
      <Filter>Header Files\sc_dt</Filter>
    </ClInclude>
    <ClInclude Include="..\..\src\sysc\datatypes\fx\sc_fixed.h">
      <Filter>Header Files\sc_dt</Filter>
    </ClInclude>
    <ClInclude Include="..\..\src\sysc\datatypes\fx\sc_fx_ids.h">
      <Filter>Header Files\sc_dt</Filter>
    </ClInclude>
    <ClInclude Include="..\..\src\sysc\datatypes\fx\sc_fxcast_switch.h">
      <Filter>Header Files\sc_dt</Filter>
    </ClInclude>
    <ClInclude Include="..\..\src\sysc\datatypes\fx\sc_fxdefs.h">
      <Filter>Header Files\sc_dt</Filter>
    </ClInclude>
    <ClInclude Include="..\..\src\sysc\datatypes\fx\sc_fxnum.h">
      <Filter>Header Files\sc_dt</Filter>
    </ClInclude>
    <ClInclude Include="..\..\src\sysc\datatypes\fx\sc_fxnum_observer.h">
      <Filter>Header Files\sc_dt</Filter>
    </ClInclude>
    <ClInclude Include="..\..\src\sysc\datatypes\fx\sc_fxtype_params.h">
      <Filter>Header Files\sc_dt</Filter>
    </ClInclude>
    <ClInclude Include="..\..\src\sysc\datatypes\fx\sc_fxval.h">
      <Filter>Header Files\sc_dt</Filter>
    </ClInclude>
    <ClInclude Include="..\..\src\sysc\kernel\sc_kernel_ids.h">
      <Filter>Header Files\sc_core</Filter>
    </ClInclude>
    <ClInclude Include="..\..\src\sysc\kernel\sc_externs.h">
      <Filter>Header Files\sc_core</Filter>
    </ClInclude>
    <ClInclude Include="..\..\src\sysc\communication\sc_fifo.h">
      <Filter>Header Files\sc_core</Filter>
    </ClInclude>
<<<<<<< HEAD
    <ClInclude Include="..\..\src\sysc\communication\sc_host_semaphore.h">
      <Filter>Header Files</Filter>
    </ClInclude>
    <ClInclude Include="..\..\src\sysc\datatypes\int\sc_int.h">
      <Filter>Header Files</Filter>
=======
    <ClInclude Include="..\..\src\sysc\communication\sc_fifo_ifs.h">
      <Filter>Header Files\sc_core</Filter>
>>>>>>> f5cf90f7
    </ClInclude>
    <ClInclude Include="..\..\src\sysc\communication\sc_fifo_ports.h">
      <Filter>Header Files\sc_core</Filter>
    </ClInclude>
    <ClInclude Include="..\..\src\sysc\utils\sc_hash.h">
      <Filter>Header Files\sc_core</Filter>
    </ClInclude>
    <ClInclude Include="..\..\src\sysc\communication\sc_host_mutex.h">
      <Filter>Header Files\sc_core</Filter>
    </ClInclude>
    <ClInclude Include="..\..\src\sysc\communication\sc_interface.h">
      <Filter>Header Files\sc_core</Filter>
    </ClInclude>
    <ClInclude Include="..\..\src\sysc\utils\sc_iostream.h">
      <Filter>Header Files\sc_core</Filter>
    </ClInclude>
    <ClInclude Include="..\..\src\sysc\kernel\sc_join.h">
      <Filter>Header Files\sc_core</Filter>
    </ClInclude>
    <ClInclude Include="..\..\src\sysc\utils\sc_list.h">
      <Filter>Header Files\sc_core</Filter>
    </ClInclude>
    <ClInclude Include="..\..\src\sysc\utils\sc_machine.h">
      <Filter>Header Files\sc_core</Filter>
    </ClInclude>
    <ClInclude Include="..\..\src\sysc\utils\sc_mempool.h">
      <Filter>Header Files\sc_core</Filter>
    </ClInclude>
    <ClInclude Include="..\..\src\sysc\kernel\sc_macros.h">
      <Filter>Header Files\sc_core</Filter>
    </ClInclude>
    <ClInclude Include="..\..\src\sysc\communication\sc_port.h">
      <Filter>Header Files\sc_core</Filter>
    </ClInclude>
    <ClInclude Include="..\..\src\sysc\kernel\sc_method_process.h">
      <Filter>Header Files\sc_core</Filter>
    </ClInclude>
    <ClInclude Include="..\..\src\sysc\kernel\sc_module.h">
      <Filter>Header Files\sc_core</Filter>
    </ClInclude>
    <ClInclude Include="..\..\src\sysc\kernel\sc_module_name.h">
      <Filter>Header Files\sc_core</Filter>
    </ClInclude>
    <ClInclude Include="..\..\src\sysc\kernel\sc_module_registry.h">
      <Filter>Header Files\sc_core</Filter>
    </ClInclude>
    <ClInclude Include="..\..\src\sysc\communication\sc_mutex.h">
      <Filter>Header Files\sc_core</Filter>
    </ClInclude>
    <ClInclude Include="..\..\src\sysc\communication\sc_mutex_if.h">
      <Filter>Header Files\sc_core</Filter>
    </ClInclude>
    <ClInclude Include="..\..\src\sysc\kernel\sc_name_gen.h">
      <Filter>Header Files\sc_core</Filter>
    </ClInclude>
    <ClInclude Include="..\..\src\sysc\kernel\sc_object.h">
      <Filter>Header Files\sc_core</Filter>
    </ClInclude>
    <ClInclude Include="..\..\src\sysc\kernel\sc_object_int.h">
      <Filter>Header Files\sc_core</Filter>
    </ClInclude>
    <ClInclude Include="..\..\src\sysc\kernel\sc_object_manager.h">
      <Filter>Header Files\sc_core</Filter>
    </ClInclude>
    <ClInclude Include="..\..\src\sysc\kernel\sc_phase_callback_registry.h">
      <Filter>Header Files\sc_core</Filter>
    </ClInclude>
    <ClInclude Include="..\..\src\sysc\communication\sc_writer_policy.h">
      <Filter>Header Files\sc_core</Filter>
    </ClInclude>
    <ClInclude Include="..\..\src\sysc\tracing\sc_wif_trace.h">
      <Filter>Header Files\sc_core</Filter>
    </ClInclude>
    <ClInclude Include="..\..\src\sysc\kernel\sc_wait_cthread.h">
      <Filter>Header Files\sc_core</Filter>
    </ClInclude>
    <ClInclude Include="..\..\src\sysc\kernel\sc_wait.h">
      <Filter>Header Files\sc_core</Filter>
    </ClInclude>
    <ClInclude Include="..\..\src\sysc\kernel\sc_ver.h">
      <Filter>Header Files\sc_core</Filter>
    </ClInclude>
    <ClInclude Include="..\..\src\sysc\utils\sc_vector.h">
      <Filter>Header Files\sc_core</Filter>
    </ClInclude>
    <ClInclude Include="..\..\src\sysc\tracing\sc_vcd_trace.h">
      <Filter>Header Files\sc_core</Filter>
    </ClInclude>
    <ClInclude Include="..\..\src\sysc\utils\sc_utils_ids.h">
      <Filter>Header Files\sc_core</Filter>
    </ClInclude>
    <ClInclude Include="..\..\src\sysc\utils\sc_typeindex.h">
      <Filter>Header Files\sc_core</Filter>
    </ClInclude>
    <ClInclude Include="..\..\src\sysc\tracing\sc_tracing_ids.h">
      <Filter>Header Files\sc_core</Filter>
    </ClInclude>
    <ClInclude Include="..\..\src\sysc\tracing\sc_trace_file_base.h">
      <Filter>Header Files\sc_core</Filter>
    </ClInclude>
    <ClInclude Include="..\..\src\sysc\tracing\sc_trace.h">
      <Filter>Header Files\sc_core</Filter>
    </ClInclude>
    <ClInclude Include="..\..\src\sysc\kernel\sc_time.h">
      <Filter>Header Files\sc_core</Filter>
    </ClInclude>
    <ClInclude Include="..\..\src\sysc\kernel\sc_thread_process.h">
      <Filter>Header Files\sc_core</Filter>
    </ClInclude>
    <ClInclude Include="..\..\src\sysc\utils\sc_temporary.h">
      <Filter>Header Files\sc_core</Filter>
    </ClInclude>
    <ClInclude Include="..\..\src\sysc\utils\sc_string_view.h">
      <Filter>Header Files\sc_core</Filter>
    </ClInclude>
    <ClInclude Include="..\..\src\sysc\utils\sc_stop_here.h">
      <Filter>Header Files\sc_core</Filter>
    </ClInclude>
    <ClInclude Include="..\..\src\sysc\kernel\sc_status.h">
      <Filter>Header Files\sc_core</Filter>
    </ClInclude>
    <ClInclude Include="..\..\src\sysc\kernel\sc_spawn_options.h">
      <Filter>Header Files\sc_core</Filter>
    </ClInclude>
    <ClInclude Include="..\..\src\sysc\kernel\sc_spawn.h">
      <Filter>Header Files\sc_core</Filter>
    </ClInclude>
    <ClInclude Include="..\..\src\sysc\kernel\sc_simcontext_int.h">
      <Filter>Header Files\sc_core</Filter>
    </ClInclude>
    <ClInclude Include="..\..\src\sysc\kernel\sc_simcontext.h">
      <Filter>Header Files\sc_core</Filter>
    </ClInclude>
    <ClInclude Include="..\..\src\sysc\communication\sc_signal_rv_ports.h">
      <Filter>Header Files\sc_core</Filter>
    </ClInclude>
    <ClInclude Include="..\..\src\sysc\communication\sc_signal_rv.h">
      <Filter>Header Files\sc_core</Filter>
    </ClInclude>
    <ClInclude Include="..\..\src\sysc\communication\sc_signal_resolved_ports.h">
      <Filter>Header Files\sc_core</Filter>
    </ClInclude>
    <ClInclude Include="..\..\src\sysc\communication\sc_signal_resolved.h">
      <Filter>Header Files\sc_core</Filter>
    </ClInclude>
    <ClInclude Include="..\..\src\sysc\communication\sc_signal_ports.h">
      <Filter>Header Files\sc_core</Filter>
    </ClInclude>
    <ClInclude Include="..\..\src\sysc\communication\sc_signal_ifs.h">
      <Filter>Header Files\sc_core</Filter>
    </ClInclude>
    <ClInclude Include="..\..\src\sysc\communication\sc_signal.h">
      <Filter>Header Files\sc_core</Filter>
    </ClInclude>
    <ClInclude Include="..\..\src\sysc\kernel\sc_sensitive.h">
      <Filter>Header Files\sc_core</Filter>
    </ClInclude>
    <ClInclude Include="..\..\src\sysc\communication\sc_semaphore_if.h">
      <Filter>Header Files\sc_core</Filter>
    </ClInclude>
    <ClInclude Include="..\..\src\sysc\communication\sc_semaphore.h">
      <Filter>Header Files\sc_core</Filter>
    </ClInclude>
    <ClInclude Include="..\..\src\sysc\kernel\sc_runnable_int.h">
      <Filter>Header Files\sc_core</Filter>
    </ClInclude>
    <ClInclude Include="..\..\src\sysc\kernel\sc_runnable.h">
      <Filter>Header Files\sc_core</Filter>
    </ClInclude>
    <ClInclude Include="..\..\src\sysc\kernel\sc_reset.h">
      <Filter>Header Files\sc_core</Filter>
    </ClInclude>
    <ClInclude Include="..\..\src\sysc\utils\sc_report_handler.h">
      <Filter>Header Files\sc_core</Filter>
    </ClInclude>
    <ClInclude Include="..\..\src\sysc\utils\sc_report.h">
      <Filter>Header Files\sc_core</Filter>
    </ClInclude>
    <ClInclude Include="..\..\src\sysc\utils\sc_pvector.h">
      <Filter>Header Files\sc_core</Filter>
    </ClInclude>
    <ClInclude Include="..\..\src\sysc\datatypes\bit\sc_proxy.h">
      <Filter>Header Files\sc_core</Filter>
    </ClInclude>
    <ClInclude Include="..\..\src\sysc\kernel\sc_process_handle.h">
      <Filter>Header Files\sc_core</Filter>
    </ClInclude>
    <ClInclude Include="..\..\src\sysc\kernel\sc_process.h">
      <Filter>Header Files\sc_core</Filter>
    </ClInclude>
    <ClInclude Include="..\..\src\sysc\communication\sc_prim_channel.h">
      <Filter>Header Files\sc_core</Filter>
    </ClInclude>
    <ClInclude Include="..\..\src\sysc\utils\sc_pq.h">
      <Filter>Header Files\sc_core</Filter>
    </ClInclude>
    <ClInclude Include="..\..\src\sysc\datatypes\int\sc_int.h">
      <Filter>Header Files\sc_dt</Filter>
    </ClInclude>
    <ClInclude Include="..\..\src\sysc\datatypes\int\sc_int_ids.h">
      <Filter>Header Files\sc_dt</Filter>
    </ClInclude>
    <ClInclude Include="..\..\src\sysc\datatypes\int\sc_int_base.h">
      <Filter>Header Files\sc_dt</Filter>
    </ClInclude>
    <ClInclude Include="..\..\src\sysc\datatypes\int\sc_length_param.h">
      <Filter>Header Files\sc_dt</Filter>
    </ClInclude>
    <ClInclude Include="..\..\src\sysc\datatypes\bit\sc_logic.h">
      <Filter>Header Files\sc_dt</Filter>
    </ClInclude>
    <ClInclude Include="..\..\src\sysc\datatypes\bit\sc_lv_base.h">
      <Filter>Header Files\sc_dt</Filter>
    </ClInclude>
    <ClInclude Include="..\..\src\sysc\datatypes\bit\sc_lv.h">
      <Filter>Header Files\sc_dt</Filter>
    </ClInclude>
    <ClInclude Include="..\..\src\sysc\datatypes\fx\scfx_utils.h">
      <Filter>Header Files\sc_dt</Filter>
    </ClInclude>
    <ClInclude Include="..\..\src\sysc\datatypes\fx\scfx_ieee.h">
      <Filter>Header Files\sc_dt</Filter>
    </ClInclude>
    <ClInclude Include="..\..\src\sysc\datatypes\fx\scfx_mant.h">
      <Filter>Header Files\sc_dt</Filter>
    </ClInclude>
    <ClInclude Include="..\..\src\sysc\datatypes\fx\scfx_other_defs.h">
      <Filter>Header Files\sc_dt</Filter>
    </ClInclude>
    <ClInclude Include="..\..\src\sysc\datatypes\fx\scfx_params.h">
      <Filter>Header Files\sc_dt</Filter>
    </ClInclude>
    <ClInclude Include="..\..\src\sysc\datatypes\fx\scfx_pow10.h">
      <Filter>Header Files\sc_dt</Filter>
    </ClInclude>
    <ClInclude Include="..\..\src\sysc\datatypes\fx\scfx_rep.h">
      <Filter>Header Files\sc_dt</Filter>
    </ClInclude>
    <ClInclude Include="..\..\src\sysc\datatypes\fx\scfx_string.h">
      <Filter>Header Files\sc_dt</Filter>
    </ClInclude>
    <ClInclude Include="..\..\src\sysc\utils\sc_string.h">
      <Filter>Header Files\sc_dt</Filter>
    </ClInclude>
    <ClInclude Include="..\..\src\sysc\datatypes\fx\sc_ufix.h">
      <Filter>Header Files\sc_dt</Filter>
    </ClInclude>
    <ClInclude Include="..\..\src\sysc\datatypes\int\sc_unsigned.h">
      <Filter>Header Files\sc_dt</Filter>
    </ClInclude>
    <ClInclude Include="..\..\src\sysc\datatypes\fx\sc_ufixed.h">
      <Filter>Header Files\sc_dt</Filter>
    </ClInclude>
    <ClInclude Include="..\..\src\sysc\datatypes\int\sc_uint.h">
      <Filter>Header Files\sc_dt</Filter>
    </ClInclude>
    <ClInclude Include="..\..\src\sysc\datatypes\int\sc_uint_base.h">
      <Filter>Header Files\sc_dt</Filter>
    </ClInclude>
    <ClInclude Include="..\..\src\sysc\datatypes\int\sc_signed.h">
      <Filter>Header Files\sc_dt</Filter>
    </ClInclude>
    <ClInclude Include="..\..\src\sysc\datatypes\int\sc_nbdefs.h">
      <Filter>Header Files\sc_dt</Filter>
    </ClInclude>
    <ClInclude Include="..\..\src\sysc\datatypes\int\sc_nbutils.h">
      <Filter>Header Files\sc_dt</Filter>
    </ClInclude>
    <ClInclude Include="..\..\src\sysc\datatypes\int\sc_nbexterns.h">
      <Filter>Header Files\sc_dt</Filter>
    </ClInclude>
    <ClInclude Include="..\..\src\sysc\datatypes\misc\sc_value_base.h">
      <Filter>Header Files\sc_dt</Filter>
    </ClInclude>
    <ClInclude Include="..\..\src\tlm_core\tlm_2\tlm_version.h">
      <Filter>Header Files\tlm</Filter>
    </ClInclude>
    <ClInclude Include="..\..\src\tlm_core\tlm_2\tlm_2_interfaces\tlm_2_interfaces.h">
      <Filter>Header Files\tlm</Filter>
    </ClInclude>
    <ClInclude Include="..\..\src\tlm_core\tlm_1\tlm_req_rsp\tlm_adapters\tlm_adapters.h">
      <Filter>Header Files\tlm</Filter>
    </ClInclude>
    <ClInclude Include="..\..\src\tlm_core\tlm_1\tlm_analysis\tlm_analysis.h">
      <Filter>Header Files\tlm</Filter>
    </ClInclude>
    <ClInclude Include="..\..\src\tlm_core\tlm_1\tlm_analysis\tlm_analysis_fifo.h">
      <Filter>Header Files\tlm</Filter>
    </ClInclude>
    <ClInclude Include="..\..\src\tlm_core\tlm_1\tlm_analysis\tlm_analysis_if.h">
      <Filter>Header Files\tlm</Filter>
    </ClInclude>
    <ClInclude Include="..\..\src\tlm_core\tlm_1\tlm_analysis\tlm_analysis_port.h">
      <Filter>Header Files\tlm</Filter>
    </ClInclude>
    <ClInclude Include="..\..\src\tlm_core\tlm_1\tlm_analysis\tlm_analysis_triple.h">
      <Filter>Header Files\tlm</Filter>
    </ClInclude>
    <ClInclude Include="..\..\src\tlm_core\tlm_2\tlm_generic_payload\tlm_array.h">
      <Filter>Header Files\tlm</Filter>
    </ClInclude>
    <ClInclude Include="..\..\src\tlm_core\tlm_2\tlm_sockets\tlm_base_socket_if.h">
      <Filter>Header Files\tlm</Filter>
    </ClInclude>
    <ClInclude Include="..\..\src\tlm_core\tlm_1\tlm_req_rsp\tlm_1_interfaces\tlm_core_ifs.h">
      <Filter>Header Files\tlm</Filter>
    </ClInclude>
    <ClInclude Include="..\..\src\tlm_core\tlm_2\tlm_2_interfaces\tlm_dmi.h">
      <Filter>Header Files\tlm</Filter>
    </ClInclude>
    <ClInclude Include="..\..\src\tlm_core\tlm_2\tlm_generic_payload\tlm_endian_conv.h">
      <Filter>Header Files\tlm</Filter>
    </ClInclude>
    <ClInclude Include="..\..\src\tlm_core\tlm_1\tlm_req_rsp\tlm_ports\tlm_event_finder.h">
      <Filter>Header Files\tlm</Filter>
    </ClInclude>
    <ClInclude Include="..\..\src\tlm_core\tlm_1\tlm_req_rsp\tlm_channels\tlm_fifo\tlm_fifo.h">
      <Filter>Header Files\tlm</Filter>
    </ClInclude>
    <ClInclude Include="..\..\src\tlm_core\tlm_1\tlm_req_rsp\tlm_1_interfaces\tlm_fifo_ifs.h">
      <Filter>Header Files\tlm</Filter>
    </ClInclude>
    <ClInclude Include="..\..\src\tlm_core\tlm_1\tlm_req_rsp\tlm_channels\tlm_fifo\tlm_fifo_peek.h">
      <Filter>Header Files\tlm</Filter>
    </ClInclude>
    <ClInclude Include="..\..\src\tlm_core\tlm_1\tlm_req_rsp\tlm_channels\tlm_fifo\tlm_fifo_put_get.h">
      <Filter>Header Files\tlm</Filter>
    </ClInclude>
    <ClInclude Include="..\..\src\tlm_core\tlm_1\tlm_req_rsp\tlm_channels\tlm_fifo\tlm_fifo_resize.h">
      <Filter>Header Files\tlm</Filter>
    </ClInclude>
    <ClInclude Include="..\..\src\tlm_core\tlm_2\tlm_2_interfaces\tlm_fw_bw_ifs.h">
      <Filter>Header Files\tlm</Filter>
    </ClInclude>
    <ClInclude Include="..\..\src\tlm_core\tlm_2\tlm_generic_payload\tlm_generic_payload.h">
      <Filter>Header Files\tlm</Filter>
    </ClInclude>
    <ClInclude Include="..\..\src\tlm_core\tlm_2\tlm_quantum\tlm_global_quantum.h">
      <Filter>Header Files\tlm</Filter>
    </ClInclude>
    <ClInclude Include="..\..\src\tlm_core\tlm_2\tlm_generic_payload\tlm_gp.h">
      <Filter>Header Files\tlm</Filter>
    </ClInclude>
    <ClInclude Include="..\..\src\tlm_core\tlm_2\tlm_generic_payload\tlm_helpers.h">
      <Filter>Header Files\tlm</Filter>
    </ClInclude>
    <ClInclude Include="..\..\src\tlm_core\tlm_2\tlm_sockets\tlm_initiator_socket.h">
      <Filter>Header Files\tlm</Filter>
    </ClInclude>
    <ClInclude Include="..\..\src\tlm_core\tlm_1\tlm_req_rsp\tlm_1_interfaces\tlm_master_slave_ifs.h">
      <Filter>Header Files\tlm</Filter>
    </ClInclude>
    <ClInclude Include="..\..\src\tlm_core\tlm_1\tlm_req_rsp\tlm_ports\tlm_nonblocking_port.h">
      <Filter>Header Files\tlm</Filter>
    </ClInclude>
    <ClInclude Include="..\..\src\tlm_core\tlm_2\tlm_generic_payload\tlm_phase.h">
      <Filter>Header Files\tlm</Filter>
    </ClInclude>
    <ClInclude Include="..\..\src\tlm_core\tlm_1\tlm_req_rsp\tlm_channels\tlm_req_rsp_channels\tlm_put_get_imp.h">
      <Filter>Header Files\tlm</Filter>
    </ClInclude>
    <ClInclude Include="..\..\src\tlm_core\tlm_2\tlm_quantum\tlm_quantum.h">
      <Filter>Header Files\tlm</Filter>
    </ClInclude>
    <ClInclude Include="..\..\src\tlm_core\tlm_1\tlm_req_rsp\tlm_req_rsp.h">
      <Filter>Header Files\tlm</Filter>
    </ClInclude>
    <ClInclude Include="..\..\src\tlm_core\tlm_1\tlm_req_rsp\tlm_channels\tlm_req_rsp_channels\tlm_req_rsp_channels.h">
      <Filter>Header Files\tlm</Filter>
    </ClInclude>
    <ClInclude Include="..\..\src\tlm_core\tlm_2\tlm_sockets\tlm_sockets.h">
      <Filter>Header Files\tlm</Filter>
    </ClInclude>
    <ClInclude Include="..\..\src\tlm_core\tlm_1\tlm_req_rsp\tlm_1_interfaces\tlm_tag.h">
      <Filter>Header Files\tlm</Filter>
    </ClInclude>
    <ClInclude Include="..\..\src\tlm_core\tlm_2\tlm_sockets\tlm_target_socket.h">
      <Filter>Header Files\tlm</Filter>
    </ClInclude>
    <ClInclude Include="..\..\src\tlm_core\tlm_1\tlm_req_rsp\tlm_channels\tlm_fifo\circular_buffer.h">
      <Filter>Header Files\tlm</Filter>
    </ClInclude>
    <ClInclude Include="..\..\src\tlm_core\tlm_1\tlm_analysis\tlm_write_if.h">
      <Filter>Header Files\tlm</Filter>
    </ClInclude>
    <ClInclude Include="..\..\src\tlm_utils\instance_specific_extensions.h">
      <Filter>Header Files\tlm_utils</Filter>
    </ClInclude>
    <ClInclude Include="..\..\src\tlm_utils\instance_specific_extensions_int.h">
      <Filter>Header Files\tlm_utils</Filter>
    </ClInclude>
    <ClInclude Include="..\..\src\tlm_utils\multi_passthrough_initiator_socket.h">
      <Filter>Header Files\tlm_utils</Filter>
    </ClInclude>
    <ClInclude Include="..\..\src\tlm_utils\multi_passthrough_target_socket.h">
      <Filter>Header Files\tlm_utils</Filter>
    </ClInclude>
    <ClInclude Include="..\..\src\tlm_utils\multi_socket_bases.h">
      <Filter>Header Files\tlm_utils</Filter>
    </ClInclude>
    <ClInclude Include="..\..\src\tlm_utils\passthrough_target_socket.h">
      <Filter>Header Files\tlm_utils</Filter>
    </ClInclude>
    <ClInclude Include="..\..\src\tlm_utils\peq_with_cb_and_phase.h">
      <Filter>Header Files\tlm_utils</Filter>
    </ClInclude>
    <ClInclude Include="..\..\src\tlm_utils\peq_with_get.h">
      <Filter>Header Files\tlm_utils</Filter>
    </ClInclude>
    <ClInclude Include="..\..\src\tlm_utils\simple_initiator_socket.h">
      <Filter>Header Files\tlm_utils</Filter>
    </ClInclude>
    <ClInclude Include="..\..\src\tlm_utils\simple_target_socket.h">
      <Filter>Header Files\tlm_utils</Filter>
    </ClInclude>
    <ClInclude Include="..\..\src\tlm_utils\tlm_quantumkeeper.h">
      <Filter>Header Files\tlm_utils</Filter>
    </ClInclude>
    <ClInclude Include="..\..\src\sysc\datatypes\int\sc_nbfriends.inc">
      <Filter>Source Files\sc_dt</Filter>
    </ClInclude>
    <ClInclude Include="..\..\src\sysc\datatypes\fx\fx.h">
      <Filter>Header Files\sc_dt</Filter>
    </ClInclude>
    <ClInclude Include="..\..\src\sysc\packages\boost\ref.hpp">
      <Filter>Header Files\sc_boost</Filter>
    </ClInclude>
    <ClInclude Include="..\..\src\sysc\packages\boost\bind.hpp">
      <Filter>Header Files\sc_boost</Filter>
    </ClInclude>
    <ClInclude Include="..\..\src\sysc\packages\boost\config.hpp">
      <Filter>Header Files\sc_boost</Filter>
    </ClInclude>
    <ClInclude Include="..\..\src\sysc\packages\boost\mem_fn.hpp">
      <Filter>Header Files\sc_boost</Filter>
    </ClInclude>
    <ClInclude Include="..\..\src\sysc\packages\boost\utility\enable_if.hpp">
      <Filter>Header Files\sc_boost</Filter>
    </ClInclude>
    <ClInclude Include="..\..\src\sysc\packages\boost\utility\string_view.hpp">
      <Filter>Header Files\sc_boost</Filter>
    </ClInclude>
    <ClInclude Include="..\..\src\sysc\packages\boost\utility\string_view_fwd.hpp">
      <Filter>Header Files\sc_boost</Filter>
    </ClInclude>
    <ClInclude Include="..\..\src\sysc\packages\boost\detail\endian.hpp">
      <Filter>Header Files\sc_boost</Filter>
    </ClInclude>
  </ItemGroup>
  <ItemGroup>
    <None Include="..\..\src\sysc\datatypes\int\sc_nbcommon.inc">
      <Filter>Source Files\sc_dt</Filter>
    </None>
    <None Include="..\..\src\sysc\datatypes\int\sc_signed_subref.inc">
      <Filter>Source Files\sc_dt</Filter>
    </None>
    <None Include="..\..\src\sysc\datatypes\int\sc_signed_bitref.inc">
      <Filter>Source Files\sc_dt</Filter>
    </None>
    <None Include="..\..\src\sysc\datatypes\int\sc_unsigned_subref.inc">
      <Filter>Source Files\sc_dt</Filter>
    </None>
    <None Include="..\..\src\sysc\datatypes\int\sc_unsigned_bitref.inc">
      <Filter>Source Files\sc_dt</Filter>
    </None>
  </ItemGroup>
  <ItemGroup>
    <Filter Include="Header Files">
      <UniqueIdentifier>{b776df48-157a-4218-89f6-b4bd33ccd7f9}</UniqueIdentifier>
      <Extensions>*.h;*.hpp</Extensions>
    </Filter>
    <Filter Include="Source Files">
      <UniqueIdentifier>{284dc6c4-398e-47fd-bca2-e431fb954247}</UniqueIdentifier>
      <Extensions>*.cpp;*.inc</Extensions>
    </Filter>
    <Filter Include="Header Files\sc_core">
      <UniqueIdentifier>{595ee38e-eb18-4458-b4bc-ca69a7592a5e}</UniqueIdentifier>
    </Filter>
    <Filter Include="Header Files\sc_dt">
      <UniqueIdentifier>{50b28bec-038e-416e-adb6-ad3ebde9b15e}</UniqueIdentifier>
    </Filter>
    <Filter Include="Header Files\tlm">
      <UniqueIdentifier>{1e3968e1-5ae4-46c4-abd2-49bb3703e0c8}</UniqueIdentifier>
    </Filter>
    <Filter Include="Header Files\tlm_utils">
      <UniqueIdentifier>{51ae78d0-d018-4e19-adf9-5f2721aae88b}</UniqueIdentifier>
    </Filter>
    <Filter Include="Source Files\sc_core">
      <UniqueIdentifier>{bdcbecb3-8d8d-4e33-b145-e9ac71e4567f}</UniqueIdentifier>
    </Filter>
    <Filter Include="Source Files\sc_dt">
      <UniqueIdentifier>{1564d417-7614-4391-b8fa-d08c984483ca}</UniqueIdentifier>
    </Filter>
    <Filter Include="Source Files\tlm">
      <UniqueIdentifier>{15db5fd4-7b4b-4cd0-bed7-f879b08ddd1e}</UniqueIdentifier>
    </Filter>
    <Filter Include="Source Files\tlm_utils">
      <UniqueIdentifier>{1050930d-f9f9-45f1-a16d-076f334b0aeb}</UniqueIdentifier>
    </Filter>
    <Filter Include="Header Files\sc_boost">
      <UniqueIdentifier>{d873e7b3-e806-4138-8218-e54338e43868}</UniqueIdentifier>
    </Filter>
  </ItemGroup>
</Project><|MERGE_RESOLUTION|>--- conflicted
+++ resolved
@@ -357,24 +357,19 @@
     <ClInclude Include="..\..\src\sysc\communication\sc_fifo.h">
       <Filter>Header Files\sc_core</Filter>
     </ClInclude>
-<<<<<<< HEAD
+    <ClInclude Include="..\..\src\sysc\communication\sc_fifo_ifs.h">
+      <Filter>Header Files\sc_core</Filter>
+    </ClInclude>
+    <ClInclude Include="..\..\src\sysc\communication\sc_fifo_ports.h">
+      <Filter>Header Files\sc_core</Filter>
+    </ClInclude>
+    <ClInclude Include="..\..\src\sysc\utils\sc_hash.h">
+      <Filter>Header Files\sc_core</Filter>
+    </ClInclude>
+    <ClInclude Include="..\..\src\sysc\communication\sc_host_mutex.h">
+      <Filter>Header Files\sc_core</Filter>
+    </ClInclude>
     <ClInclude Include="..\..\src\sysc\communication\sc_host_semaphore.h">
-      <Filter>Header Files</Filter>
-    </ClInclude>
-    <ClInclude Include="..\..\src\sysc\datatypes\int\sc_int.h">
-      <Filter>Header Files</Filter>
-=======
-    <ClInclude Include="..\..\src\sysc\communication\sc_fifo_ifs.h">
-      <Filter>Header Files\sc_core</Filter>
->>>>>>> f5cf90f7
-    </ClInclude>
-    <ClInclude Include="..\..\src\sysc\communication\sc_fifo_ports.h">
-      <Filter>Header Files\sc_core</Filter>
-    </ClInclude>
-    <ClInclude Include="..\..\src\sysc\utils\sc_hash.h">
-      <Filter>Header Files\sc_core</Filter>
-    </ClInclude>
-    <ClInclude Include="..\..\src\sysc\communication\sc_host_mutex.h">
       <Filter>Header Files\sc_core</Filter>
     </ClInclude>
     <ClInclude Include="..\..\src\sysc\communication\sc_interface.h">
