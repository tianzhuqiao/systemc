﻿<?xml version="1.0" encoding="utf-8"?>
<Project ToolsVersion="4.0" xmlns="http://schemas.microsoft.com/developer/msbuild/2003">
  <ItemGroup>
    <ClCompile Include="..\..\src\sysc\kernel\sc_attribute.cpp">
      <Filter>Source Files\sc_core</Filter>
    </ClCompile>
    <ClCompile Include="..\..\src\sysc\communication\sc_clock.cpp">
      <Filter>Source Files\sc_core</Filter>
    </ClCompile>
    <ClCompile Include="..\..\src\sysc\kernel\sc_cor_fiber.cpp">
      <Filter>Source Files\sc_core</Filter>
    </ClCompile>
    <ClCompile Include="..\..\src\sysc\kernel\sc_cthread_process.cpp">
      <Filter>Source Files\sc_core</Filter>
    </ClCompile>
    <ClCompile Include="..\..\src\sysc\kernel\sc_event.cpp">
      <Filter>Source Files\sc_core</Filter>
    </ClCompile>
    <ClCompile Include="..\..\src\sysc\communication\sc_event_finder.cpp">
      <Filter>Source Files\sc_core</Filter>
    </ClCompile>
    <ClCompile Include="..\..\src\sysc\communication\sc_event_queue.cpp">
      <Filter>Source Files\sc_core</Filter>
    </ClCompile>
    <ClCompile Include="..\..\src\sysc\kernel\sc_except.cpp">
      <Filter>Source Files\sc_core</Filter>
    </ClCompile>
    <ClCompile Include="..\..\src\sysc\communication\sc_export.cpp">
      <Filter>Source Files\sc_core</Filter>
    </ClCompile>
    <ClCompile Include="..\..\src\sysc\utils\sc_hash.cpp">
      <Filter>Source Files\sc_core</Filter>
    </ClCompile>
    <ClCompile Include="..\..\src\sysc\communication\sc_interface.cpp">
      <Filter>Source Files\sc_core</Filter>
    </ClCompile>
    <ClCompile Include="..\..\src\sysc\kernel\sc_join.cpp">
      <Filter>Source Files\sc_core</Filter>
    </ClCompile>
    <ClCompile Include="..\..\src\sysc\utils\sc_list.cpp">
      <Filter>Source Files\sc_core</Filter>
    </ClCompile>
    <ClCompile Include="..\..\src\sysc\utils\sc_mempool.cpp">
      <Filter>Source Files\sc_core</Filter>
    </ClCompile>
    <ClCompile Include="..\..\src\sysc\utils\sc_optional.cpp">
      <Filter>Source Files\sc_core</Filter>
    </ClCompile>
    <ClCompile Include="..\..\src\sysc\kernel\sc_method_process.cpp">
      <Filter>Source Files\sc_core</Filter>
    </ClCompile>
    <ClCompile Include="..\..\src\sysc\kernel\sc_module.cpp">
      <Filter>Source Files\sc_core</Filter>
    </ClCompile>
    <ClCompile Include="..\..\src\sysc\kernel\sc_module_name.cpp">
      <Filter>Source Files\sc_core</Filter>
    </ClCompile>
    <ClCompile Include="..\..\src\sysc\kernel\sc_module_registry.cpp">
      <Filter>Source Files\sc_core</Filter>
    </ClCompile>
    <ClCompile Include="..\..\src\sysc\communication\sc_mutex.cpp">
      <Filter>Source Files\sc_core</Filter>
    </ClCompile>
    <ClCompile Include="..\..\src\sysc\kernel\sc_name_gen.cpp">
      <Filter>Source Files\sc_core</Filter>
    </ClCompile>
    <ClCompile Include="..\..\src\sysc\kernel\sc_object.cpp">
      <Filter>Source Files\sc_core</Filter>
    </ClCompile>
    <ClCompile Include="..\..\src\sysc\kernel\sc_object_manager.cpp">
      <Filter>Source Files\sc_core</Filter>
    </ClCompile>
    <ClCompile Include="..\..\src\sysc\kernel\sc_phase_callback_registry.cpp">
      <Filter>Source Files\sc_core</Filter>
    </ClCompile>
    <ClCompile Include="..\..\src\sysc\communication\sc_port.cpp">
      <Filter>Source Files\sc_core</Filter>
    </ClCompile>
    <ClCompile Include="..\..\src\sysc\utils\sc_pq.cpp">
      <Filter>Source Files\sc_core</Filter>
    </ClCompile>
    <ClCompile Include="..\..\src\sysc\communication\sc_prim_channel.cpp">
      <Filter>Source Files\sc_core</Filter>
    </ClCompile>
    <ClCompile Include="..\..\src\sysc\kernel\sc_process.cpp">
      <Filter>Source Files\sc_core</Filter>
    </ClCompile>
    <ClCompile Include="..\..\src\sysc\utils\sc_report.cpp">
      <Filter>Source Files\sc_core</Filter>
    </ClCompile>
    <ClCompile Include="..\..\src\sysc\utils\sc_report_handler.cpp">
      <Filter>Source Files\sc_core</Filter>
    </ClCompile>
    <ClCompile Include="..\..\src\sysc\kernel\sc_reset.cpp">
      <Filter>Source Files\sc_core</Filter>
    </ClCompile>
    <ClCompile Include="..\..\src\sysc\communication\sc_semaphore.cpp">
      <Filter>Source Files\sc_core</Filter>
    </ClCompile>
    <ClCompile Include="..\..\src\sysc\kernel\sc_sensitive.cpp">
      <Filter>Source Files\sc_core</Filter>
    </ClCompile>
    <ClCompile Include="..\..\src\sysc\communication\sc_signal.cpp">
      <Filter>Source Files\sc_core</Filter>
    </ClCompile>
    <ClCompile Include="..\..\src\sysc\communication\sc_signal_ports.cpp">
      <Filter>Source Files\sc_core</Filter>
    </ClCompile>
    <ClCompile Include="..\..\src\sysc\communication\sc_signal_resolved.cpp">
      <Filter>Source Files\sc_core</Filter>
    </ClCompile>
    <ClCompile Include="..\..\src\sysc\communication\sc_signal_resolved_ports.cpp">
      <Filter>Source Files\sc_core</Filter>
    </ClCompile>
    <ClCompile Include="..\..\src\sysc\kernel\sc_simcontext.cpp">
      <Filter>Source Files\sc_core</Filter>
    </ClCompile>
    <ClCompile Include="..\..\src\sysc\kernel\sc_spawn_options.cpp">
      <Filter>Source Files\sc_core</Filter>
    </ClCompile>
    <ClCompile Include="..\..\src\sysc\utils\sc_stop_here.cpp">
      <Filter>Source Files\sc_core</Filter>
    </ClCompile>
    <ClCompile Include="..\..\src\sysc\kernel\sc_thread_process.cpp">
      <Filter>Source Files\sc_core</Filter>
    </ClCompile>
    <ClCompile Include="..\..\src\sysc\tracing\sc_trace_file_base.cpp">
      <Filter>Source Files\sc_core</Filter>
    </ClCompile>
    <ClCompile Include="..\..\src\sysc\kernel\sc_time.cpp">
      <Filter>Source Files\sc_core</Filter>
    </ClCompile>
    <ClCompile Include="..\..\src\sysc\tracing\sc_trace.cpp">
      <Filter>Source Files\sc_core</Filter>
    </ClCompile>
    <ClCompile Include="..\..\src\sysc\utils\sc_utils_ids.cpp">
      <Filter>Source Files\sc_core</Filter>
    </ClCompile>
    <ClCompile Include="..\..\src\sysc\tracing\sc_wif_trace.cpp">
      <Filter>Source Files\sc_core</Filter>
    </ClCompile>
    <ClCompile Include="..\..\src\sysc\tracing\sc_vcd_trace.cpp">
      <Filter>Source Files\sc_core</Filter>
    </ClCompile>
    <ClCompile Include="..\..\src\sysc\utils\sc_vector.cpp">
      <Filter>Source Files\sc_core</Filter>
    </ClCompile>
    <ClCompile Include="..\..\src\sysc\kernel\sc_ver.cpp">
      <Filter>Source Files\sc_core</Filter>
    </ClCompile>
    <ClCompile Include="..\..\src\sysc\kernel\sc_wait.cpp">
      <Filter>Source Files\sc_core</Filter>
    </ClCompile>
    <ClCompile Include="..\..\src\sysc\kernel\sc_wait_cthread.cpp">
      <Filter>Source Files\sc_core</Filter>
    </ClCompile>
    <ClCompile Include="..\..\src\sysc\datatypes\bit\sc_bit.cpp">
      <Filter>Source Files\sc_dt</Filter>
    </ClCompile>
    <ClCompile Include="..\..\src\sysc\datatypes\bit\sc_bv_base.cpp">
      <Filter>Source Files\sc_dt</Filter>
    </ClCompile>
    <ClCompile Include="..\..\src\sysc\datatypes\misc\sc_concatref.cpp">
      <Filter>Source Files\sc_dt</Filter>
    </ClCompile>
    <ClCompile Include="..\..\src\sysc\datatypes\fx\sc_fxcast_switch.cpp">
      <Filter>Source Files\sc_dt</Filter>
    </ClCompile>
    <ClCompile Include="..\..\src\sysc\datatypes\fx\sc_fxval_observer.cpp">
      <Filter>Source Files\sc_dt</Filter>
    </ClCompile>
    <ClCompile Include="..\..\src\sysc\datatypes\fx\sc_fxdefs.cpp">
      <Filter>Source Files\sc_dt</Filter>
    </ClCompile>
    <ClCompile Include="..\..\src\sysc\datatypes\fx\sc_fxnum.cpp">
      <Filter>Source Files\sc_dt</Filter>
    </ClCompile>
    <ClCompile Include="..\..\src\sysc\datatypes\fx\sc_fxnum_observer.cpp">
      <Filter>Source Files\sc_dt</Filter>
    </ClCompile>
    <ClCompile Include="..\..\src\sysc\datatypes\fx\sc_fxtype_params.cpp">
      <Filter>Source Files\sc_dt</Filter>
    </ClCompile>
    <ClCompile Include="..\..\src\sysc\datatypes\fx\sc_fxval.cpp">
      <Filter>Source Files\sc_dt</Filter>
    </ClCompile>
    <ClCompile Include="..\..\src\sysc\datatypes\int\sc_int_mask.cpp">
      <Filter>Source Files\sc_dt</Filter>
    </ClCompile>
    <ClCompile Include="..\..\src\sysc\datatypes\int\sc_int_base.cpp">
      <Filter>Source Files\sc_dt</Filter>
    </ClCompile>
    <ClCompile Include="..\..\src\sysc\datatypes\bit\sc_logic.cpp">
      <Filter>Source Files\sc_dt</Filter>
    </ClCompile>
    <ClCompile Include="..\..\src\sysc\datatypes\bit\sc_lv_base.cpp">
      <Filter>Source Files\sc_dt</Filter>
    </ClCompile>
    <ClCompile Include="..\..\src\sysc\datatypes\int\sc_nbutils.cpp">
      <Filter>Source Files\sc_dt</Filter>
    </ClCompile>
    <ClCompile Include="..\..\src\sysc\datatypes\int\sc_nbexterns.cpp">
      <Filter>Source Files\sc_dt</Filter>
    </ClCompile>
    <ClCompile Include="..\..\src\sysc\datatypes\int\sc_length_param.cpp">
      <Filter>Source Files\sc_dt</Filter>
    </ClCompile>
    <ClCompile Include="..\..\src\sysc\datatypes\int\sc_signed.cpp">
      <Filter>Source Files\sc_dt</Filter>
    </ClCompile>
    <ClCompile Include="..\..\src\sysc\datatypes\int\sc_uint_base.cpp">
      <Filter>Source Files\sc_dt</Filter>
    </ClCompile>
    <ClCompile Include="..\..\src\sysc\utils\sc_string.cpp">
      <Filter>Source Files\sc_dt</Filter>
    </ClCompile>
    <ClCompile Include="..\..\src\sysc\datatypes\int\sc_unsigned.cpp">
      <Filter>Source Files\sc_dt</Filter>
    </ClCompile>
    <ClCompile Include="..\..\src\sysc\datatypes\misc\sc_value_base.cpp">
      <Filter>Source Files\sc_dt</Filter>
    </ClCompile>
    <ClCompile Include="..\..\src\sysc\datatypes\fx\scfx_mant.cpp">
      <Filter>Source Files\sc_dt</Filter>
    </ClCompile>
    <ClCompile Include="..\..\src\sysc\datatypes\fx\scfx_utils.cpp">
      <Filter>Source Files\sc_dt</Filter>
    </ClCompile>
    <ClCompile Include="..\..\src\sysc\datatypes\fx\scfx_pow10.cpp">
      <Filter>Source Files\sc_dt</Filter>
    </ClCompile>
    <ClCompile Include="..\..\src\sysc\datatypes\fx\scfx_rep.cpp">
      <Filter>Source Files\sc_dt</Filter>
    </ClCompile>
    <ClCompile Include="..\..\src\tlm_core\tlm_2\tlm_quantum\tlm_global_quantum.cpp">
      <Filter>Source Files\tlm</Filter>
    </ClCompile>
    <ClCompile Include="..\..\src\tlm_core\tlm_2\tlm_generic_payload\tlm_phase.cpp">
      <Filter>Source Files\tlm</Filter>
    </ClCompile>
    <ClCompile Include="..\..\src\tlm_core\tlm_2\tlm_generic_payload\tlm_gp.cpp">
      <Filter>Source Files\tlm</Filter>
    </ClCompile>
    <ClCompile Include="..\..\src\tlm_utils\convenience_socket_bases.cpp">
      <Filter>Source Files\tlm_utils</Filter>
    </ClCompile>
    <ClCompile Include="..\..\src\tlm_utils\instance_specific_extensions.cpp">
      <Filter>Source Files\tlm_utils</Filter>
    </ClCompile>
  </ItemGroup>
  <ItemGroup>
    <ClInclude Include="..\..\src\sysc\datatypes\int\sc_bigint.h">
      <Filter>Header Files\sc_dt</Filter>
    </ClInclude>
    <ClInclude Include="..\..\src\sysc\datatypes\bit\sc_bit_proxies.h">
      <Filter>Header Files\sc_dt</Filter>
    </ClInclude>
    <ClInclude Include="..\..\src\sysc\datatypes\int\sc_biguint.h">
      <Filter>Header Files\sc_dt</Filter>
    </ClInclude>
    <ClInclude Include="..\..\src\sysc\datatypes\bit\sc_bit.h">
      <Filter>Header Files\sc_dt</Filter>
    </ClInclude>
    <ClInclude Include="..\..\src\sysc\datatypes\bit\sc_bit_ids.h">
      <Filter>Header Files\sc_dt</Filter>
    </ClInclude>
    <ClInclude Include="..\..\src\sysc\communication\sc_buffer.h">
      <Filter>Header Files\sc_core</Filter>
    </ClInclude>
    <ClInclude Include="..\..\src\sysc\kernel\sc_attribute.h">
      <Filter>Header Files\sc_core</Filter>
    </ClInclude>
    <ClInclude Include="..\..\src\sysc\datatypes\bit\sc_bv.h">
      <Filter>Header Files\sc_dt</Filter>
    </ClInclude>
    <ClInclude Include="..\..\src\sysc\datatypes\bit\sc_bv_base.h">
      <Filter>Header Files\sc_dt</Filter>
    </ClInclude>
    <ClInclude Include="..\..\src\sysc\communication\sc_clock.h">
      <Filter>Header Files\sc_core</Filter>
    </ClInclude>
    <ClInclude Include="..\..\src\sysc\communication\sc_communication_ids.h">
      <Filter>Header Files\sc_core</Filter>
    </ClInclude>
    <ClInclude Include="..\..\src\sysc\communication\sc_clock_ports.h">
      <Filter>Header Files\sc_core</Filter>
    </ClInclude>
    <ClInclude Include="..\..\src\sysc\kernel\sc_cmnhdr.h">
      <Filter>Header Files\sc_core</Filter>
    </ClInclude>
    <ClInclude Include="..\..\src\sysc\kernel\sc_constants.h">
      <Filter>Header Files\sc_core</Filter>
    </ClInclude>
    <ClInclude Include="..\..\src\sysc\datatypes\fx\sc_context.h">
      <Filter>Header Files\sc_dt</Filter>
    </ClInclude>
    <ClInclude Include="..\..\src\sysc\datatypes\misc\sc_concatref.h">
      <Filter>Header Files\sc_dt</Filter>
    </ClInclude>
    <ClInclude Include="..\..\src\sysc\kernel\sc_cor.h">
      <Filter>Header Files\sc_core</Filter>
    </ClInclude>
    <ClInclude Include="..\..\src\sysc\communication\sc_export.h">
      <Filter>Header Files\sc_core</Filter>
    </ClInclude>
    <ClInclude Include="..\..\src\sysc\kernel\sc_cor_fiber.h">
      <Filter>Header Files\sc_core</Filter>
    </ClInclude>
    <ClInclude Include="..\..\src\sysc\kernel\sc_cthread_process.h">
      <Filter>Header Files\sc_core</Filter>
    </ClInclude>
    <ClInclude Include="..\..\src\sysc\kernel\sc_dynamic_processes.h">
      <Filter>Header Files\sc_core</Filter>
    </ClInclude>
    <ClInclude Include="..\..\src\sysc\kernel\sc_event.h">
      <Filter>Header Files\sc_core</Filter>
    </ClInclude>
    <ClInclude Include="..\..\src\sysc\communication\sc_event_finder.h">
      <Filter>Header Files\sc_core</Filter>
    </ClInclude>
    <ClInclude Include="..\..\src\sysc\communication\sc_event_queue.h">
      <Filter>Header Files\sc_core</Filter>
    </ClInclude>
    <ClInclude Include="..\..\src\sysc\kernel\sc_except.h">
      <Filter>Header Files\sc_core</Filter>
    </ClInclude>
    <ClInclude Include="..\..\src\sysc\datatypes\fx\sc_fxval_observer.h">
      <Filter>Header Files\sc_dt</Filter>
    </ClInclude>
    <ClInclude Include="..\..\src\sysc\datatypes\fx\sc_fix.h">
      <Filter>Header Files\sc_dt</Filter>
    </ClInclude>
    <ClInclude Include="..\..\src\sysc\datatypes\fx\sc_fixed.h">
      <Filter>Header Files\sc_dt</Filter>
    </ClInclude>
    <ClInclude Include="..\..\src\sysc\datatypes\fx\sc_fx_ids.h">
      <Filter>Header Files\sc_dt</Filter>
    </ClInclude>
    <ClInclude Include="..\..\src\sysc\datatypes\fx\sc_fxcast_switch.h">
      <Filter>Header Files\sc_dt</Filter>
    </ClInclude>
    <ClInclude Include="..\..\src\sysc\datatypes\fx\sc_fxdefs.h">
      <Filter>Header Files\sc_dt</Filter>
    </ClInclude>
    <ClInclude Include="..\..\src\sysc\datatypes\fx\sc_fxnum.h">
      <Filter>Header Files\sc_dt</Filter>
    </ClInclude>
    <ClInclude Include="..\..\src\sysc\datatypes\fx\sc_fxnum_observer.h">
      <Filter>Header Files\sc_dt</Filter>
    </ClInclude>
    <ClInclude Include="..\..\src\sysc\datatypes\fx\sc_fxtype_params.h">
      <Filter>Header Files\sc_dt</Filter>
    </ClInclude>
    <ClInclude Include="..\..\src\sysc\datatypes\fx\sc_fxval.h">
      <Filter>Header Files\sc_dt</Filter>
    </ClInclude>
    <ClInclude Include="..\..\src\sysc\kernel\sc_kernel_ids.h">
      <Filter>Header Files\sc_core</Filter>
    </ClInclude>
    <ClInclude Include="..\..\src\sysc\kernel\sc_externs.h">
      <Filter>Header Files\sc_core</Filter>
    </ClInclude>
    <ClInclude Include="..\..\src\sysc\communication\sc_fifo.h">
      <Filter>Header Files\sc_core</Filter>
    </ClInclude>
    <ClInclude Include="..\..\src\sysc\communication\sc_fifo_ifs.h">
      <Filter>Header Files\sc_core</Filter>
    </ClInclude>
    <ClInclude Include="..\..\src\sysc\communication\sc_fifo_ports.h">
      <Filter>Header Files\sc_core</Filter>
    </ClInclude>
    <ClInclude Include="..\..\src\sysc\utils\sc_hash.h">
      <Filter>Header Files\sc_core</Filter>
    </ClInclude>
    <ClInclude Include="..\..\src\sysc\communication\sc_host_mutex.h">
      <Filter>Header Files\sc_core</Filter>
    </ClInclude>
    <ClInclude Include="..\..\src\sysc\communication\sc_host_semaphore.h">
      <Filter>Header Files\sc_core</Filter>
    </ClInclude>
    <ClInclude Include="..\..\src\sysc\communication\sc_interface.h">
      <Filter>Header Files\sc_core</Filter>
    </ClInclude>
    <ClInclude Include="..\..\src\sysc\utils\sc_iostream.h">
      <Filter>Header Files\sc_core</Filter>
    </ClInclude>
    <ClInclude Include="..\..\src\sysc\kernel\sc_join.h">
      <Filter>Header Files\sc_core</Filter>
    </ClInclude>
    <ClInclude Include="..\..\src\sysc\utils\sc_list.h">
      <Filter>Header Files\sc_core</Filter>
    </ClInclude>
    <ClInclude Include="..\..\src\sysc\utils\sc_machine.h">
      <Filter>Header Files\sc_core</Filter>
    </ClInclude>
    <ClInclude Include="..\..\src\sysc\utils\sc_mempool.h">
      <Filter>Header Files\sc_core</Filter>
    </ClInclude>
<<<<<<< HEAD
    <ClInclude Include="..\..\src\sysc\utils\sc_optional.h">
=======
    <ClInclude Include="..\..\src\sysc\utils\sc_meta.h">
>>>>>>> 60e84be4
      <Filter>Header Files\sc_core</Filter>
    </ClInclude>
    <ClInclude Include="..\..\src\sysc\kernel\sc_macros.h">
      <Filter>Header Files\sc_core</Filter>
    </ClInclude>
    <ClInclude Include="..\..\src\sysc\communication\sc_port.h">
      <Filter>Header Files\sc_core</Filter>
    </ClInclude>
    <ClInclude Include="..\..\src\sysc\kernel\sc_method_process.h">
      <Filter>Header Files\sc_core</Filter>
    </ClInclude>
    <ClInclude Include="..\..\src\sysc\kernel\sc_module.h">
      <Filter>Header Files\sc_core</Filter>
    </ClInclude>
    <ClInclude Include="..\..\src\sysc\kernel\sc_module_name.h">
      <Filter>Header Files\sc_core</Filter>
    </ClInclude>
    <ClInclude Include="..\..\src\sysc\kernel\sc_initializer_function.h">
      <Filter>Header Files\sc_core</Filter>
    </ClInclude>
    <ClInclude Include="..\..\src\sysc\kernel\sc_module_registry.h">
      <Filter>Header Files\sc_core</Filter>
    </ClInclude>
    <ClInclude Include="..\..\src\sysc\communication\sc_mutex.h">
      <Filter>Header Files\sc_core</Filter>
    </ClInclude>
    <ClInclude Include="..\..\src\sysc\communication\sc_mutex_if.h">
      <Filter>Header Files\sc_core</Filter>
    </ClInclude>
    <ClInclude Include="..\..\src\sysc\kernel\sc_name_gen.h">
      <Filter>Header Files\sc_core</Filter>
    </ClInclude>
    <ClInclude Include="..\..\src\sysc\kernel\sc_object.h">
      <Filter>Header Files\sc_core</Filter>
    </ClInclude>
    <ClInclude Include="..\..\src\sysc\kernel\sc_object_int.h">
      <Filter>Header Files\sc_core</Filter>
    </ClInclude>
    <ClInclude Include="..\..\src\sysc\kernel\sc_object_manager.h">
      <Filter>Header Files\sc_core</Filter>
    </ClInclude>
    <ClInclude Include="..\..\src\sysc\kernel\sc_phase_callback_registry.h">
      <Filter>Header Files\sc_core</Filter>
    </ClInclude>
    <ClInclude Include="..\..\src\sysc\communication\sc_writer_policy.h">
      <Filter>Header Files\sc_core</Filter>
    </ClInclude>
    <ClInclude Include="..\..\src\sysc\tracing\sc_wif_trace.h">
      <Filter>Header Files\sc_core</Filter>
    </ClInclude>
    <ClInclude Include="..\..\src\sysc\kernel\sc_wait_cthread.h">
      <Filter>Header Files\sc_core</Filter>
    </ClInclude>
    <ClInclude Include="..\..\src\sysc\kernel\sc_wait.h">
      <Filter>Header Files\sc_core</Filter>
    </ClInclude>
    <ClInclude Include="..\..\src\sysc\kernel\sc_ver.h">
      <Filter>Header Files\sc_core</Filter>
    </ClInclude>
    <ClInclude Include="..\..\src\sysc\utils\sc_vector.h">
      <Filter>Header Files\sc_core</Filter>
    </ClInclude>
    <ClInclude Include="..\..\src\sysc\tracing\sc_vcd_trace.h">
      <Filter>Header Files\sc_core</Filter>
    </ClInclude>
    <ClInclude Include="..\..\src\sysc\utils\sc_utils_ids.h">
      <Filter>Header Files\sc_core</Filter>
    </ClInclude>
    <ClInclude Include="..\..\src\sysc\utils\sc_typeindex.h">
      <Filter>Header Files\sc_core</Filter>
    </ClInclude>
    <ClInclude Include="..\..\src\sysc\tracing\sc_tracing_ids.h">
      <Filter>Header Files\sc_core</Filter>
    </ClInclude>
    <ClInclude Include="..\..\src\sysc\tracing\sc_trace_file_base.h">
      <Filter>Header Files\sc_core</Filter>
    </ClInclude>
    <ClInclude Include="..\..\src\sysc\tracing\sc_trace.h">
      <Filter>Header Files\sc_core</Filter>
    </ClInclude>
    <ClInclude Include="..\..\src\sysc\kernel\sc_time.h">
      <Filter>Header Files\sc_core</Filter>
    </ClInclude>
    <ClInclude Include="..\..\src\sysc\kernel\sc_thread_process.h">
      <Filter>Header Files\sc_core</Filter>
    </ClInclude>
    <ClInclude Include="..\..\src\sysc\utils\sc_temporary.h">
      <Filter>Header Files\sc_core</Filter>
    </ClInclude>
    <ClInclude Include="..\..\src\sysc\utils\sc_string_view.h">
      <Filter>Header Files\sc_core</Filter>
    </ClInclude>
    <ClInclude Include="..\..\src\sysc\utils\sc_stop_here.h">
      <Filter>Header Files\sc_core</Filter>
    </ClInclude>
    <ClInclude Include="..\..\src\sysc\kernel\sc_status.h">
      <Filter>Header Files\sc_core</Filter>
    </ClInclude>
    <ClInclude Include="..\..\src\sysc\kernel\sc_spawn_options.h">
      <Filter>Header Files\sc_core</Filter>
    </ClInclude>
    <ClInclude Include="..\..\src\sysc\kernel\sc_spawn.h">
      <Filter>Header Files\sc_core</Filter>
    </ClInclude>
    <ClInclude Include="..\..\src\sysc\kernel\sc_simcontext_int.h">
      <Filter>Header Files\sc_core</Filter>
    </ClInclude>
    <ClInclude Include="..\..\src\sysc\kernel\sc_simcontext.h">
      <Filter>Header Files\sc_core</Filter>
    </ClInclude>
    <ClInclude Include="..\..\src\sysc\communication\sc_signal_rv_ports.h">
      <Filter>Header Files\sc_core</Filter>
    </ClInclude>
    <ClInclude Include="..\..\src\sysc\communication\sc_signal_rv.h">
      <Filter>Header Files\sc_core</Filter>
    </ClInclude>
    <ClInclude Include="..\..\src\sysc\communication\sc_signal_resolved_ports.h">
      <Filter>Header Files\sc_core</Filter>
    </ClInclude>
    <ClInclude Include="..\..\src\sysc\communication\sc_signal_resolved.h">
      <Filter>Header Files\sc_core</Filter>
    </ClInclude>
    <ClInclude Include="..\..\src\sysc\communication\sc_signal_ports.h">
      <Filter>Header Files\sc_core</Filter>
    </ClInclude>
    <ClInclude Include="..\..\src\sysc\communication\sc_signal_ifs.h">
      <Filter>Header Files\sc_core</Filter>
    </ClInclude>
    <ClInclude Include="..\..\src\sysc\communication\sc_signal.h">
      <Filter>Header Files\sc_core</Filter>
    </ClInclude>
    <ClInclude Include="..\..\src\sysc\kernel\sc_sensitive.h">
      <Filter>Header Files\sc_core</Filter>
    </ClInclude>
    <ClInclude Include="..\..\src\sysc\communication\sc_semaphore_if.h">
      <Filter>Header Files\sc_core</Filter>
    </ClInclude>
    <ClInclude Include="..\..\src\sysc\communication\sc_semaphore.h">
      <Filter>Header Files\sc_core</Filter>
    </ClInclude>
    <ClInclude Include="..\..\src\sysc\kernel\sc_runnable_int.h">
      <Filter>Header Files\sc_core</Filter>
    </ClInclude>
    <ClInclude Include="..\..\src\sysc\kernel\sc_runnable.h">
      <Filter>Header Files\sc_core</Filter>
    </ClInclude>
    <ClInclude Include="..\..\src\sysc\kernel\sc_reset.h">
      <Filter>Header Files\sc_core</Filter>
    </ClInclude>
    <ClInclude Include="..\..\src\sysc\utils\sc_report_handler.h">
      <Filter>Header Files\sc_core</Filter>
    </ClInclude>
    <ClInclude Include="..\..\src\sysc\utils\sc_report.h">
      <Filter>Header Files\sc_core</Filter>
    </ClInclude>
    <ClInclude Include="..\..\src\sysc\utils\sc_pvector.h">
      <Filter>Header Files\sc_core</Filter>
    </ClInclude>
    <ClInclude Include="..\..\src\sysc\datatypes\bit\sc_proxy.h">
      <Filter>Header Files\sc_core</Filter>
    </ClInclude>
    <ClInclude Include="..\..\src\sysc\kernel\sc_process_handle.h">
      <Filter>Header Files\sc_core</Filter>
    </ClInclude>
    <ClInclude Include="..\..\src\sysc\kernel\sc_process.h">
      <Filter>Header Files\sc_core</Filter>
    </ClInclude>
    <ClInclude Include="..\..\src\sysc\communication\sc_prim_channel.h">
      <Filter>Header Files\sc_core</Filter>
    </ClInclude>
    <ClInclude Include="..\..\src\sysc\utils\sc_pq.h">
      <Filter>Header Files\sc_core</Filter>
    </ClInclude>
    <ClInclude Include="..\..\src\sysc\utils\sc_ptr_flag.h">
      <Filter>Header Files\sc_core</Filter>
    </ClInclude>
    <ClInclude Include="..\..\src\sysc\datatypes\int\sc_int.h">
      <Filter>Header Files\sc_dt</Filter>
    </ClInclude>
    <ClInclude Include="..\..\src\sysc\datatypes\int\sc_int_ids.h">
      <Filter>Header Files\sc_dt</Filter>
    </ClInclude>
    <ClInclude Include="..\..\src\sysc\datatypes\int\sc_int_base.h">
      <Filter>Header Files\sc_dt</Filter>
    </ClInclude>
    <ClInclude Include="..\..\src\sysc\datatypes\int\sc_length_param.h">
      <Filter>Header Files\sc_dt</Filter>
    </ClInclude>
    <ClInclude Include="..\..\src\sysc\datatypes\bit\sc_logic.h">
      <Filter>Header Files\sc_dt</Filter>
    </ClInclude>
    <ClInclude Include="..\..\src\sysc\datatypes\bit\sc_lv_base.h">
      <Filter>Header Files\sc_dt</Filter>
    </ClInclude>
    <ClInclude Include="..\..\src\sysc\datatypes\bit\sc_lv.h">
      <Filter>Header Files\sc_dt</Filter>
    </ClInclude>
    <ClInclude Include="..\..\src\sysc\datatypes\fx\scfx_utils.h">
      <Filter>Header Files\sc_dt</Filter>
    </ClInclude>
    <ClInclude Include="..\..\src\sysc\datatypes\fx\scfx_ieee.h">
      <Filter>Header Files\sc_dt</Filter>
    </ClInclude>
    <ClInclude Include="..\..\src\sysc\datatypes\fx\scfx_mant.h">
      <Filter>Header Files\sc_dt</Filter>
    </ClInclude>
    <ClInclude Include="..\..\src\sysc\datatypes\fx\scfx_other_defs.h">
      <Filter>Header Files\sc_dt</Filter>
    </ClInclude>
    <ClInclude Include="..\..\src\sysc\datatypes\fx\scfx_params.h">
      <Filter>Header Files\sc_dt</Filter>
    </ClInclude>
    <ClInclude Include="..\..\src\sysc\datatypes\fx\scfx_pow10.h">
      <Filter>Header Files\sc_dt</Filter>
    </ClInclude>
    <ClInclude Include="..\..\src\sysc\datatypes\fx\scfx_rep.h">
      <Filter>Header Files\sc_dt</Filter>
    </ClInclude>
    <ClInclude Include="..\..\src\sysc\datatypes\fx\scfx_string.h">
      <Filter>Header Files\sc_dt</Filter>
    </ClInclude>
    <ClInclude Include="..\..\src\sysc\utils\sc_string.h">
      <Filter>Header Files\sc_dt</Filter>
    </ClInclude>
    <ClInclude Include="..\..\src\sysc\datatypes\fx\sc_ufix.h">
      <Filter>Header Files\sc_dt</Filter>
    </ClInclude>
    <ClInclude Include="..\..\src\sysc\datatypes\int\sc_unsigned.h">
      <Filter>Header Files\sc_dt</Filter>
    </ClInclude>
    <ClInclude Include="..\..\src\sysc\datatypes\fx\sc_ufixed.h">
      <Filter>Header Files\sc_dt</Filter>
    </ClInclude>
    <ClInclude Include="..\..\src\sysc\datatypes\int\sc_uint.h">
      <Filter>Header Files\sc_dt</Filter>
    </ClInclude>
    <ClInclude Include="..\..\src\sysc\datatypes\int\sc_uint_base.h">
      <Filter>Header Files\sc_dt</Filter>
    </ClInclude>
    <ClInclude Include="..\..\src\sysc\datatypes\int\sc_signed.h">
      <Filter>Header Files\sc_dt</Filter>
    </ClInclude>
    <ClInclude Include="..\..\src\sysc\datatypes\int\sc_nbdefs.h">
      <Filter>Header Files\sc_dt</Filter>
    </ClInclude>
    <ClInclude Include="..\..\src\sysc\datatypes\int\sc_nbutils.h">
      <Filter>Header Files\sc_dt</Filter>
    </ClInclude>
    <ClInclude Include="..\..\src\sysc\datatypes\int\sc_nbexterns.h">
      <Filter>Header Files\sc_dt</Filter>
    </ClInclude>
    <ClInclude Include="..\..\src\sysc\datatypes\misc\sc_value_base.h">
      <Filter>Header Files\sc_dt</Filter>
    </ClInclude>
    <ClInclude Include="..\..\src\tlm_core\tlm_2\tlm_version.h">
      <Filter>Header Files\tlm</Filter>
    </ClInclude>
    <ClInclude Include="..\..\src\tlm_core\tlm_2\tlm_2_interfaces\tlm_2_interfaces.h">
      <Filter>Header Files\tlm</Filter>
    </ClInclude>
    <ClInclude Include="..\..\src\tlm_core\tlm_1\tlm_req_rsp\tlm_adapters\tlm_adapters.h">
      <Filter>Header Files\tlm</Filter>
    </ClInclude>
    <ClInclude Include="..\..\src\tlm_core\tlm_1\tlm_analysis\tlm_analysis.h">
      <Filter>Header Files\tlm</Filter>
    </ClInclude>
    <ClInclude Include="..\..\src\tlm_core\tlm_1\tlm_analysis\tlm_analysis_fifo.h">
      <Filter>Header Files\tlm</Filter>
    </ClInclude>
    <ClInclude Include="..\..\src\tlm_core\tlm_1\tlm_analysis\tlm_analysis_if.h">
      <Filter>Header Files\tlm</Filter>
    </ClInclude>
    <ClInclude Include="..\..\src\tlm_core\tlm_1\tlm_analysis\tlm_analysis_port.h">
      <Filter>Header Files\tlm</Filter>
    </ClInclude>
    <ClInclude Include="..\..\src\tlm_core\tlm_1\tlm_analysis\tlm_analysis_triple.h">
      <Filter>Header Files\tlm</Filter>
    </ClInclude>
    <ClInclude Include="..\..\src\tlm_core\tlm_2\tlm_generic_payload\tlm_array.h">
      <Filter>Header Files\tlm</Filter>
    </ClInclude>
    <ClInclude Include="..\..\src\tlm_core\tlm_2\tlm_sockets\tlm_base_socket_if.h">
      <Filter>Header Files\tlm</Filter>
    </ClInclude>
    <ClInclude Include="..\..\src\tlm_core\tlm_1\tlm_req_rsp\tlm_1_interfaces\tlm_core_ifs.h">
      <Filter>Header Files\tlm</Filter>
    </ClInclude>
    <ClInclude Include="..\..\src\tlm_core\tlm_2\tlm_2_interfaces\tlm_dmi.h">
      <Filter>Header Files\tlm</Filter>
    </ClInclude>
    <ClInclude Include="..\..\src\tlm_core\tlm_2\tlm_generic_payload\tlm_endian_conv.h">
      <Filter>Header Files\tlm</Filter>
    </ClInclude>
    <ClInclude Include="..\..\src\tlm_core\tlm_1\tlm_req_rsp\tlm_ports\tlm_event_finder.h">
      <Filter>Header Files\tlm</Filter>
    </ClInclude>
    <ClInclude Include="..\..\src\tlm_core\tlm_1\tlm_req_rsp\tlm_channels\tlm_fifo\tlm_fifo.h">
      <Filter>Header Files\tlm</Filter>
    </ClInclude>
    <ClInclude Include="..\..\src\tlm_core\tlm_1\tlm_req_rsp\tlm_1_interfaces\tlm_fifo_ifs.h">
      <Filter>Header Files\tlm</Filter>
    </ClInclude>
    <ClInclude Include="..\..\src\tlm_core\tlm_1\tlm_req_rsp\tlm_channels\tlm_fifo\tlm_fifo_peek.h">
      <Filter>Header Files\tlm</Filter>
    </ClInclude>
    <ClInclude Include="..\..\src\tlm_core\tlm_1\tlm_req_rsp\tlm_channels\tlm_fifo\tlm_fifo_put_get.h">
      <Filter>Header Files\tlm</Filter>
    </ClInclude>
    <ClInclude Include="..\..\src\tlm_core\tlm_1\tlm_req_rsp\tlm_channels\tlm_fifo\tlm_fifo_resize.h">
      <Filter>Header Files\tlm</Filter>
    </ClInclude>
    <ClInclude Include="..\..\src\tlm_core\tlm_2\tlm_2_interfaces\tlm_fw_bw_ifs.h">
      <Filter>Header Files\tlm</Filter>
    </ClInclude>
    <ClInclude Include="..\..\src\tlm_core\tlm_2\tlm_generic_payload\tlm_generic_payload.h">
      <Filter>Header Files\tlm</Filter>
    </ClInclude>
    <ClInclude Include="..\..\src\tlm_core\tlm_2\tlm_quantum\tlm_global_quantum.h">
      <Filter>Header Files\tlm</Filter>
    </ClInclude>
    <ClInclude Include="..\..\src\tlm_core\tlm_2\tlm_generic_payload\tlm_gp.h">
      <Filter>Header Files\tlm</Filter>
    </ClInclude>
    <ClInclude Include="..\..\src\tlm_core\tlm_2\tlm_generic_payload\tlm_helpers.h">
      <Filter>Header Files\tlm</Filter>
    </ClInclude>
    <ClInclude Include="..\..\src\tlm_core\tlm_2\tlm_sockets\tlm_initiator_socket.h">
      <Filter>Header Files\tlm</Filter>
    </ClInclude>
    <ClInclude Include="..\..\src\tlm_core\tlm_1\tlm_req_rsp\tlm_1_interfaces\tlm_master_slave_ifs.h">
      <Filter>Header Files\tlm</Filter>
    </ClInclude>
    <ClInclude Include="..\..\src\tlm_core\tlm_1\tlm_req_rsp\tlm_ports\tlm_nonblocking_port.h">
      <Filter>Header Files\tlm</Filter>
    </ClInclude>
    <ClInclude Include="..\..\src\tlm_core\tlm_2\tlm_generic_payload\tlm_phase.h">
      <Filter>Header Files\tlm</Filter>
    </ClInclude>
    <ClInclude Include="..\..\src\tlm_core\tlm_1\tlm_req_rsp\tlm_channels\tlm_req_rsp_channels\tlm_put_get_imp.h">
      <Filter>Header Files\tlm</Filter>
    </ClInclude>
    <ClInclude Include="..\..\src\tlm_core\tlm_2\tlm_quantum\tlm_quantum.h">
      <Filter>Header Files\tlm</Filter>
    </ClInclude>
    <ClInclude Include="..\..\src\tlm_core\tlm_1\tlm_req_rsp\tlm_req_rsp.h">
      <Filter>Header Files\tlm</Filter>
    </ClInclude>
    <ClInclude Include="..\..\src\tlm_core\tlm_1\tlm_req_rsp\tlm_channels\tlm_req_rsp_channels\tlm_req_rsp_channels.h">
      <Filter>Header Files\tlm</Filter>
    </ClInclude>
    <ClInclude Include="..\..\src\tlm_core\tlm_2\tlm_sockets\tlm_sockets.h">
      <Filter>Header Files\tlm</Filter>
    </ClInclude>
    <ClInclude Include="..\..\src\tlm_core\tlm_1\tlm_req_rsp\tlm_1_interfaces\tlm_tag.h">
      <Filter>Header Files\tlm</Filter>
    </ClInclude>
    <ClInclude Include="..\..\src\tlm_core\tlm_2\tlm_sockets\tlm_target_socket.h">
      <Filter>Header Files\tlm</Filter>
    </ClInclude>
    <ClInclude Include="..\..\src\tlm_core\tlm_1\tlm_req_rsp\tlm_channels\tlm_fifo\circular_buffer.h">
      <Filter>Header Files\tlm</Filter>
    </ClInclude>
    <ClInclude Include="..\..\src\tlm_core\tlm_1\tlm_analysis\tlm_write_if.h">
      <Filter>Header Files\tlm</Filter>
    </ClInclude>
    <ClInclude Include="..\..\src\tlm_utils\convenience_socket_bases.h">
      <Filter>Header Files\tlm_utils</Filter>
    </ClInclude>
    <ClInclude Include="..\..\src\tlm_utils\instance_specific_extensions.h">
      <Filter>Header Files\tlm_utils</Filter>
    </ClInclude>
    <ClInclude Include="..\..\src\tlm_utils\instance_specific_extensions_int.h">
      <Filter>Header Files\tlm_utils</Filter>
    </ClInclude>
    <ClInclude Include="..\..\src\tlm_utils\multi_passthrough_initiator_socket.h">
      <Filter>Header Files\tlm_utils</Filter>
    </ClInclude>
    <ClInclude Include="..\..\src\tlm_utils\multi_passthrough_target_socket.h">
      <Filter>Header Files\tlm_utils</Filter>
    </ClInclude>
    <ClInclude Include="..\..\src\tlm_utils\multi_socket_bases.h">
      <Filter>Header Files\tlm_utils</Filter>
    </ClInclude>
    <ClInclude Include="..\..\src\tlm_utils\passthrough_target_socket.h">
      <Filter>Header Files\tlm_utils</Filter>
    </ClInclude>
    <ClInclude Include="..\..\src\tlm_utils\peq_with_cb_and_phase.h">
      <Filter>Header Files\tlm_utils</Filter>
    </ClInclude>
    <ClInclude Include="..\..\src\tlm_utils\peq_with_get.h">
      <Filter>Header Files\tlm_utils</Filter>
    </ClInclude>
    <ClInclude Include="..\..\src\tlm_utils\simple_initiator_socket.h">
      <Filter>Header Files\tlm_utils</Filter>
    </ClInclude>
    <ClInclude Include="..\..\src\tlm_utils\simple_target_socket.h">
      <Filter>Header Files\tlm_utils</Filter>
    </ClInclude>
    <ClInclude Include="..\..\src\tlm_utils\tlm_quantumkeeper.h">
      <Filter>Header Files\tlm_utils</Filter>
    </ClInclude>
    <ClInclude Include="..\..\src\sysc\datatypes\int\sc_nbfriends.inc">
      <Filter>Source Files\sc_dt</Filter>
    </ClInclude>
    <ClInclude Include="..\..\src\sysc\datatypes\fx\fx.h">
      <Filter>Header Files\sc_dt</Filter>
    </ClInclude>
    <ClInclude Include="..\..\src\sysc\packages\boost\ref.hpp">
      <Filter>Header Files\sc_boost</Filter>
    </ClInclude>
    <ClInclude Include="..\..\src\sysc\packages\boost\bind.hpp">
      <Filter>Header Files\sc_boost</Filter>
    </ClInclude>
    <ClInclude Include="..\..\src\sysc\packages\boost\config.hpp">
      <Filter>Header Files\sc_boost</Filter>
    </ClInclude>
    <ClInclude Include="..\..\src\sysc\packages\boost\mem_fn.hpp">
      <Filter>Header Files\sc_boost</Filter>
    </ClInclude>
    <ClInclude Include="..\..\src\sysc\packages\boost\utility\enable_if.hpp">
      <Filter>Header Files\sc_boost</Filter>
    </ClInclude>
    <ClInclude Include="..\..\src\sysc\packages\boost\utility\string_view.hpp">
      <Filter>Header Files\sc_boost</Filter>
    </ClInclude>
    <ClInclude Include="..\..\src\sysc\packages\boost\utility\string_view_fwd.hpp">
      <Filter>Header Files\sc_boost</Filter>
    </ClInclude>
    <ClInclude Include="..\..\src\sysc\packages\boost\detail\endian.hpp">
      <Filter>Header Files\sc_boost</Filter>
    </ClInclude>
  </ItemGroup>
  <ItemGroup>
    <None Include="..\..\src\sysc\datatypes\int\sc_nbcommon.inc">
      <Filter>Source Files\sc_dt</Filter>
    </None>
    <None Include="..\..\src\sysc\datatypes\int\sc_signed_subref.inc">
      <Filter>Source Files\sc_dt</Filter>
    </None>
    <None Include="..\..\src\sysc\datatypes\int\sc_signed_bitref.inc">
      <Filter>Source Files\sc_dt</Filter>
    </None>
    <None Include="..\..\src\sysc\datatypes\int\sc_unsigned_subref.inc">
      <Filter>Source Files\sc_dt</Filter>
    </None>
    <None Include="..\..\src\sysc\datatypes\int\sc_unsigned_bitref.inc">
      <Filter>Source Files\sc_dt</Filter>
    </None>
  </ItemGroup>
  <ItemGroup>
    <Filter Include="Header Files">
      <UniqueIdentifier>{b776df48-157a-4218-89f6-b4bd33ccd7f9}</UniqueIdentifier>
      <Extensions>*.h;*.hpp</Extensions>
    </Filter>
    <Filter Include="Source Files">
      <UniqueIdentifier>{284dc6c4-398e-47fd-bca2-e431fb954247}</UniqueIdentifier>
      <Extensions>*.cpp;*.inc</Extensions>
    </Filter>
    <Filter Include="Header Files\sc_core">
      <UniqueIdentifier>{595ee38e-eb18-4458-b4bc-ca69a7592a5e}</UniqueIdentifier>
    </Filter>
    <Filter Include="Header Files\sc_dt">
      <UniqueIdentifier>{50b28bec-038e-416e-adb6-ad3ebde9b15e}</UniqueIdentifier>
    </Filter>
    <Filter Include="Header Files\tlm">
      <UniqueIdentifier>{1e3968e1-5ae4-46c4-abd2-49bb3703e0c8}</UniqueIdentifier>
    </Filter>
    <Filter Include="Header Files\tlm_utils">
      <UniqueIdentifier>{51ae78d0-d018-4e19-adf9-5f2721aae88b}</UniqueIdentifier>
    </Filter>
    <Filter Include="Source Files\sc_core">
      <UniqueIdentifier>{bdcbecb3-8d8d-4e33-b145-e9ac71e4567f}</UniqueIdentifier>
    </Filter>
    <Filter Include="Source Files\sc_dt">
      <UniqueIdentifier>{1564d417-7614-4391-b8fa-d08c984483ca}</UniqueIdentifier>
    </Filter>
    <Filter Include="Source Files\tlm">
      <UniqueIdentifier>{15db5fd4-7b4b-4cd0-bed7-f879b08ddd1e}</UniqueIdentifier>
    </Filter>
    <Filter Include="Source Files\tlm_utils">
      <UniqueIdentifier>{1050930d-f9f9-45f1-a16d-076f334b0aeb}</UniqueIdentifier>
    </Filter>
    <Filter Include="Header Files\sc_boost">
      <UniqueIdentifier>{d873e7b3-e806-4138-8218-e54338e43868}</UniqueIdentifier>
    </Filter>
  </ItemGroup>
</Project><|MERGE_RESOLUTION|>--- conflicted
+++ resolved
@@ -396,11 +396,10 @@
     <ClInclude Include="..\..\src\sysc\utils\sc_mempool.h">
       <Filter>Header Files\sc_core</Filter>
     </ClInclude>
-<<<<<<< HEAD
+    <ClInclude Include="..\..\src\sysc\utils\sc_meta.h">
+      <Filter>Header Files\sc_core</Filter>
+    </ClInclude>
     <ClInclude Include="..\..\src\sysc\utils\sc_optional.h">
-=======
-    <ClInclude Include="..\..\src\sysc\utils\sc_meta.h">
->>>>>>> 60e84be4
       <Filter>Header Files\sc_core</Filter>
     </ClInclude>
     <ClInclude Include="..\..\src\sysc\kernel\sc_macros.h">
