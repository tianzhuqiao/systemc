<<<<<<< HEAD
/*****************************************************************************

  Licensed to Accellera Systems Initiative Inc. (Accellera) under one or
  more contributor license agreements.  See the NOTICE file distributed
  with this work for additional information regarding copyright ownership.
  Accellera licenses this file to you under the Apache License, Version 2.0
  (the "License"); you may not use this file except in compliance with the
  License.  You may obtain a copy of the License at

    http://www.apache.org/licenses/LICENSE-2.0

  Unless required by applicable law or agreed to in writing, software
  distributed under the License is distributed on an "AS IS" BASIS,
  WITHOUT WARRANTIES OR CONDITIONS OF ANY KIND, either express or
  implied.  See the License for the specific language governing
  permissions and limitations under the License.

 *****************************************************************************/
=======
/**********************************************************************
    The following code is derived, directly or indirectly, from the SystemC
    source code Copyright (c) 1996-2014 by all Contributors.
    All Rights reserved.

    The contents of this file are subject to the restrictions and limitations
    set forth in the SystemC Open Source License (the "License");
    You may not use this file except in compliance with such restrictions and
    limitations. You may obtain instructions on how to receive a copy of the
    License at http://www.accellera.org/. Software distributed by Contributors
    under the License is distributed on an "AS IS" basis, WITHOUT WARRANTY OF
    ANY KIND, either express or implied. See the License for the specific
    language governing rights and limitations under the License.
 *********************************************************************/
>>>>>>> f225d01c

//=====================================================================
/// @file lt_target.cpp
//
/// @brief Implements single phase AT target
//
//=====================================================================
//  Original Authors:
//    Jack Donovan, ESLX
//
//=====================================================================

#include "lt_target.h"                        // our header
#include "reporting.h"                            // reporting macros

using namespace  std;

static const char *filename = "lt_target.cpp"; ///< filename for reporting

SC_HAS_PROCESS(lt_target);
///Constructor
lt_target::lt_target
( sc_core::sc_module_name module_name               // module name
, const unsigned int        ID                      // target ID
, const char                *memory_socket          // socket name
, sc_dt::uint64             memory_size             // memory size (bytes)
, unsigned int              memory_width            // memory width (bytes)
, const sc_core::sc_time    accept_delay            // accept delay (SC_TIME)
, const sc_core::sc_time    read_response_delay     // read response delay (SC_TIME)
, const sc_core::sc_time    write_response_delay    // write response delay (SC_TIME)
)
: sc_module               (module_name)             /// init module name
, m_memory_socket         (memory_socket)           /// init socket name
, m_ID                    (ID)                      /// init target ID
, m_memory_size           (memory_size)             /// init memory size (bytes)
, m_memory_width          (memory_width)            /// init memory width (bytes)
, m_accept_delay          (accept_delay)            /// init accept delay
, m_read_response_delay   (read_response_delay)     /// init read response delay
, m_write_response_delay  (write_response_delay)    /// init write response delay

, m_target_memory
  ( m_ID                          // initiator ID for messaging
  , m_read_response_delay         // delay for reads
  , m_write_response_delay        // delay for writes
  , m_memory_size                 // memory size (bytes)
  , m_memory_width                // memory width (bytes)
  )

{

  m_memory_socket.register_b_transport(this, &lt_target::custom_b_transport);

}

//==============================================================================
//  b_transport implementation calls from initiators
//
//=============================================================================
void
lt_target::custom_b_transport
( tlm::tlm_generic_payload  &payload                // ref to  Generic Payload
, sc_core::sc_time          &delay_time             // delay time
)
{

  std::ostringstream  msg;
  msg.str("");
  sc_core::sc_time      mem_op_time;

  m_target_memory.operation(payload, mem_op_time);

  msg << "Target: " << m_ID
      << " returned delay of " << delay_time
      << " + " << m_accept_delay << " + " << mem_op_time;

  delay_time = delay_time + m_accept_delay + mem_op_time;

  msg << " = " << delay_time;
  REPORT_INFO(filename,  __FUNCTION__, msg.str());

  return;
}<|MERGE_RESOLUTION|>--- conflicted
+++ resolved
@@ -1,4 +1,3 @@
-<<<<<<< HEAD
 /*****************************************************************************
 
   Licensed to Accellera Systems Initiative Inc. (Accellera) under one or
@@ -17,22 +16,6 @@
   permissions and limitations under the License.
 
  *****************************************************************************/
-=======
-/**********************************************************************
-    The following code is derived, directly or indirectly, from the SystemC
-    source code Copyright (c) 1996-2014 by all Contributors.
-    All Rights reserved.
-
-    The contents of this file are subject to the restrictions and limitations
-    set forth in the SystemC Open Source License (the "License");
-    You may not use this file except in compliance with such restrictions and
-    limitations. You may obtain instructions on how to receive a copy of the
-    License at http://www.accellera.org/. Software distributed by Contributors
-    under the License is distributed on an "AS IS" basis, WITHOUT WARRANTY OF
-    ANY KIND, either express or implied. See the License for the specific
-    language governing rights and limitations under the License.
- *********************************************************************/
->>>>>>> f225d01c
 
 //=====================================================================
 /// @file lt_target.cpp
