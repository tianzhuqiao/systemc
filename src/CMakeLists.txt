--- conflicted
+++ resolved
@@ -356,11 +356,8 @@
                      sysc/utils/sc_list.h
                      sysc/utils/sc_machine.h
                      sysc/utils/sc_mempool.h
-<<<<<<< HEAD
+                     sysc/utils/sc_meta.h
                      sysc/utils/sc_optional.h
-=======
-                     sysc/utils/sc_meta.h
->>>>>>> 60e84be4
                      sysc/utils/sc_pq.h
                      sysc/utils/sc_ptr_flag.h
                      sysc/utils/sc_pvector.h
