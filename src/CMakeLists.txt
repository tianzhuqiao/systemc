--- conflicted
+++ resolved
@@ -55,376 +55,7 @@
 # Build rules for SystemC library
 ###############################################################################
 
-<<<<<<< HEAD
-add_library (systemc sysc/communication/sc_clock.cpp
-                     sysc/communication/sc_event_finder.cpp
-                     sysc/communication/sc_event_queue.cpp
-                     sysc/communication/sc_export.cpp
-                     sysc/communication/sc_interface.cpp
-                     sysc/communication/sc_mutex.cpp
-                     sysc/communication/sc_port.cpp
-                     sysc/communication/sc_prim_channel.cpp
-                     sysc/communication/sc_semaphore.cpp
-                     sysc/communication/sc_signal.cpp
-                     sysc/communication/sc_signal_ports.cpp
-                     sysc/communication/sc_signal_resolved.cpp
-                     sysc/communication/sc_signal_resolved_ports.cpp
-                     sysc/datatypes/bit/sc_bit.cpp
-                     sysc/datatypes/bit/sc_bv_base.cpp
-                     sysc/datatypes/bit/sc_logic.cpp
-                     sysc/datatypes/bit/sc_lv_base.cpp
-                     sysc/datatypes/fx/sc_fxcast_switch.cpp
-                     sysc/datatypes/fx/sc_fxdefs.cpp
-                     sysc/datatypes/fx/sc_fxnum.cpp
-                     sysc/datatypes/fx/sc_fxnum_observer.cpp
-                     sysc/datatypes/fx/sc_fxtype_params.cpp
-                     sysc/datatypes/fx/sc_fxval.cpp
-                     sysc/datatypes/fx/sc_fxval_observer.cpp
-                     sysc/datatypes/fx/scfx_mant.cpp
-                     sysc/datatypes/fx/scfx_pow10.cpp
-                     sysc/datatypes/fx/scfx_rep.cpp
-                     sysc/datatypes/fx/scfx_utils.cpp
-                     sysc/datatypes/int/sc_int64_io.cpp
-                     sysc/datatypes/int/sc_int64_mask.cpp
-                     sysc/datatypes/int/sc_int_base.cpp
-                     sysc/datatypes/int/sc_length_param.cpp
-                     sysc/datatypes/int/sc_nbutils.cpp
-                     sysc/datatypes/int/sc_signed.cpp
-                     sysc/datatypes/int/sc_uint_base.cpp
-                     sysc/datatypes/int/sc_unsigned.cpp
-                     sysc/datatypes/misc/sc_value_base.cpp
-                     sysc/kernel/sc_attribute.cpp
-                     sysc/kernel/sc_cor_fiber.cpp
-                     sysc/kernel/sc_cor_pthread.cpp
-                     sysc/kernel/sc_cor_qt.cpp
-                     sysc/kernel/sc_cthread_process.cpp
-                     sysc/kernel/sc_event.cpp
-                     sysc/kernel/sc_except.cpp
-                     sysc/kernel/sc_join.cpp
-                     sysc/kernel/sc_main.cpp
-                     sysc/kernel/sc_main_main.cpp
-                     sysc/kernel/sc_method_process.cpp
-                     sysc/kernel/sc_module.cpp
-                     sysc/kernel/sc_module_name.cpp
-                     sysc/kernel/sc_initializer_function.h
-                     sysc/kernel/sc_module_registry.cpp
-                     sysc/kernel/sc_name_gen.cpp
-                     sysc/kernel/sc_object.cpp
-                     sysc/kernel/sc_object_manager.cpp
-                     sysc/kernel/sc_stage_callback_registry.cpp
-                     sysc/kernel/sc_process.cpp
-                     sysc/kernel/sc_reset.cpp
-                     sysc/kernel/sc_sensitive.cpp
-                     sysc/kernel/sc_simcontext.cpp
-                     sysc/kernel/sc_spawn_options.cpp
-                     sysc/kernel/sc_thread_process.cpp
-                     sysc/kernel/sc_time.cpp
-                     sysc/kernel/sc_ver.cpp
-                     sysc/kernel/sc_wait.cpp
-                     sysc/kernel/sc_wait_cthread.cpp
-                     sysc/tracing/sc_trace.cpp
-                     sysc/tracing/sc_trace_file_base.cpp
-                     sysc/tracing/sc_vcd_trace.cpp
-                     sysc/tracing/sc_wif_trace.cpp
-                     sysc/utils/sc_hash.cpp
-                     sysc/utils/sc_list.cpp
-                     sysc/utils/sc_mempool.cpp
-                     sysc/utils/sc_pq.cpp
-                     sysc/utils/sc_report.cpp
-                     sysc/utils/sc_report_handler.cpp
-                     sysc/utils/sc_stop_here.cpp
-                     sysc/utils/sc_utils_ids.cpp
-                     sysc/utils/sc_vector.cpp
-                     # TLM sources
-                     tlm_core/tlm_2/tlm_generic_payload/tlm_gp.cpp
-                     tlm_core/tlm_2/tlm_generic_payload/tlm_phase.cpp
-                     tlm_core/tlm_2/tlm_quantum/tlm_global_quantum.cpp
-                     tlm_utils/convenience_socket_bases.cpp
-                     tlm_utils/instance_specific_extensions.cpp
-                     # SystemC headers
-                     sysc/communication/sc_buffer.h
-                     sysc/communication/sc_clock.h
-                     sysc/communication/sc_clock_ports.h
-                     sysc/communication/sc_communication_ids.h
-                     sysc/communication/sc_event_finder.h
-                     sysc/communication/sc_event_queue.h
-                     sysc/communication/sc_export.h
-                     sysc/communication/sc_fifo.h
-                     sysc/communication/sc_fifo_ifs.h
-                     sysc/communication/sc_fifo_ports.h
-                     sysc/communication/sc_host_mutex.h
-                     sysc/communication/sc_host_semaphore.h
-                     sysc/communication/sc_interface.h
-                     sysc/communication/sc_mutex.h
-                     sysc/communication/sc_mutex_if.h
-                     sysc/communication/sc_port.h
-                     sysc/communication/sc_prim_channel.h
-                     sysc/communication/sc_semaphore.h
-                     sysc/communication/sc_semaphore_if.h
-                     sysc/communication/sc_signal.h
-                     sysc/communication/sc_signal_ifs.h
-                     sysc/communication/sc_signal_ports.h
-                     sysc/communication/sc_signal_resolved.h
-                     sysc/communication/sc_signal_resolved_ports.h
-                     sysc/communication/sc_signal_rv.h
-                     sysc/communication/sc_signal_rv_ports.h
-                     sysc/communication/sc_writer_policy.h
-                     sysc/datatypes/bit/sc_bit.h
-                     sysc/datatypes/bit/sc_bit_ids.h
-                     sysc/datatypes/bit/sc_bit_proxies.h
-                     sysc/datatypes/bit/sc_bv.h
-                     sysc/datatypes/bit/sc_bv_base.h
-                     sysc/datatypes/bit/sc_logic.h
-                     sysc/datatypes/bit/sc_lv.h
-                     sysc/datatypes/bit/sc_lv_base.h
-                     sysc/datatypes/bit/sc_proxy.h
-                     sysc/datatypes/fx/fx.h
-                     sysc/datatypes/fx/sc_context.h
-                     sysc/datatypes/fx/sc_fix.h
-                     sysc/datatypes/fx/sc_fixed.h
-                     sysc/datatypes/fx/sc_fx_ids.h
-                     sysc/datatypes/fx/sc_fxcast_switch.h
-                     sysc/datatypes/fx/sc_fxdefs.h
-                     sysc/datatypes/fx/sc_fxnum.h
-                     sysc/datatypes/fx/sc_fxnum_observer.h
-                     sysc/datatypes/fx/sc_fxtype_params.h
-                     sysc/datatypes/fx/sc_fxval.h
-                     sysc/datatypes/fx/sc_fxval_observer.h
-                     sysc/datatypes/fx/sc_ufix.h
-                     sysc/datatypes/fx/sc_ufixed.h
-                     sysc/datatypes/fx/scfx_ieee.h
-                     sysc/datatypes/fx/scfx_mant.h
-                     sysc/datatypes/fx/scfx_other_defs.h
-                     sysc/datatypes/fx/scfx_params.h
-                     sysc/datatypes/fx/scfx_pow10.h
-                     sysc/datatypes/fx/scfx_rep.h
-                     sysc/datatypes/fx/scfx_string.h
-                     sysc/datatypes/fx/scfx_utils.h
-                     sysc/datatypes/int/sc_bigint.h 
-                     sysc/datatypes/int/sc_bigint_inlines.h 
-                     sysc/datatypes/int/sc_big_ops.h 
-                     sysc/datatypes/int/sc_biguint.h 
-                     sysc/datatypes/int/sc_biguint_inlines.h 
-                     sysc/datatypes/int/sc_int.h 
-                     sysc/datatypes/int/sc_int_base.h 
-                     sysc/datatypes/int/sc_int_ids.h 
-                     sysc/datatypes/int/sc_int_inlines.h 
-                     sysc/datatypes/int/sc_length_param.h 
-                     sysc/datatypes/int/sc_nbdefs.h 
-                     sysc/datatypes/int/sc_nbutils.h 
-                     sysc/datatypes/int/sc_signed.h 
-                     sysc/datatypes/int/sc_signed_friends.h 
-                     sysc/datatypes/int/sc_signed_inlines.h 
-                     sysc/datatypes/int/sc_signed_ops.h 
-                     sysc/datatypes/int/sc_uint.h 
-                     sysc/datatypes/int/sc_uint_base.h 
-                     sysc/datatypes/int/sc_uint_inlines.h 
-                     sysc/datatypes/int/sc_unsigned.h 
-                     sysc/datatypes/int/sc_unsigned_friends.h 
-                     sysc/datatypes/int/sc_unsigned_inlines.h 
-                     sysc/datatypes/int/sc_vector_utils.h
-                     sysc/datatypes/misc/sc_concatref.h
-                     sysc/datatypes/misc/sc_value_base.h
-                     sysc/kernel/sc_attribute.h
-                     sysc/kernel/sc_cmnhdr.h
-                     sysc/kernel/sc_constants.h
-                     sysc/kernel/sc_cor.h
-                     sysc/kernel/sc_cor_fiber.h
-                     sysc/kernel/sc_cor_pthread.h
-                     sysc/kernel/sc_cor_qt.h
-                     sysc/kernel/sc_cthread_process.h
-                     sysc/kernel/sc_dynamic_processes.h
-                     sysc/kernel/sc_event.h
-                     sysc/kernel/sc_except.h
-                     sysc/kernel/sc_externs.h
-                     sysc/kernel/sc_join.h
-                     sysc/kernel/sc_kernel_ids.h
-                     sysc/kernel/sc_macros.h
-                     sysc/kernel/sc_method_process.h
-                     sysc/kernel/sc_module.h
-                     sysc/kernel/sc_module_name.h
-                     sysc/kernel/sc_module_registry.h
-                     sysc/kernel/sc_name_gen.h
-                     sysc/kernel/sc_object.h
-                     sysc/kernel/sc_object_int.h
-                     sysc/kernel/sc_object_manager.h
-                     sysc/kernel/sc_stage_callback_registry.h
-                     sysc/kernel/sc_process.h
-                     sysc/kernel/sc_process_handle.h
-                     sysc/kernel/sc_reset.h
-                     sysc/kernel/sc_runnable.h
-                     sysc/kernel/sc_runnable_int.h
-                     sysc/kernel/sc_sensitive.h
-                     sysc/kernel/sc_simcontext.h
-                     sysc/kernel/sc_simcontext_int.h
-                     sysc/kernel/sc_spawn.h
-                     sysc/kernel/sc_spawn_options.h
-                     sysc/kernel/sc_status.h
-                     sysc/kernel/sc_thread_process.h
-                     sysc/kernel/sc_time.h
-                     sysc/kernel/sc_ver.h
-                     sysc/kernel/sc_wait.h
-                     sysc/kernel/sc_wait_cthread.h
-                     sysc/tracing/sc_trace.h
-                     sysc/tracing/sc_trace_file_base.h
-                     sysc/tracing/sc_tracing_ids.h
-                     sysc/tracing/sc_vcd_trace.h
-                     sysc/tracing/sc_wif_trace.h
-                     sysc/utils/sc_hash.h
-                     sysc/utils/sc_iostream.h
-                     sysc/utils/sc_list.h
-                     sysc/utils/sc_machine.h
-                     sysc/utils/sc_mempool.h
-                     sysc/utils/sc_meta.h
-                     sysc/utils/sc_pq.h
-                     sysc/utils/sc_ptr_flag.h
-                     sysc/utils/sc_pvector.h
-                     sysc/utils/sc_report.h
-                     sysc/utils/sc_report_handler.h
-                     sysc/utils/sc_stop_here.h
-                     sysc/utils/sc_string.h
-                     sysc/utils/sc_string_view.h
-                     sysc/utils/sc_temporary.h
-                     sysc/utils/sc_utils_ids.h
-                     sysc/utils/sc_vector.h
-                     systemc
-                     systemc.h
-                     # TLM headers
-                     tlm
-                     tlm.h
-                     tlm_core/tlm_1/tlm_analysis/tlm_analysis.h
-                     tlm_core/tlm_1/tlm_analysis/tlm_analysis_fifo.h
-                     tlm_core/tlm_1/tlm_analysis/tlm_analysis_if.h
-                     tlm_core/tlm_1/tlm_analysis/tlm_analysis_port.h
-                     tlm_core/tlm_1/tlm_analysis/tlm_analysis_triple.h
-                     tlm_core/tlm_1/tlm_analysis/tlm_write_if.h
-                     tlm_core/tlm_1/tlm_req_rsp/tlm_1_interfaces/tlm_core_ifs.h
-                     tlm_core/tlm_1/tlm_req_rsp/tlm_1_interfaces/tlm_fifo_ifs.h
-                     tlm_core/tlm_1/tlm_req_rsp/tlm_1_interfaces/tlm_master_slave_ifs.h
-                     tlm_core/tlm_1/tlm_req_rsp/tlm_1_interfaces/tlm_tag.h
-                     tlm_core/tlm_1/tlm_req_rsp/tlm_adapters/tlm_adapters.h
-                     tlm_core/tlm_1/tlm_req_rsp/tlm_channels/tlm_fifo/circular_buffer.h
-                     tlm_core/tlm_1/tlm_req_rsp/tlm_channels/tlm_fifo/tlm_fifo.h
-                     tlm_core/tlm_1/tlm_req_rsp/tlm_channels/tlm_fifo/tlm_fifo_peek.h
-                     tlm_core/tlm_1/tlm_req_rsp/tlm_channels/tlm_fifo/tlm_fifo_put_get.h
-                     tlm_core/tlm_1/tlm_req_rsp/tlm_channels/tlm_fifo/tlm_fifo_resize.h
-                     tlm_core/tlm_1/tlm_req_rsp/tlm_channels/tlm_req_rsp_channels/tlm_put_get_imp.h
-                     tlm_core/tlm_1/tlm_req_rsp/tlm_channels/tlm_req_rsp_channels/tlm_req_rsp_channels.h
-                     tlm_core/tlm_1/tlm_req_rsp/tlm_ports/tlm_event_finder.h
-                     tlm_core/tlm_1/tlm_req_rsp/tlm_ports/tlm_nonblocking_port.h
-                     tlm_core/tlm_1/tlm_req_rsp/tlm_req_rsp.h
-                     tlm_core/tlm_2/tlm_2_interfaces/tlm_2_interfaces.h
-                     tlm_core/tlm_2/tlm_2_interfaces/tlm_dmi.h
-                     tlm_core/tlm_2/tlm_2_interfaces/tlm_fw_bw_ifs.h
-                     tlm_core/tlm_2/tlm_generic_payload/tlm_array.h
-                     tlm_core/tlm_2/tlm_generic_payload/tlm_endian_conv.h
-                     tlm_core/tlm_2/tlm_generic_payload/tlm_generic_payload.h
-                     tlm_core/tlm_2/tlm_generic_payload/tlm_gp.h
-                     tlm_core/tlm_2/tlm_generic_payload/tlm_helpers.h
-                     tlm_core/tlm_2/tlm_generic_payload/tlm_phase.h
-                     tlm_core/tlm_2/tlm_quantum/tlm_global_quantum.h
-                     tlm_core/tlm_2/tlm_quantum/tlm_quantum.h
-                     tlm_core/tlm_2/tlm_sockets/tlm_base_socket_if.h
-                     tlm_core/tlm_2/tlm_sockets/tlm_initiator_socket.h
-                     tlm_core/tlm_2/tlm_sockets/tlm_sockets.h
-                     tlm_core/tlm_2/tlm_sockets/tlm_target_socket.h
-                     tlm_core/tlm_2/tlm_version.h
-                     tlm_utils/convenience_socket_bases.h
-                     tlm_utils/instance_specific_extensions.h
-                     tlm_utils/instance_specific_extensions_int.h
-                     tlm_utils/multi_passthrough_initiator_socket.h
-                     tlm_utils/multi_passthrough_target_socket.h
-                     tlm_utils/multi_socket_bases.h
-                     tlm_utils/passthrough_target_socket.h
-                     tlm_utils/peq_with_cb_and_phase.h
-                     tlm_utils/peq_with_get.h
-                     tlm_utils/simple_initiator_socket.h
-                     tlm_utils/simple_target_socket.h
-                     tlm_utils/tlm_quantumkeeper.h
-                     # QuickThreads
-                     $<$<BOOL:${QT_ARCH}>:
-                       sysc/packages/qt/qt.c
-                       $<$<STREQUAL:${QT_ARCH},sparc>:
-                         ${CMAKE_CURRENT_BINARY_DIR}/sysc/packages/qt/md/sparc.s>
-                       $<$<STREQUAL:${QT_ARCH},hppa>:sysc/packages/qt/md/hppa.s>
-                       $<$<STREQUAL:${QT_ARCH},x86_64>:sysc/packages/qt/md/iX86_64.s>
-                       $<$<STREQUAL:${QT_ARCH},i386>:sysc/packages/qt/md/i386.s>
-                       $<$<STREQUAL:${QT_ARCH},aarch64>:sysc/packages/qt/md/aarch64.s>
-                       $<$<STREQUAL:${QT_ARCH},multi>:sysc/packages/qt/md/multi.s>
-                       sysc/packages/qt/md/aarch64.h
-                       sysc/packages/qt/md/axp.h
-                       sysc/packages/qt/md/hppa.h
-                       sysc/packages/qt/md/i386.h
-                       sysc/packages/qt/md/iX86_64.h
-                       sysc/packages/qt/md/ksr1.h
-                       sysc/packages/qt/md/m88k.h
-                       sysc/packages/qt/md/mips.h
-                       sysc/packages/qt/md/powerpc_mach.h
-                       sysc/packages/qt/md/powerpc_sys5.h
-                       sysc/packages/qt/md/sparc.h
-                       sysc/packages/qt/md/vax.h
-                       sysc/packages/qt/qt.h
-                       sysc/packages/qt/qtmd.h
-                     >)
-
-add_library (SystemC::systemc ALIAS systemc)
-target_compile_features(systemc PUBLIC cxx_std_17)
-
-target_compile_definitions (
-  systemc
-  PUBLIC
-  $<$<BOOL:${WIN32}>:WIN32>
-  $<$<AND:$<BOOL:${BUILD_SHARED_LIBS}>,$<OR:$<BOOL:${WIN32}>,$<BOOL:${CYGWIN}>>>:
-    SC_WIN_DLL>
-  $<$<BOOL:${ALLOW_DEPRECATED_IEEE_API}>:SC_ALLOW_DEPRECATED_IEEE_API>
-  PRIVATE
-  SC_BUILD
-  $<$<BOOL:${DEBUG_SYSTEMC}>:DEBUG_SYSTEMC>
-  $<$<BOOL:${DISABLE_ASYNC_UPDATES}>:SC_DISABLE_ASYNC_UPDATES>
-  $<$<BOOL:${DISABLE_COPYRIGHT_MESSAGE}>:SC_DISABLE_COPYRIGHT_MESSAGE>
-  $<$<BOOL:${DISABLE_VCD_SCOPES}>:SC_DISABLE_VCD_SCOPES>
-  $<$<BOOL:${ENABLE_ASSERTIONS}>:SC_ENABLE_ASSERTIONS>
-  $<$<BOOL:${ENABLE_PTHREADS}>:SC_USE_PTHREADS>
-  $<$<BOOL:${OVERRIDE_DEFAULT_STACK_SIZE}>:
-    SC_OVERRIDE_DEFAULT_STACK_SIZE=${OVERRIDE_DEFAULT_STACK_SIZE}>
-  $<$<AND:$<BOOL:${WIN32}>,$<BOOL:${MSVC}>>:_LIB>)
-
-target_compile_options(
-  systemc
-  PUBLIC
-  $<$<CXX_COMPILER_ID:MSVC>:/vmg /MP>
-  PRIVATE
-  $<$<OR:$<CXX_COMPILER_ID:GNU>,$<CXX_COMPILER_ID:Clang>,$<CXX_COMPILER_ID:AppleClang>>:
-    -Wall -Wextra -Wno-unused-parameter -Wno-unused-variable>
-  $<$<AND:$<COMPILE_LANGUAGE:ASM>,$<OR:$<CXX_COMPILER_ID:GNU>,$<CXX_COMPILER_ID:Clang>,$<CXX_COMPILER_ID:AppleClang>>>:
-    -xassembler-with-cpp>
-  $<$<AND:$<COMPILE_LANGUAGE:ASM>,$<OR:$<CXX_COMPILER_ID:Clang>,$<CXX_COMPILER_ID:AppleClang>>>:
-    -Qunused-arguments>
-  $<$<CXX_COMPILER_ID:MSVC>:/W3 /wd4244 /wd4267 /wd4996>)
-
-target_include_directories(systemc
-  PUBLIC
-  $<BUILD_INTERFACE:${CMAKE_CURRENT_SOURCE_DIR}>
-  $<INSTALL_INTERFACE:${CMAKE_INSTALL_INCLUDEDIR}>)
-
-if (APPLE)
-  # It's OK that _sc_main, __sanitizer_start_switch_fiber, and
-  # __sanitizer_finish_switch_fiber are undefined symbols.
-  set_target_properties (systemc PROPERTIES LINK_FLAGS
-    -Wl,-U,_sc_main,-U,___sanitizer_start_switch_fiber,-U,___sanitizer_finish_switch_fiber)
-endif(APPLE)
-
-target_link_libraries(systemc PRIVATE Threads::Threads)
-
-set_target_properties (systemc
-                       PROPERTIES
-                       LINKER_LANGUAGE CXX
-                       VERSION ${SystemCLanguage_VERSION}
-                       SOVERSION ${SystemCLanguage_SOVERSION}
-                       INSTALL_NAME_DIR ${CMAKE_INSTALL_FULL_LIBDIR})
-=======
 function(add_systemc_library libName scBuildDefine)
->>>>>>> 014ece54
 
     add_library(${libName} ${ARGN})
 
@@ -701,82 +332,6 @@
         sysc/kernel/sc_ver.h
         sysc/kernel/sc_wait.h
         sysc/kernel/sc_wait_cthread.h
-        sysc/packages/boost/bind/apply.hpp
-        sysc/packages/boost/bind/arg.hpp
-        sysc/packages/boost/bind/bind_cc.hpp
-        sysc/packages/boost/bind/bind_mf_cc.hpp
-        sysc/packages/boost/bind/bind_template.hpp
-        sysc/packages/boost/bind/make_adaptable.hpp
-        sysc/packages/boost/bind/mem_fn_cc.hpp
-        sysc/packages/boost/bind/mem_fn_template.hpp
-        sysc/packages/boost/bind/mem_fn_vw.hpp
-        sysc/packages/boost/bind/placeholders.hpp
-        sysc/packages/boost/bind/protect.hpp
-        sysc/packages/boost/bind.hpp
-        sysc/packages/boost/config/compiler/borland.hpp
-        sysc/packages/boost/config/compiler/comeau.hpp
-        sysc/packages/boost/config/compiler/common_edg.hpp
-        sysc/packages/boost/config/compiler/compaq_cxx.hpp
-        sysc/packages/boost/config/compiler/digitalmars.hpp
-        sysc/packages/boost/config/compiler/gcc.hpp
-        sysc/packages/boost/config/compiler/greenhills.hpp
-        sysc/packages/boost/config/compiler/hp_acc.hpp
-        sysc/packages/boost/config/compiler/intel.hpp
-        sysc/packages/boost/config/compiler/kai.hpp
-        sysc/packages/boost/config/compiler/metrowerks.hpp
-        sysc/packages/boost/config/compiler/mpw.hpp
-        sysc/packages/boost/config/compiler/sgi_mipspro.hpp
-        sysc/packages/boost/config/compiler/sunpro_cc.hpp
-        sysc/packages/boost/config/compiler/vacpp.hpp
-        sysc/packages/boost/config/compiler/visualc.hpp
-        sysc/packages/boost/config/platform/aix.hpp
-        sysc/packages/boost/config/platform/amigaos.hpp
-        sysc/packages/boost/config/platform/beos.hpp
-        sysc/packages/boost/config/platform/bsd.hpp
-        sysc/packages/boost/config/platform/cygwin.hpp
-        sysc/packages/boost/config/platform/hpux.hpp
-        sysc/packages/boost/config/platform/irix.hpp
-        sysc/packages/boost/config/platform/linux.hpp
-        sysc/packages/boost/config/platform/macos.hpp
-        sysc/packages/boost/config/platform/solaris.hpp
-        sysc/packages/boost/config/platform/win32.hpp
-        sysc/packages/boost/config/posix_features.hpp
-        sysc/packages/boost/config/select_compiler_config.hpp
-        sysc/packages/boost/config/select_platform_config.hpp
-        sysc/packages/boost/config/select_stdlib_config.hpp
-        sysc/packages/boost/config/stdlib/dinkumware.hpp
-        sysc/packages/boost/config/stdlib/libcomo.hpp
-        sysc/packages/boost/config/stdlib/libstdcpp3.hpp
-        sysc/packages/boost/config/stdlib/modena.hpp
-        sysc/packages/boost/config/stdlib/msl.hpp
-        sysc/packages/boost/config/stdlib/roguewave.hpp
-        sysc/packages/boost/config/stdlib/sgi.hpp
-        sysc/packages/boost/config/stdlib/stlport.hpp
-        sysc/packages/boost/config/stdlib/vacpp.hpp
-        sysc/packages/boost/config/suffix.hpp
-        sysc/packages/boost/config/user.hpp
-        sysc/packages/boost/config.hpp
-        sysc/packages/boost/detail/endian.hpp
-        sysc/packages/boost/detail/workaround.hpp
-        sysc/packages/boost/get_pointer.hpp
-        sysc/packages/boost/mem_fn.hpp
-        sysc/packages/boost/mpl/aux_/adl_barrier.hpp
-        sysc/packages/boost/mpl/aux_/config/adl.hpp
-        sysc/packages/boost/mpl/aux_/config/gcc.hpp
-        sysc/packages/boost/mpl/aux_/config/intel.hpp
-        sysc/packages/boost/mpl/aux_/config/msvc.hpp
-        sysc/packages/boost/mpl/aux_/config/static_constant.hpp
-        sysc/packages/boost/mpl/aux_/config/workaround.hpp
-        sysc/packages/boost/mpl/bool.hpp
-        sysc/packages/boost/mpl/bool_fwd.hpp
-        sysc/packages/boost/mpl/integral_c_tag.hpp
-        sysc/packages/boost/non_type.hpp
-        sysc/packages/boost/ref.hpp
-        sysc/packages/boost/type.hpp
-        sysc/packages/boost/utility/addressof.hpp
-        sysc/packages/boost/utility/enable_if.hpp
-        sysc/packages/boost/utility/string_view.hpp
-        sysc/packages/boost/utility/string_view_fwd.hpp
         sysc/tracing/sc_trace.h
         sysc/tracing/sc_trace_file_base.h
         sysc/tracing/sc_tracing_ids.h
