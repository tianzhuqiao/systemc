## ****************************************************************************
##
##  Licensed to Accellera Systems Initiative Inc. (Accellera) under one or
##  more contributor license agreements.  See the NOTICE file distributed
##  with this work for additional information regarding copyright ownership.
##  Accellera licenses this file to you under the Apache License, Version 2.0
##  (the "License"); you may not use this file except in compliance with the
##  License.  You may obtain a copy of the License at
##
##   http://www.apache.org/licenses/LICENSE-2.0
##
##  Unless required by applicable law or agreed to in writing, software
##  distributed under the License is distributed on an "AS IS" BASIS,
##  WITHOUT WARRANTIES OR CONDITIONS OF ANY KIND, either express or
##  implied.  See the License for the specific language governing
##  permissions and limitations under the License.
##
## ****************************************************************************
##
##  src/sysc/utils/files.am --
##  Included from a Makefile.am to provide directory-specific information
##
##  Original Author: Philipp A. Hartmann, Intel, 2015-11-24
##
## ****************************************************************************
##
##  MODIFICATION LOG - modifiers, enter your name, affiliation, date and
##  changes you are making here.
##
##      Name, Affiliation, Date:
##  Description of Modification:
##
## ****************************************************************************

## Generic directory setup
## (should be kept in sync among all files.am files)
##
## Note: Recent Automake versions (>1.13) support relative placeholders for
##       included files (%D%,%C%).  To support older versions, use explicit
##       names for now.
##
## Local values:
##   %D%: utils
##   %C%: utils

H_FILES += \
	utils/sc_hash.h \
	utils/sc_list.h \
	utils/sc_machine.h \
	utils/sc_mempool.h \
	utils/sc_meta.h \
<<<<<<< HEAD
	utils/sc_ptr_flag.h \
=======
	utils/sc_optional.h \
>>>>>>> 3e2233b1
	utils/sc_pq.h \
	utils/sc_ptr_flag.h \
	utils/sc_pvector.h \
	utils/sc_report.h \
	utils/sc_report_handler.h \
	utils/sc_string.h \
	utils/sc_string_view.h \
	utils/sc_temporary.h \
	utils/sc_typeindex.h \
	utils/sc_utils_ids.h \
	utils/sc_vector.h

NO_H_FILES += \
	utils/sc_stop_here.h

CXX_FILES += \
	utils/sc_hash.cpp \
	utils/sc_list.cpp \
	utils/sc_mempool.cpp \
	utils/sc_optional.cpp \
	utils/sc_pq.cpp \
	utils/sc_report.cpp \
	utils/sc_report_handler.cpp \
	utils/sc_stop_here.cpp \
	utils/sc_string.cpp \
	utils/sc_utils_ids.cpp \
	utils/sc_vector.cpp

INCDIRS += \
  utils

## Taf!
## :vim:ft=automake:<|MERGE_RESOLUTION|>--- conflicted
+++ resolved
@@ -49,11 +49,7 @@
 	utils/sc_machine.h \
 	utils/sc_mempool.h \
 	utils/sc_meta.h \
-<<<<<<< HEAD
-	utils/sc_ptr_flag.h \
-=======
 	utils/sc_optional.h \
->>>>>>> 3e2233b1
 	utils/sc_pq.h \
 	utils/sc_ptr_flag.h \
 	utils/sc_pvector.h \
