--- conflicted
+++ resolved
@@ -48,13 +48,10 @@
 	utils/sc_list.h \
 	utils/sc_machine.h \
 	utils/sc_mempool.h \
-<<<<<<< HEAD
+	utils/sc_meta.h \
 	utils/sc_optional.h \
-=======
-	utils/sc_meta.h \
+	utils/sc_pq.h \
 	utils/sc_ptr_flag.h \
->>>>>>> 60e84be4
-	utils/sc_pq.h \
 	utils/sc_pvector.h \
 	utils/sc_report.h \
 	utils/sc_report_handler.h \
