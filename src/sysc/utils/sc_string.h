/*****************************************************************************

  The following code is derived, directly or indirectly, from the SystemC
  source code Copyright (c) 1996-2014 by all Contributors.
  All Rights reserved.

  The contents of this file are subject to the restrictions and limitations
  set forth in the SystemC Open Source License (the "License");
  You may not use this file except in compliance with such restrictions and
  limitations. You may obtain instructions on how to receive a copy of the
  License at http://www.accellera.org/. Software distributed by Contributors
  under the License is distributed on an "AS IS" basis, WITHOUT WARRANTY OF
  ANY KIND, either express or implied. See the License for the specific
  language governing rights and limitations under the License.

 *****************************************************************************/

/*****************************************************************************

  sc_string.h -- Implementation of a simple string class.

  Original Author: Stan Y. Liao, Synopsys, Inc.

  CHANGE LOG AT END OF FILE
 *****************************************************************************/

// $Log: sc_string.h,v $
// Revision 1.3  2011/08/26 20:46:19  acg
//  Andy Goodrich: moved the modification log to the end of the file to
//  eliminate source line number skew when check-ins are done.
//
#ifndef SC_STRING_H
#define SC_STRING_H


#include "sysc/utils/sc_iostream.h"
#include "sysc/utils/sc_report.h"

namespace sc_dt {
	class sc_string_old;
}

#ifdef SC_USE_SC_STRING_OLD
	typedef sc_dt::sc_string_old sc_string;
#endif
#ifdef SC_USE_STD_STRING
	typedef ::std::string sc_string;
#endif

namespace sc_dt {

// forward class declarations
class sc_string_rep;

// friend operator declarations
<<<<<<< HEAD
sc_string_old operator + ( const char* s, const sc_string_old& t );
=======
    sc_string_old operator + ( const char* s, const sc_string_old& t );


// ----------------------------------------------------------------------------
//  ENUM : sc_numrep
//
//  Enumeration of number representations for character string conversion.
// ----------------------------------------------------------------------------

enum sc_numrep
{
    SC_NOBASE = 0,
    SC_BIN    = 2,
    SC_OCT    = 8,
    SC_DEC    = 10,
    SC_HEX    = 16,
    SC_BIN_US,
    SC_BIN_SM,
    SC_OCT_US,
    SC_OCT_SM,
    SC_HEX_US,
    SC_HEX_SM,
    SC_CSD
};

// We use typedefs for istream and ostream here to get around some finickiness
// from aCC:

typedef ::std::istream systemc_istream;
typedef ::std::ostream systemc_ostream;

SC_API const std::string to_string( sc_numrep );

//------------------------------------------------------------------------------
//"sc_io_base"
//
// This inline function returns the type of an i/o stream's base as a SystemC
// base designator.
//     stream_object = reference to the i/o stream whose base is to be returned.
//
//"sc_io_show_base"
//
// This inline function returns true if the base should be shown when a SystemC
// value is displayed via the supplied stream operator.
//     stream_object = reference to the i/o stream to return showbase value for.
//------------------------------------------------------------------------------
#if defined(__GNUC__) || defined(_MSC_VER)
    inline sc_numrep sc_io_base( systemc_ostream& stream_object,
        sc_numrep def_base )
    {
	::std::ios::fmtflags flags =
	    stream_object.flags() & ::std::ios::basefield;
	if ( flags & ::std::ios::dec ) return  SC_DEC;
	if ( flags & ::std::ios::hex ) return  SC_HEX;
	if ( flags & ::std::ios::oct ) return  SC_OCT;
	return def_base;
    }
    inline bool sc_io_show_base( systemc_ostream& stream_object )
    {
	return (stream_object.flags() & ::std::ios::showbase) != 0 ;
    }
#else   // Other
    inline sc_numrep sc_io_base( systemc_ostream& stream_object,
        sc_numrep def_base )
    {
        return SC_DEC;
    }
    inline bool sc_io_show_base( systemc_ostream& stream_object )
    {
        return false;
    }
#endif
>>>>>>> 68ae7852


// ----------------------------------------------------------------------------
//  CLASS : sc_string
//
//  String class (yet another).
// ----------------------------------------------------------------------------

class SC_API sc_string_old
{
    friend systemc_ostream& operator << (systemc_ostream& os, const sc_string_old& a);
    friend systemc_istream& operator >> ( systemc_istream& is, sc_string_old& a );

public:

    //  constructors

    explicit sc_string_old( int size = 16 );
    sc_string_old( const char* s );
    sc_string_old( const char* s, int n ); // get first n chars from the string
    sc_string_old( const sc_string_old& s );


    // destructor

    ~sc_string_old();


    // concatenation and assignment

    sc_string_old& operator = ( const char* s );
    sc_string_old& operator = ( const sc_string_old& s );

    sc_string_old& operator += ( const char* s );
    sc_string_old& operator += ( char c );
    sc_string_old& operator += ( const sc_string_old& s );

    sc_string_old operator + ( const char* s ) const;
    sc_string_old operator + ( char c ) const;
    sc_string_old operator + ( const sc_string_old& s ) const;

    friend sc_string_old operator + ( const char* s, const sc_string_old& t );


    // returns substring [first,last]

    sc_string_old substr( int first, int last ) const;


    // string comparison operators

    bool operator == ( const char* s ) const;
    bool operator != ( const char* s ) const;
    bool operator <  ( const char* s ) const;
    bool operator <= ( const char* s ) const;
    bool operator >  ( const char* s ) const;
    bool operator >= ( const char* s ) const;
    bool operator == ( const sc_string_old& s ) const;
    bool operator != ( const sc_string_old& s ) const;
    bool operator <  ( const sc_string_old& s ) const;
    bool operator <= ( const sc_string_old& s ) const;
    bool operator >  ( const sc_string_old& s ) const;
    bool operator >= ( const sc_string_old& s ) const;

    //
    // returns length of the string (excluding trailing \0)
    //
    int length() const;

    //
    // returns c-style string
    //
    const char* c_str() const;
    //
    // returns c-style string
    //
    operator const char*() const;
    //
    // returns character at "index" position
    //
    char operator[](int index) const;
    //
    // l-value subscript
    //
    char& operator[](int index);

    // formatted string (see printf description)
    static sc_string_old to_string(const char* format, ...);
    //
    //       conveniece formatting functions for common types
    //       e.g. sc_string_old("a=%d, s is %s").fmt(1).fmt("string")
    //       should produce: a=1, s is string
    //       it should be safe: if less arguments specified
    //       it should print %specifier; extra arguments should be ignored
    // TODO: if the type of the argument is incompatible with format
    //       specifier it should be ignored
    //
    // must have it inlined because of some compilers
    template<class T> sc_string_old& fmt(const T& t)
	{
	    // search %
	    int index;
	    int last_char = length()-1;
	    sc_string_old temp(*this);
	    do
	    {
		index = temp.pos("%");
		if(index == last_char)
		    return *this;
		temp = substr(index,last_char);
	    } while(temp[0] != '%');
	    int f_len = (int)temp.fmt_length(); // length of format field
	    temp = to_string(substr(0,index+f_len-1).c_str(),t);
	    return (*this) = temp + substr(index+f_len,last_char);
	}
    sc_string_old& fmt(const sc_string_old& s);
    //
    // find position of substring in this string
    // returns -1 if not found
    //
    int pos(const sc_string_old& sub_string)const;
    //
    // remove "count" characters from "index"
    //
    sc_string_old& remove(unsigned index, unsigned length);
    //
    // insert "substring" before "index"
    //
    sc_string_old& insert(const sc_string_old& sub_string, unsigned index);
    //
    // returns true if the character at byte index in this string matches
    // any character in the delimiters string
    //
    bool is_delimiter(const sc_string_old& str, unsigned index)const;
    //
    // returns true if string contains the character
    //
    bool contains(char c)const;
    //
    // produce upper case string from this one
    //
    sc_string_old uppercase()const;
    //
    // produce lower case string from this one
    //
    sc_string_old lowercase()const;
    //
    // legacy methods
    //
    static sc_string_old make_str(long n);
    void set( int index, char c );
    int cmp( const char* s ) const;
    int cmp( const sc_string_old& s ) const;


    void print( systemc_ostream& os = ::std::cout ) const;

private:

    sc_string_old( sc_string_rep* r );

    sc_string_rep* rep;

    void test(int position)const;
    unsigned fmt_length()const;
};


// IIIIIIIIIIIIIIIIIIIIIIIIIIIIIIIIIIIIIIIIIIIIIIIIIIIIIIIIIIIIIIIIIIIIIIIIIIII

inline
systemc_ostream&
operator << ( systemc_ostream& os, const sc_string_old& a )
{
    a.print( os );
    return os;
}

} // namespace sc_dt

// Revision 1.2  2011/02/18 20:38:44  acg
//  Andy Goodrich: Updated Copyright notice.
//
// Revision 1.1.1.1  2006/12/15 20:20:06  acg
// SystemC 2.3
//
// Revision 1.4  2006/05/08 17:50:51  acg
//   Andy Goodrich: added David Long's forward declarations for friend
//   functions, methods, and operators to keep the Microsoft compiler happy.
//
// Revision 1.3  2006/01/13 18:53:11  acg
// Andy Goodrich: Added $Log command so that CVS comments are reproduced in
// the source.
//

#endif<|MERGE_RESOLUTION|>--- conflicted
+++ resolved
@@ -53,82 +53,7 @@
 class sc_string_rep;
 
 // friend operator declarations
-<<<<<<< HEAD
 sc_string_old operator + ( const char* s, const sc_string_old& t );
-=======
-    sc_string_old operator + ( const char* s, const sc_string_old& t );
-
-
-// ----------------------------------------------------------------------------
-//  ENUM : sc_numrep
-//
-//  Enumeration of number representations for character string conversion.
-// ----------------------------------------------------------------------------
-
-enum sc_numrep
-{
-    SC_NOBASE = 0,
-    SC_BIN    = 2,
-    SC_OCT    = 8,
-    SC_DEC    = 10,
-    SC_HEX    = 16,
-    SC_BIN_US,
-    SC_BIN_SM,
-    SC_OCT_US,
-    SC_OCT_SM,
-    SC_HEX_US,
-    SC_HEX_SM,
-    SC_CSD
-};
-
-// We use typedefs for istream and ostream here to get around some finickiness
-// from aCC:
-
-typedef ::std::istream systemc_istream;
-typedef ::std::ostream systemc_ostream;
-
-SC_API const std::string to_string( sc_numrep );
-
-//------------------------------------------------------------------------------
-//"sc_io_base"
-//
-// This inline function returns the type of an i/o stream's base as a SystemC
-// base designator.
-//     stream_object = reference to the i/o stream whose base is to be returned.
-//
-//"sc_io_show_base"
-//
-// This inline function returns true if the base should be shown when a SystemC
-// value is displayed via the supplied stream operator.
-//     stream_object = reference to the i/o stream to return showbase value for.
-//------------------------------------------------------------------------------
-#if defined(__GNUC__) || defined(_MSC_VER)
-    inline sc_numrep sc_io_base( systemc_ostream& stream_object,
-        sc_numrep def_base )
-    {
-	::std::ios::fmtflags flags =
-	    stream_object.flags() & ::std::ios::basefield;
-	if ( flags & ::std::ios::dec ) return  SC_DEC;
-	if ( flags & ::std::ios::hex ) return  SC_HEX;
-	if ( flags & ::std::ios::oct ) return  SC_OCT;
-	return def_base;
-    }
-    inline bool sc_io_show_base( systemc_ostream& stream_object )
-    {
-	return (stream_object.flags() & ::std::ios::showbase) != 0 ;
-    }
-#else   // Other
-    inline sc_numrep sc_io_base( systemc_ostream& stream_object,
-        sc_numrep def_base )
-    {
-        return SC_DEC;
-    }
-    inline bool sc_io_show_base( systemc_ostream& stream_object )
-    {
-        return false;
-    }
-#endif
->>>>>>> 68ae7852
 
 
 // ----------------------------------------------------------------------------
