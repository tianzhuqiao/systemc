--- conflicted
+++ resolved
@@ -646,11 +646,7 @@
     base_type::reserve( n );
 
     // restore SystemC hierarchy context, if needed
-<<<<<<< HEAD
-    sc_hierarchy_scope scope( restore_hierarchy() );
-=======
     sc_hierarchy_scope scope( get_hierarchy_scope() );
->>>>>>> 3e2233b1
     try
     {
       for ( size_type i = 0; i<n; ++i )
@@ -681,11 +677,7 @@
 template< typename... Args >
 void sc_vector<T>::emplace_back( Args&&... args ) {
   if (check_locked()) {
-<<<<<<< HEAD
-    sc_hierarchy_scope scope( restore_hierarchy() );
-=======
     sc_hierarchy_scope scope( get_hierarchy_scope() );
->>>>>>> 3e2233b1
     T* p = new T( make_name( basename(), size()).c_str() ,
                   std::forward<Args>(args)...);
     base_type::push_back(p);
@@ -696,11 +688,7 @@
 template< typename... Args >
 void sc_vector<T>::emplace_back_with_name(Args &&... args) {
   if (check_locked()) {
-<<<<<<< HEAD
-    sc_hierarchy_scope scope( restore_hierarchy() );
-=======
     sc_hierarchy_scope scope( get_hierarchy_scope() );
->>>>>>> 3e2233b1
     T *p = new T(std::forward<Args>(args)...);
     base_type::push_back(p);
   }
