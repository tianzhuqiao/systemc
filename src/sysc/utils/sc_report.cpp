/*****************************************************************************

  Licensed to Accellera Systems Initiative Inc. (Accellera) under one or
  more contributor license agreements.  See the NOTICE file distributed
  with this work for additional information regarding copyright ownership.
  Accellera licenses this file to you under the Apache License, Version 2.0
  (the "License"); you may not use this file except in compliance with the
  License.  You may obtain a copy of the License at

    http://www.apache.org/licenses/LICENSE-2.0

  Unless required by applicable law or agreed to in writing, software
  distributed under the License is distributed on an "AS IS" BASIS,
  WITHOUT WARRANTIES OR CONDITIONS OF ANY KIND, either express or
  implied.  See the License for the specific language governing
  permissions and limitations under the License.

 *****************************************************************************/

/*****************************************************************************

  sc_report.cpp -- Run-time logging and reporting facilities

  Interface design by SystemC Verification Working Group.
  Implementation by Alex Riesen, Synopsys Inc.
  Original implementation by Martin Janssen, Synopsys Inc.
  Reference implementation by Cadence Design Systems, Inc., 2002-09-23:
  Norris Ip, Dean Shea, John Rose, Jasvinder Singh, William Paulsen,
  John Pierce, Rachida Kebichi, Ted Elkind, David Bailey.

  CHANGE LOG AT END OF FILE
 *****************************************************************************/


#include <cstdlib>
#include <cstring>

#include "sysc/kernel/sc_process.h"
#include "sysc/kernel/sc_simcontext_int.h"
#include "sysc/utils/sc_stop_here.h"
#include "sysc/utils/sc_report.h"
#include "sysc/utils/sc_utils_ids.h"
#include <algorithm> // std::swap

namespace sc_core {


static void sc_deprecated_report_ids(const char* method)
{
    static bool warn_report_ids_deprecated=true;
    if ( warn_report_ids_deprecated )
    {
        std::string message;
	message = "integer report ids are deprecated, use string values: ";
	message += method;
        warn_report_ids_deprecated=false;
	SC_REPORT_INFO(SC_ID_IEEE_1666_DEPRECATION_, message.c_str());
    }
}

static char empty_str[] = "";
static inline char * empty_dup(const char * p)
{
    if ( p && *p )
    {
        char* result;
        std::size_t size = strlen(p)+1;
        result = new char[size];
        std::copy(p, p + size, result);
        return result;
    }
    else
    {
        return empty_str;
    }
}

sc_report::sc_report()
: severity(SC_INFO),
  md(0),
  msg(empty_dup(0)),
  file(empty_dup(0)),
  line(0),
  timestamp(new sc_time(sc_time_stamp())),
  process_name(empty_dup(0)),
  m_verbosity_level(SC_MEDIUM),
  m_what(empty_dup(0))
{
}

sc_report::sc_report(sc_severity severity_,
		     const sc_msg_def* md_,
		     const char* msg_,
		     const char* file_,
		     int line_,
		     int verbosity_level)
: severity(severity_),
  md(md_),
  msg(empty_dup(msg_)),
  file(empty_dup(file_)),
  line(line_),
  timestamp(new sc_time(sc_time_stamp())),
  process_name(empty_dup(sc_get_current_process_name())),
  m_verbosity_level(verbosity_level),
  m_what( empty_dup( sc_report_compose_message(*this).c_str() ) )
{
}

sc_report::sc_report(const sc_report& other)
: std::exception(other),
  severity(other.severity),
  md(other.md),
  msg(empty_dup(other.msg)),
  file(empty_dup(other.file)),
  line(other.line),
  timestamp(new sc_time(*other.timestamp)),
  process_name(empty_dup(other.process_name)),
  m_verbosity_level(other.m_verbosity_level),
  m_what(empty_dup(other.m_what))
{
}

sc_report & sc_report::operator=(const sc_report& other)
{
    sc_report copy(other);
    swap( copy );
    return *this;
}

void
sc_report::swap( sc_report & that )
{
    using std::swap;
    swap( severity,          that.severity );
    swap( md,                that.md );
    swap( msg,               that.msg );
    swap( file,              that.file );
    swap( line,              that.line );
    swap( timestamp,         that.timestamp );
    swap( process_name,      that.process_name );
    swap( m_verbosity_level, that.m_verbosity_level );
    swap( m_what,            that.m_what );
}

sc_report::~sc_report() throw()
{
    if ( file != empty_str )
<<<<<<< HEAD
        free(file);
    if ( msg != empty_str )
        free(msg);
=======
	delete[] file;
    if ( msg != empty_str )
	delete[] msg;
>>>>>>> 37880f23
    delete timestamp;
    if ( process_name != empty_str )
        free(process_name);
    if ( m_what != empty_str )
<<<<<<< HEAD
        free(m_what);
=======
	delete[] m_what;
>>>>>>> 37880f23
}

const char * sc_report::get_msg_type() const
{
    return md->msg_type;
}

bool sc_report::valid() const
{
    return process_name != empty_str;
}

const char* sc_report::get_process_name() const
{
    return process_name != empty_str ? process_name : 0;
}

//
// backward compatibility with 2.0+
//

static bool warnings_are_errors = false;
static const char unknown_id[] = "unknown id";

void sc_report_handler::report(sc_severity severity_,
			       int         id_,
			       const char* msg_,
			       const char* file_,
			       int         line_ )
{
    sc_msg_def * md = sc_report_handler::mdlookup(id_);

    if ( !md )
    {
	md = sc_report_handler::add_msg_type(unknown_id);
	md->id = id_;
    }

    if ( severity_ == SC_WARNING && warnings_are_errors )
	severity_ = SC_ERROR;

    sc_actions actions = execute(md, severity_);
    sc_report rep(severity_, md, msg_, file_, line_);

    if ( actions & SC_CACHE_REPORT )
	cache_report(rep);

    if ( severity_ == SC_ERROR )
	actions |= SC_THROW;
    else if ( severity_ == SC_FATAL )
	actions |= SC_ABORT;

    handler(rep, actions);
}

void sc_report::register_id( int id, const char* msg )
{
    sc_deprecated_report_ids("sc_report::register_id()");
    if( id < 0 ) {
	SC_REPORT_ERROR( SC_ID_REGISTER_ID_FAILED_,
			 "invalid report id" );
    }
    if( msg == 0 ) {
	SC_REPORT_ERROR( SC_ID_REGISTER_ID_FAILED_,
			 "invalid report message" );
    }
    sc_msg_def * md = sc_report_handler::mdlookup(id);

    if ( !md )
	md = sc_report_handler::add_msg_type(msg);

    if ( !md ) {
	SC_REPORT_ERROR( SC_ID_REGISTER_ID_FAILED_,
			 "report_map insertion error" );
    }

    if( md->id != -1 ) {
	if( strcmp( msg, md->msg_type ) != 0 ) {
	    SC_REPORT_ERROR( SC_ID_REGISTER_ID_FAILED_,
			     "report id already exists" );
	}
	return;
    }
    md->id = id;
}

const char* sc_report::get_message( int id )
{
    sc_deprecated_report_ids("sc_report::get_message()");
    sc_msg_def* md = sc_report_handler::mdlookup(id);

    return md ? md->msg_type: unknown_id;
}

bool sc_report::is_suppressed( int id )
{
    sc_deprecated_report_ids("sc_report::is_suppressed()");
    sc_msg_def* md = sc_report_handler::mdlookup(id);

    return md ? md->actions == SC_DO_NOTHING: false; // only do-nothing set
}

void sc_report::suppress_id(int id_, bool suppress)
{
    sc_deprecated_report_ids("sc_report::suppress_id()");
    sc_msg_def* md = sc_report_handler::mdlookup(id_);

    if ( md )
	md->actions = suppress ? SC_DO_NOTHING: SC_UNSPECIFIED;
}

void sc_report::suppress_infos(bool suppress)
{
    sc_deprecated_report_ids("sc_report::supress_infos");
    sc_report_handler::sev_actions[SC_INFO] =
	suppress ? SC_DO_NOTHING: SC_DEFAULT_INFO_ACTIONS;
}

void sc_report::suppress_warnings(bool suppress)
{
    sc_deprecated_report_ids("sc_report::suppress_warnings");
    sc_report_handler::sev_actions[SC_WARNING] =
	suppress ? SC_DO_NOTHING: SC_DEFAULT_WARNING_ACTIONS;
}

void sc_report::make_warnings_errors(bool flag)
{
    sc_deprecated_report_ids("sc_report::make_warnings_errors");
    warnings_are_errors = flag;
}

int sc_report::get_id() const
{
    return md->id;
}

} // namespace sc_core

// $Log: sc_report.cpp,v $
// Revision 1.8  2011/08/29 18:04:32  acg
//  Philipp A. Hartmann: miscellaneous clean ups.
//
// Revision 1.7  2011/08/26 20:43:01  acg
//  Andy Goodrich:
//    (1) Replaced strdup with new and strcpy to eliminate issue with the
//        Greenhills compiler.
//    (2) Moved modification log to the end of the file to eliminate line
//        skew when check-ins are done.
//
// Revision 1.6  2011/08/24 22:05:56  acg
//  Torsten Maehne: initialization changes to remove warnings.
//
// Revision 1.5  2011/05/05 17:46:04  acg
//  Philip A. Hartmann: changes in "swap" support.
//
// Revision 1.4  2011/03/23 16:16:48  acg
//  Andy Goodrich: finish message verbosity support.
//
// Revision 1.3  2011/02/18 20:38:44  acg
//  Andy Goodrich: Updated Copyright notice.
//
// Revision 1.2  2011/02/01 23:02:05  acg
//  Andy Goodrich: IEEE 1666 2011 changes.
//
// Revision 1.1.1.1  2006/12/15 20:20:06  acg
// SystemC 2.3
//
// Revision 1.7  2006/03/21 00:00:37  acg
//   Andy Goodrich: changed name of sc_get_current_process_base() to be
//   sc_get_current_process_b() since its returning an sc_process_b instance.
//
// Revision 1.6  2006/01/25 00:31:27  acg
//  Andy Goodrich: Changed over to use a standard message id of
//  SC_ID_IEEE_1666_DEPRECATION for all deprecation messages.
//
// Revision 1.5  2006/01/24 22:02:30  acg
//  Andy Goodrich: switch deprecated features warnings to use a single message
//  id, SC_ID_IEEE_1666_DEPRECATION_.
//
// Revision 1.4  2006/01/24 20:53:41  acg
// Andy Goodrich: added warnings indicating that use of integer ids in reports
// is deprecated. Added tracing/sc_trace_ids.h to message list.
//
// Revision 1.3  2006/01/13 18:53:11  acg
// Andy Goodrich: Added $Log command so that CVS comments are reproduced in
// the source.

// taf<|MERGE_RESOLUTION|>--- conflicted
+++ resolved
@@ -140,29 +140,19 @@
     swap( process_name,      that.process_name );
     swap( m_verbosity_level, that.m_verbosity_level );
     swap( m_what,            that.m_what );
-}
+} 
 
 sc_report::~sc_report() throw()
 {
     if ( file != empty_str )
-<<<<<<< HEAD
-        free(file);
-    if ( msg != empty_str )
-        free(msg);
-=======
 	delete[] file;
     if ( msg != empty_str )
 	delete[] msg;
->>>>>>> 37880f23
     delete timestamp;
     if ( process_name != empty_str )
-        free(process_name);
+        delete[] process_name;
     if ( m_what != empty_str )
-<<<<<<< HEAD
-        free(m_what);
-=======
 	delete[] m_what;
->>>>>>> 37880f23
 }
 
 const char * sc_report::get_msg_type() const
