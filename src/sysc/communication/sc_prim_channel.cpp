--- conflicted
+++ resolved
@@ -286,18 +286,13 @@
     }
 
     // remove
-<<<<<<< HEAD
-    m_prim_channel_vec[i] = m_prim_channel_vec[size() - 1];
-    m_prim_channel_vec.resize(size()-1);
+    m_prim_channel_vec[i] = m_prim_channel_vec.back();
+    m_prim_channel_vec.pop_back();
 
 #ifndef SC_DISABLE_ASYNC_UPDATES
     // remove, if async suspending channel
     m_async_update_list_p->detach_suspending(prim_channel_);
 #endif
-=======
-    m_prim_channel_vec[i] = m_prim_channel_vec.back();
-    m_prim_channel_vec.pop_back();
->>>>>>> 785939b4
 }
 
 bool
