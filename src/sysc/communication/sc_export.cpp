--- conflicted
+++ resolved
@@ -165,11 +165,7 @@
     }
 #endif
 
-<<<<<<< HEAD
-    sc_module* curr_module = static_cast<sc_module*>(sc_get_current_object());
-=======
     sc_module* curr_module = static_cast<sc_module*>( m_simc->hierarchy_curr() );
->>>>>>> 60e84be4
     if( curr_module == 0 ) {
         export_->report_error( SC_ID_EXPORT_OUTSIDE_MODULE_ );
         return;
