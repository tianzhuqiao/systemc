## ****************************************************************************
##
<<<<<<< HEAD
##  Licensed to Accellera Systems Initiative Inc. (Accellera) under one or
##  more contributor license agreements.  See the NOTICE file distributed
##  with this work for additional information regarding copyright ownership.
##  Accellera licenses this file to you under the Apache License, Version 2.0
##  (the "License"); you may not use this file except in compliance with the
##  License.  You may obtain a copy of the License at
##
##   http://www.apache.org/licenses/LICENSE-2.0
##
##  Unless required by applicable law or agreed to in writing, software
##  distributed under the License is distributed on an "AS IS" BASIS,
##  WITHOUT WARRANTIES OR CONDITIONS OF ANY KIND, either express or
##  implied.  See the License for the specific language governing
##  permissions and limitations under the License.
=======
##  The following code is derived, directly or indirectly, from the SystemC
##  source code Copyright (c) 1996-2014 by all Contributors.
##  All Rights reserved.
##
##  The contents of this file are subject to the restrictions and limitations
##  set forth in the SystemC Open Source License (the "License");
##  You may not use this file except in compliance with such restrictions and
##  limitations. You may obtain instructions on how to receive a copy of the
##  License at http://www.accellera.org/. Software distributed by Contributors
##  under the License is distributed on an "AS IS" basis, WITHOUT WARRANTY OF
##  ANY KIND, either express or implied. See the License for the specific
##  language governing rights and limitations under the License.
>>>>>>> 3ed0e4b8
##
## ****************************************************************************
##
##  src/sysc/communication/Makefile.am --
##  Process this file with automake to produce a Makefile.in file.
##
##  Original Author: Martin Janssen, Synopsys, Inc., 2001-05-21
##
## ****************************************************************************
##
##  MODIFICATION LOG - modifiers, enter your name, affiliation, date and
##  changes you are making here.
##
##      Name, Affiliation, Date:
##  Description of Modification:
##
## ****************************************************************************

include $(top_srcdir)/config/Make-rules.sysc

noinst_LTLIBRARIES = libcommunication.la

H_FILES = \
	sc_buffer.h \
	sc_clock.h \
	sc_clock_ports.h \
	sc_communication_ids.h \
	sc_event_finder.h \
	sc_event_queue.h \
	sc_export.h \
	sc_fifo.h \
	sc_fifo_ifs.h \
	sc_fifo_ports.h \
	sc_host_mutex.h \
	sc_interface.h \
	sc_mutex.h \
	sc_mutex_if.h \
	sc_port.h \
	sc_prim_channel.h \
	sc_semaphore.h \
	sc_semaphore_if.h \
	sc_signal.h \
	sc_signal_ifs.h \
	sc_signal_ports.h \
	sc_signal_resolved.h \
	sc_signal_resolved_ports.h \
	sc_signal_rv.h \
	sc_signal_rv_ports.h \
	sc_writer_policy.h

localincludedir = $(includedir)/sysc/communication
nobase_localinclude_HEADERS = $(H_FILES)

CXX_FILES = \
	sc_clock.cpp \
	sc_event_finder.cpp \
	sc_event_queue.cpp \
	sc_export.cpp \
	sc_interface.cpp \
	sc_mutex.cpp \
	sc_port.cpp \
	sc_prim_channel.cpp \
	sc_semaphore.cpp \
	sc_signal.cpp \
	sc_signal_ports.cpp \
	sc_signal_resolved.cpp \
	sc_signal_resolved_ports.cpp 

libcommunication_la_SOURCES = $(NO_H_FILES) $(CXX_FILES)

## Taf!<|MERGE_RESOLUTION|>--- conflicted
+++ resolved
@@ -1,6 +1,5 @@
 ## ****************************************************************************
 ##
-<<<<<<< HEAD
 ##  Licensed to Accellera Systems Initiative Inc. (Accellera) under one or
 ##  more contributor license agreements.  See the NOTICE file distributed
 ##  with this work for additional information regarding copyright ownership.
@@ -15,20 +14,6 @@
 ##  WITHOUT WARRANTIES OR CONDITIONS OF ANY KIND, either express or
 ##  implied.  See the License for the specific language governing
 ##  permissions and limitations under the License.
-=======
-##  The following code is derived, directly or indirectly, from the SystemC
-##  source code Copyright (c) 1996-2014 by all Contributors.
-##  All Rights reserved.
-##
-##  The contents of this file are subject to the restrictions and limitations
-##  set forth in the SystemC Open Source License (the "License");
-##  You may not use this file except in compliance with such restrictions and
-##  limitations. You may obtain instructions on how to receive a copy of the
-##  License at http://www.accellera.org/. Software distributed by Contributors
-##  under the License is distributed on an "AS IS" basis, WITHOUT WARRANTY OF
-##  ANY KIND, either express or implied. See the License for the specific
-##  language governing rights and limitations under the License.
->>>>>>> 3ed0e4b8
 ##
 ## ****************************************************************************
 ##
