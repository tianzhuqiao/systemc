--- conflicted
+++ resolved
@@ -580,11 +580,7 @@
 void
 sc_port_base::construction_done()
 {
-<<<<<<< HEAD
-    sc_hierarchy_scope scope( restore_hierarchy() );
-=======
     sc_hierarchy_scope scope( get_hierarchy_scope() );
->>>>>>> 3e2233b1
     before_end_of_elaboration();
 }
 
@@ -595,33 +591,21 @@
     delete m_bind_info;
     m_bind_info = 0;
 
-<<<<<<< HEAD
-    sc_hierarchy_scope scope( restore_hierarchy() );
-=======
     sc_hierarchy_scope scope( get_hierarchy_scope() );
->>>>>>> 3e2233b1
     end_of_elaboration();
 }
 
 void
 sc_port_base::start_simulation()
 {
-<<<<<<< HEAD
-    sc_hierarchy_scope scope( restore_hierarchy() );
-=======
     sc_hierarchy_scope scope( get_hierarchy_scope() );
->>>>>>> 3e2233b1
     start_of_simulation();
 }
 
 void
 sc_port_base::simulation_done()
 {
-<<<<<<< HEAD
-    sc_hierarchy_scope scope( restore_hierarchy() );
-=======
     sc_hierarchy_scope scope( get_hierarchy_scope() );
->>>>>>> 3e2233b1
     end_of_simulation();
 }
 
