/*****************************************************************************

  The following code is derived, directly or indirectly, from the SystemC
  source code Copyright (c) 1996-2014 by all Contributors.
  All Rights reserved.

  The contents of this file are subject to the restrictions and limitations
  set forth in the SystemC Open Source License (the "License");
  You may not use this file except in compliance with such restrictions and
  limitations. You may obtain instructions on how to receive a copy of the
  License at http://www.accellera.org/. Software distributed by Contributors
  under the License is distributed on an "AS IS" basis, WITHOUT WARRANTY OF
  ANY KIND, either express or implied. See the License for the specific
  language governing rights and limitations under the License.

 *****************************************************************************/

/*****************************************************************************

  sc_clock.h -- The clock channel.

  Original Author: Martin Janssen, Synopsys, Inc., 2001-05-21

  CHANGE LOG IS AT THE END OF THE FILE
 *****************************************************************************/

#ifndef SC_CLOCK_H
#define SC_CLOCK_H


#include "sysc/kernel/sc_module.h"
#include "sysc/communication/sc_signal.h"
#include "sysc/tracing/sc_trace.h"

namespace sc_core {

// ----------------------------------------------------------------------------
//  CLASS : sc_clock
//
//  The clock channel.
// ----------------------------------------------------------------------------

<<<<<<< HEAD
class sc_clock
  : public sc_signal<bool,SC_ONE_WRITER>
=======
class SC_API sc_clock
: public sc_signal<bool>
>>>>>>> 68ae7852
{
  typedef sc_signal<bool,SC_ONE_WRITER> base_type;
public:

    friend class sc_clock_posedge_callback;
    friend class sc_clock_negedge_callback;

    // constructors

    sc_clock();

    explicit sc_clock( const char* name_ );

    sc_clock( const char* name_,
	      const sc_time& period_,
	      double         duty_cycle_ = 0.5,
	      const sc_time& start_time_ = SC_ZERO_TIME,
	      bool           posedge_first_ = true );

    sc_clock( const char* name_,
	      double         period_v_,
	      sc_time_unit   period_tu_,
	      double         duty_cycle_ = 0.5 );

    sc_clock( const char* name_,
	      double         period_v_,
	      sc_time_unit   period_tu_,
	      double         duty_cycle_,
	      double         start_time_v_,
	      sc_time_unit   start_time_tu_,
	      bool           posedge_first_ = true );

    // for backward compatibility with 1.0
    sc_clock( const char* name_,
	      double         period_,            // in default time units
	      double         duty_cycle_ = 0.5,
	      double         start_time_ = 0.0,  // in default time units
	      bool           posedge_first_ = true );

    // destructor (does nothing)
    virtual ~sc_clock();

    virtual void register_port( sc_port_base&, const char* if_type );
    virtual void write( const bool& );

    // get the period
    const sc_time& period() const
	{ return m_period; }

    // get the duty cycle
    double duty_cycle() const
	{ return m_duty_cycle; }


    // get the current time / clock characteristics

    bool posedge_first() const
        { return m_posedge_first; }

    sc_time start_time() const
        { return m_start_time; }

    static const sc_time& time_stamp();

    virtual const char* kind() const
        { return "sc_clock"; }


#if 0 // @@@@#### REMOVE
    // for backward compatibility with 1.0

    sc_signal_in_if<bool>& signal()
	{ return *this; }

    const sc_signal_in_if<bool>& signal() const
	{ return *this; }

    static void start( const sc_time& duration )
	{ sc_start( duration ); }

    static void start( double v, sc_time_unit tu )
	{ sc_start( sc_time(v, tu) ); }

    static void start( double duration = -1 )
	{ sc_start( duration ); }

    static void stop()
	{ sc_stop(); }
#endif

protected:

    void before_end_of_elaboration();

    // processes
    void posedge_action();
    void negedge_action();


    // error reporting
    void report_error( const char* id, const char* add_msg = 0 ) const;


    void init( const sc_time&, double, const sc_time&, bool );

    bool is_clock() const { return true; }

protected:

    sc_time  m_period;		// the period of this clock
    double   m_duty_cycle;	// the duty cycle (fraction of period)
    sc_time  m_start_time;	// the start time of the first edge
    bool     m_posedge_first;   // true if first edge is positive
    sc_time  m_posedge_time;	// time till next positive edge
    sc_time  m_negedge_time;	// time till next negative edge

    sc_event m_next_posedge_event;
    sc_event m_next_negedge_event;

private:

    // disabled
    sc_clock( const sc_clock& );
    sc_clock& operator = ( const sc_clock& );
};


// IIIIIIIIIIIIIIIIIIIIIIIIIIIIIIIIIIIIIIIIIIIIIIIIIIIIIIIIIIIIIIIIIIIIIIIIIIII

// processes

inline
void
sc_clock::posedge_action()
{
    m_next_negedge_event.notify_internal( m_negedge_time );
	m_new_val = true;
	request_update();
}

inline
void
sc_clock::negedge_action()
{
    m_next_posedge_event.notify_internal( m_posedge_time );
	m_new_val = false;
	request_update();
}


// ----------------------------------------------------------------------------

class SC_API sc_clock_posedge_callback {
public:
    sc_clock_posedge_callback(sc_clock* target_p) : m_target_p(target_p) {}
    inline void operator () () { m_target_p->posedge_action(); }
  protected:
    sc_clock* m_target_p;
};

class SC_API sc_clock_negedge_callback {
  public:
    sc_clock_negedge_callback(sc_clock* target_p) : m_target_p(target_p) {}
    inline void operator () () { m_target_p->negedge_action(); }
  protected:
    sc_clock* m_target_p;
};


} // namespace sc_core

/*****************************************************************************

  MODIFICATION LOG - modifiers, enter your name, affiliation, date and
  changes you are making here.

      Name, Affiliation, Date: Bishnupriya Bhattacharya, Cadence Design Systems,
                               3 October, 2003
  Description of Modification: sc_clock inherits from sc_signal<bool> only
                               instead of sc_signal_in_if<bool> and sc_module.
    
      Name, Affiliation, Date:
  Description of Modification:
    
 *****************************************************************************/
//$Log: sc_clock.h,v $
//Revision 1.5  2011/08/26 20:45:39  acg
// Andy Goodrich: moved the modification log to the end of the file to
// eliminate source line number skew when check-ins are done.
//
//Revision 1.4  2011/08/24 22:05:35  acg
// Torsten Maehne: initialization changes to remove warnings.
//
//Revision 1.3  2011/02/18 20:23:45  acg
// Andy Goodrich: Copyright update.
//
//Revision 1.2  2011/01/20 16:52:15  acg
// Andy Goodrich: changes for IEEE 1666 2011.
//
//Revision 1.1.1.1  2006/12/15 20:20:04  acg
//SystemC 2.3
//
//Revision 1.5  2006/01/25 00:31:11  acg
// Andy Goodrich: Changed over to use a standard message id of
// SC_ID_IEEE_1666_DEPRECATION for all deprecation messages.
//
//Revision 1.4  2006/01/24 20:43:25  acg
// Andy Goodrich: convert notify_delayed() calls into notify_internal() calls.
// notify_internal() is an implementation dependent version of notify_delayed()
// that is simpler, and does not trigger the deprecation warning one would get
// using notify_delayed().
//
//Revision 1.3  2006/01/18 21:42:26  acg
//Andy Goodrich: Changes for check writer support, and tightening up sc_clock
//port usage.
//
//Revision 1.2  2006/01/03 23:18:26  acg
//Changed copyright to include 2006.
//
//Revision 1.1.1.1  2005/12/19 23:16:43  acg
//First check in of SystemC 2.1 into its own archive.
//
//Revision 1.14  2005/06/10 22:43:55  acg
//Added CVS change log annotation.
//

#endif

// Taf!<|MERGE_RESOLUTION|>--- conflicted
+++ resolved
@@ -40,13 +40,8 @@
 //  The clock channel.
 // ----------------------------------------------------------------------------
 
-<<<<<<< HEAD
-class sc_clock
+class SC_API sc_clock
   : public sc_signal<bool,SC_ONE_WRITER>
-=======
-class SC_API sc_clock
-: public sc_signal<bool>
->>>>>>> 68ae7852
 {
   typedef sc_signal<bool,SC_ONE_WRITER> base_type;
 public:
