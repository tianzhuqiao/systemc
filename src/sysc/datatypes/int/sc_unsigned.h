/*****************************************************************************
  
  Licensed to Accellera Systems Initiative Inc. (Accellera) under one or
  more contributor license agreements.  See the NOTICE file distributed
  with this work for additional information regarding copyright ownership.
  Accellera licenses this file to you under the Apache License, Version 2.0
  (the "License"); you may not use this file except in compliance with the
  License.  You may obtain a copy of the License at

    http://www.apache.org/licenses/LICENSE-2.0

  Unless required by applicable law or agreed to in writing, software
  distributed under the License is distributed on an "AS IS" BASIS,
  WITHOUT WARRANTIES OR CONDITIONS OF ANY KIND, either express or
  implied.  See the License for the specific language governing
  permissions and limitations under the License.

 *****************************************************************************/

/*****************************************************************************

  sc_unsigned.h -- Arbitrary precision unsigned arithmetic.

    This file includes the definitions of sc_unsigned_bitref,
    sc_unsigned_subref, and sc_unsigned classes. The first two classes
    are proxy classes to reference one bit and a range of bits of a
    sc_unsigned number, respectively.

    An sc_signed number has the sign-magnitude representation
    internally. However, its interface guarantees a 2's-complement
    representation. The sign-magnitude representation is chosen
    because of its efficiency: The sc_signed and sc_unsigned types are
    optimized for arithmetic rather than bitwise operations. For
    arithmetic operations, the sign-magnitude representation performs
    better.

    It is also important to note that an sc_unsigned number with n
    bits is equivalent to an sc_signed non-negative number with n + 1
    bits.

    For the behavior of operators, we have two semantics: the old and
    new. The most important difference between these two semantics is
    that the old semantics is closer to C/C++ semantics in that the
    result type of a binary operator on unsigned and signed arguments
    is unsigned; the new semantics, on the other hand, requires the
    result type be signed. The new semantics is required by the VSIA
    C/C++ data types standard. We have implemented the new semantics.

  Original Author: Ali Dasdan, Synopsys, Inc.

 *****************************************************************************/

/*****************************************************************************

  MODIFICATION LOG - modifiers, enter your name, affiliation, date and
  changes you are making here.

      Name, Affiliation, Date:
  Description of Modification:

 *****************************************************************************/

// $Log: sc_unsigned.h,v $
// Revision 1.4  2011/08/24 22:05:46  acg
//  Torsten Maehne: initialization changes to remove warnings.
//
// Revision 1.3  2011/02/18 20:19:15  acg
//  Andy Goodrich: updating Copyright notice.
//
// Revision 1.2  2009/02/28 00:26:26  acg
//  Andy Goodrich: bug fixes.
//
// Revision 1.1.1.1  2006/12/15 20:20:05  acg
// SystemC 2.3
//
// Revision 1.5  2006/05/08 17:50:02  acg
//   Andy Goodrich: Added David Long's declarations for friend operators,
//   functions, and methods, to keep the Microsoft compiler happy.
//
// Revision 1.4  2006/03/13 20:25:27  acg
//  Andy Goodrich: Addition of function declarations, e.g., xor_signed_friend()
//  to keep gcc 4.x happy.
//
// Revision 1.3  2006/01/13 18:49:32  acg
// Added $Log command so that CVS check in comments are reproduced in the
// source.
//

#ifndef SC_UNSIGNED_H
#define SC_UNSIGNED_H


#include "sysc/kernel/sc_object.h"
#include "sysc/datatypes/misc/sc_value_base.h"
#include "sysc/utils/sc_iostream.h"
#include "sysc/utils/sc_temporary.h"
#include "sysc/datatypes/int/sc_length_param.h"
#include "sysc/datatypes/int/sc_nbdefs.h"
#include "sysc/datatypes/int/sc_nbutils.h"
<<<<<<< HEAD
=======
#include "sysc/datatypes/int/sc_vector_utils.h"
>>>>>>> 3e2233b1
#include "sysc/utils/sc_temporary.h"


namespace sc_dt
{

// classes defined in this module
class sc_unsigned_bitref_r;
class sc_unsigned_bitref;
class sc_unsigned_subref_r;
class sc_unsigned_subref;
class sc_concatref;
class sc_unsigned;

// forward class declarations
class sc_bv_base;
class sc_lv_base;
class sc_int_base;
class sc_uint_base;
class sc_int_subref_r;
class sc_uint_subref_r;
class sc_signed;
class sc_signed_subref_r;
class sc_fxval;
class sc_fxval_fast;
class sc_fxnum;
class sc_fxnum_fast;

// Operators that need to be declared so they can be friends:
<<<<<<< HEAD

#define SCFP inline
#include "sc_unsigned_friends.h"
#undef SCFP

// Helper function declarions
int compare_unsigned(small_type us,
                              int unb,
                              int und,
                              const sc_digit *ud,
                              small_type vs,
                              int vnb,
                              int vnd,
                              const sc_digit *vd,
                              small_type if_u_signed=0,
                              small_type if_v_signed=0);

sc_unsigned add_unsigned_friend(small_type us,
                                         int unb,
                                         int und,
                                         const sc_digit *ud,
                                         small_type vs,
                                         int vnb,
                                         int vnd,
                                         const sc_digit *vd);

sc_unsigned sub_unsigned_friend(small_type us,
                                         int unb,
                                         int und,
                                         const sc_digit *ud,
                                         small_type vs,
                                         int vnb,
                                         int vnd,
                                         const sc_digit *vd);

sc_unsigned mul_unsigned_friend(small_type s,
                                         int unb,
                                         int und,
                                         const sc_digit *ud,
                                         int vnb,
                                         int vnd,
                                         const sc_digit *vd);

sc_unsigned div_unsigned_friend(small_type s,
                                         int unb,
                                         int und,
                                         const sc_digit *ud,
                                         int vnb,
                                         int vnd,
                                         const sc_digit *vd);

sc_unsigned mod_unsigned_friend(small_type us,
                                         int unb,
                                         int und,
                                         const sc_digit *ud,
                                         int vnb,
                                         int vnd,
                                         const sc_digit *vd);

sc_unsigned and_unsigned_friend(small_type us,
                                         int unb,
                                         int und,
                                         const sc_digit *ud,
                                         small_type vs,
                                         int vnb,
                                         int vnd,
                                         const sc_digit *vd);


sc_unsigned or_unsigned_friend(small_type us,
                                        int unb,
                                        int und,
                                        const sc_digit *ud,
                                        small_type vs,
                                        int vnb,
                                        int vnd,
                                        const sc_digit *vd);

sc_unsigned xor_unsigned_friend(small_type us,
                                         int unb,
                                         int und,
                                         const sc_digit *ud,
                                         small_type vs,
                                         int vnb,
                                         int vnd,
                                         const sc_digit *vd);

  // SHIFT OPERATORS:

  // LEFT SHIFT operators:

  sc_unsigned operator << (const sc_unsigned&  u, const sc_signed&    v);
    sc_signed operator << (const sc_signed&    u, const sc_unsigned&  v);

  sc_unsigned operator << (const sc_unsigned&  u, const sc_unsigned&  v);
  sc_unsigned operator << (const sc_unsigned&  u, int64               v);
  sc_unsigned operator << (const sc_unsigned&  u, uint64              v);
  sc_unsigned operator << (const sc_unsigned&  u, long                v);
  sc_unsigned operator << (const sc_unsigned&  u, unsigned long       v);
  inline sc_unsigned operator << (const sc_unsigned&  u, int                 v);
  inline sc_unsigned operator << (const sc_unsigned&  u, unsigned int        v);

  sc_unsigned operator << (const sc_unsigned&  u, const sc_uint_base& v);
  sc_unsigned operator << (const sc_unsigned&  u, const sc_int_base&  v);

  // RIGHT SHIFT operators:

  sc_unsigned operator >> (const sc_unsigned&  u, const sc_signed&    v);
    sc_signed operator >> (const sc_signed&    u, const sc_unsigned&  v);

  sc_unsigned operator >> (const sc_unsigned&  u, const sc_unsigned&  v);
  sc_unsigned operator >> (const sc_unsigned&  u, int64               v);
  sc_unsigned operator >> (const sc_unsigned&  u, uint64              v);
  sc_unsigned operator >> (const sc_unsigned&  u, long                v);
  sc_unsigned operator >> (const sc_unsigned&  u, unsigned long       v);
  inline sc_unsigned operator >> (const sc_unsigned&  u, int                 v);
  inline sc_unsigned operator >> (const sc_unsigned&  u, unsigned int        v);

  sc_unsigned operator >> ( const sc_unsigned& , const sc_uint_base& );
  sc_unsigned operator >> ( const sc_unsigned&, const sc_int_base& );

  // Unary arithmetic operators
  sc_unsigned operator + (const sc_unsigned& u);
    sc_signed operator - (const sc_unsigned& u);

  // Bitwise NOT operator (unary).
=======

#define SCFP inline
#include "sc_unsigned_friends.h"
#undef SCFP

  // Unary arithmetic operators

  sc_unsigned operator + (const sc_unsigned& u);
  sc_signed operator - (const sc_unsigned& u);

  // Bitwise NOT operator (unary).

>>>>>>> 3e2233b1
  sc_signed operator ~ (const sc_unsigned& u);

// ----------------------------------------------------------------------------
//  CLASS : sc_unsigned_bitref_r
//
//  Proxy class for sc_unsigned bit selection (r-value only).
// ----------------------------------------------------------------------------

class sc_unsigned_bitref_r : public sc_value_base
{
    friend class sc_unsigned;

protected:

    // construction and initialization:

    sc_unsigned_bitref_r() : sc_value_base(), m_index(0), m_obj_p(0)
        {}

    void initialize( const sc_unsigned* obj_p, int index_ )
        {
	    m_obj_p = CCAST<sc_unsigned*>( obj_p );
	    m_index = index_;
	}

public:

    // destructor

    virtual ~sc_unsigned_bitref_r()
	{}

    // copy constructor

    sc_unsigned_bitref_r( const sc_unsigned_bitref_r& a )
	: sc_value_base(a), m_index( a.m_index ), m_obj_p( a.m_obj_p )
	{}

    // capacity

    int length() const
	{ return 1; }


    // implicit conversion to bool

    operator uint64 () const;
    bool operator ! () const;
    bool operator ~ () const;


    // explicit conversions

    bool value() const
	{ return operator uint64(); }

    bool to_bool() const
	{ return operator uint64(); }


    // concatenation support

    virtual int concat_length(bool* xz_present_p) const
        { if ( xz_present_p ) *xz_present_p = false; return 1; }
    virtual uint64 concat_get_uint64() const
        { return (uint64)operator uint64(); }
    virtual bool concat_get_ctrl( sc_digit* dst_p, int low_i ) const
        {
            int  bit_mask = 1 << SC_BIT_INDEX(low_i);
            int  word_i = SC_DIGIT_INDEX(low_i);
	    dst_p[word_i] &= ~bit_mask;
	    return false;
        }
    virtual bool concat_get_data( sc_digit* dst_p, int low_i ) const
        {
            int  bit_mask = 1 << SC_BIT_INDEX(low_i);
	    bool result;	// True if non-zero.
            int  word_i = SC_DIGIT_INDEX(low_i);
            if ( operator uint64() )
	    {
                dst_p[word_i] |= bit_mask;
		result = true;
	    }
            else
	    {
                dst_p[word_i] &= ~bit_mask;
		result = false;
	    }
	    return result;
        }


    // other methods

    void print( ::std::ostream& os = ::std::cout ) const
	{ os << to_bool(); }

protected:

    int          m_index;
    sc_unsigned* m_obj_p;

private: // disabled
    const sc_unsigned_bitref_r& operator = ( const sc_unsigned_bitref_r& );
};



inline
::std::ostream&
operator<<( ::std::ostream&, const sc_unsigned_bitref_r& );


// ----------------------------------------------------------------------------
//  CLASS : sc_unsigned_bitref
//
//  Proxy class for sc_unsigned bit selection (r-value and l-value).
// ----------------------------------------------------------------------------

class sc_unsigned_bitref
    : public sc_unsigned_bitref_r
{
    friend class sc_unsigned;
    friend class sc_core::sc_vpool<sc_unsigned_bitref>;


protected: // construction

    sc_unsigned_bitref() : sc_unsigned_bitref_r()
        {}

public:

    // copy constructor

    sc_unsigned_bitref( const sc_unsigned_bitref& a )
	: sc_unsigned_bitref_r( a )
	{}


    // assignment operators

    const sc_unsigned_bitref& operator = ( const sc_unsigned_bitref_r& );
    const sc_unsigned_bitref& operator = ( const sc_unsigned_bitref& );
    const sc_unsigned_bitref& operator = ( bool );

    const sc_unsigned_bitref& operator &= ( bool );
    const sc_unsigned_bitref& operator |= ( bool );
    const sc_unsigned_bitref& operator ^= ( bool );

    // concatenation methods

    virtual void concat_set(int64 src, int low_i);
    virtual void concat_set(const sc_signed& src, int low_i);
    virtual void concat_set(const sc_unsigned& src, int low_i);
    virtual void concat_set(uint64 src, int low_i);


    // other methods

    void scan( ::std::istream& is = ::std::cin );

};



inline
::std::istream&
operator>>( ::std::istream&, sc_unsigned_bitref& );


// ----------------------------------------------------------------------------
//  CLASS : sc_unsigned_subref_r
//
//  Proxy class for sc_unsigned part selection (r-value only).
// ----------------------------------------------------------------------------

class sc_unsigned_subref_r : public sc_value_base
{
    friend class sc_signed;
    friend class sc_unsigned;
    friend class sc_unsigned_signal;

protected:

    // constructor

    sc_unsigned_subref_r() : sc_value_base(), m_left(0), m_obj_p(0), m_right(0)
	{}

    void initialize( const sc_unsigned* obj_p, int left_, int right_ )
	{
	    m_obj_p = CCAST<sc_unsigned*>( obj_p );
	    m_left = left_;
	    m_right = right_;
	}

public:

    // destructor

    virtual ~sc_unsigned_subref_r()
	{}


    // copy constructor

    sc_unsigned_subref_r( const sc_unsigned_subref_r& a )
	: sc_value_base(a), m_left( a.m_left ), m_obj_p( a.m_obj_p ), 
	  m_right( a.m_right )
	{}


    // capacity

    int length() const
	{ return m_left >= m_right ? (m_left-m_right+1) : (m_right-m_left+1 ); }


    // implicit conversion to sc_unsigned

    operator sc_unsigned () const;


    // explicit conversions

    double               to_double() const;
    inline int           to_int() const;
    inline unsigned int  to_uint() const;
    inline long          to_long() const;
    inline unsigned long to_ulong() const;
    inline int64         to_int64() const;
    inline uint64        to_uint64() const;


    // explicit conversion to character string

    const std::string to_string( sc_numrep numrep = SC_DEC ) const;
    const std::string to_string( sc_numrep numrep, bool w_prefix ) const;


    // shift operators

    inline sc_unsigned operator<<( int v ) const;
    inline sc_unsigned operator<<(const sc_signed&    v) const;
    inline sc_unsigned operator<<(const sc_unsigned&  v) const;

    inline sc_unsigned operator>>( int v ) const;
    inline sc_unsigned operator>>(const sc_signed&    v) const;
    inline sc_unsigned operator>>(const sc_unsigned&  v) const;

    // concatenation support

    virtual int concat_length(bool* xz_present_p) const
	{
	    if ( xz_present_p ) *xz_present_p = false;
	    return m_left - m_right + 1;
	}
    virtual uint64 concat_get_uint64() const;
    virtual bool concat_get_ctrl( sc_digit* dst_p, int low_i ) const;
    virtual bool concat_get_data( sc_digit* dst_p, int low_i ) const;

    // reduce methods

    bool and_reduce() const;
    bool nand_reduce() const;
    bool or_reduce() const;
    bool nor_reduce() const;
    bool xor_reduce() const ;
    bool xnor_reduce() const;

    // other methods

    void print( ::std::ostream& os = ::std::cout ) const
	{ os << to_string(sc_io_base(os,SC_DEC),sc_io_show_base(os)); }
 protected:
    uint64 to_uint64_reversed() const;

protected:

    int          m_left;   // Left-most bit in this part selection.
    sc_unsigned* m_obj_p;  // Target of this part selection.
    int          m_right;  // Right-most bit in this part selection.

private: // disabled
    const sc_unsigned_subref_r& operator = ( const sc_unsigned_subref_r& );
};

// functional notation for the reduce methods

inline bool and_reduce( const sc_unsigned_subref_r& a ) {
    return a.and_reduce();
}

inline bool nand_reduce( const sc_unsigned_subref_r& a ) {
    return a.nand_reduce();
}

inline bool or_reduce( const sc_unsigned_subref_r& a ) {
    return a.or_reduce();
}

inline bool nor_reduce( const sc_unsigned_subref_r& a ) {
    return a.nor_reduce();
}

inline bool xor_reduce( const sc_unsigned_subref_r& a ) {
    return a.xor_reduce();
}

inline bool xnor_reduce( const sc_unsigned_subref_r& a ) {
    return a.xnor_reduce();
}


inline
::std::ostream&
operator<<( ::std::ostream&, const sc_unsigned_subref_r& );



// ----------------------------------------------------------------------------
//  CLASS : sc_unsigned_subref
//
//  Proxy class for sc_unsigned part selection (r-value and l-value).
// ----------------------------------------------------------------------------

class sc_unsigned_subref
    : public sc_unsigned_subref_r
{
    friend class sc_unsigned;
    friend class sc_core::sc_vpool<sc_unsigned_subref>;


    // constructor

protected:
    sc_unsigned_subref() : sc_unsigned_subref_r()
	{}

public:

    // copy constructor

    sc_unsigned_subref( const sc_unsigned_subref& a )
	: sc_unsigned_subref_r( a )
	{}

    // assignment operators

    const sc_unsigned_subref& operator = ( const sc_unsigned_subref_r& a );
    const sc_unsigned_subref& operator = ( const sc_unsigned_subref& a );
    const sc_unsigned_subref& operator = ( const sc_unsigned& a );

    template<class T>
    const sc_unsigned_subref& operator = ( const sc_generic_base<T>& a );
    const sc_unsigned_subref& operator = ( const sc_signed_subref_r& a );
    const sc_unsigned_subref& operator = ( const sc_signed& a );

    const sc_unsigned_subref& operator = ( const char* a );
    const sc_unsigned_subref& operator = ( unsigned long a );
    const sc_unsigned_subref& operator = ( long a );

    const sc_unsigned_subref& operator = ( unsigned int a )
	{ return operator = ( (unsigned long) a ); }

    const sc_unsigned_subref& operator = ( int a )
	{ return operator = ( (long) a ); }

    const sc_unsigned_subref& operator = ( uint64 a );
    const sc_unsigned_subref& operator = ( int64 a );
    const sc_unsigned_subref& operator = ( double a );
    const sc_unsigned_subref& operator = ( const sc_int_base& a );
    const sc_unsigned_subref& operator = ( const sc_uint_base& a );
    const sc_unsigned_subref& operator = ( const sc_bv_base& );
    const sc_unsigned_subref& operator = ( const sc_lv_base& );

    // concatenation methods

    virtual void concat_set(int64 src, int low_i);
    virtual void concat_set(const sc_signed& src, int low_i);
    virtual void concat_set(const sc_unsigned& src, int low_i);
    virtual void concat_set(uint64 src, int low_i);

    // other methods

    void scan( ::std::istream& is = ::std::cin );

};


inline
::std::istream&
operator>>( ::std::istream&, sc_unsigned_subref& );


// ----------------------------------------------------------------------------
//  CLASS : sc_unsigned
//
//  Arbitrary precision unsigned number.
// ----------------------------------------------------------------------------

class sc_unsigned : public sc_value_base
{
    friend class sc_concatref;
    friend class sc_unsigned_bitref_r;
    friend class sc_unsigned_bitref;
    friend class sc_unsigned_subref_r;
    friend class sc_unsigned_subref;
    friend class sc_signed;
    friend class sc_signed_subref;
    friend class sc_signed_subref_r;
    template<int W> friend class sc_bigint;
    template<int W> friend class sc_biguint;
<<<<<<< HEAD
    template<int W> friend class sc_int;
    template<int W> friend class sc_uint;
=======
#ifndef ALIAS_SC_INT
    template<int W> friend class sc_int;
    template<int W> friend class sc_uint;
#endif
>>>>>>> 3e2233b1

  // Needed for types using sc_unsigned.
  typedef bool elemtype;

public:
    enum { SIGNED=0 };

public:

    // constructors

    explicit inline sc_unsigned( int nb = sc_length_param().len() );
<<<<<<< HEAD
=======
#if !defined(SC_BIGINT_CONFIG_BASE_CLASS_HAS_STORAGE)
    explicit inline sc_unsigned( int nb, sc_digit* digits_p );
#endif // !defined(SC_BIGINT_CONFIG_BASE_CLASS_HAS_STORAGE)
>>>>>>> 3e2233b1
    sc_unsigned( const sc_unsigned& v );
    sc_unsigned( const sc_signed&   v );
	template<class T>
    explicit sc_unsigned( const sc_generic_base<T>& v );
    explicit sc_unsigned( const sc_bv_base& v );
    explicit sc_unsigned( const sc_lv_base& v );
    explicit sc_unsigned( const sc_int_subref_r& v );
    explicit sc_unsigned( const sc_uint_subref_r& v );
    explicit sc_unsigned( const sc_signed_subref_r& v );
    explicit sc_unsigned( const sc_unsigned_subref_r& v );



    // assignment operators

    const sc_unsigned& operator = (const sc_unsigned&        v);
    inline const sc_unsigned& operator = (const sc_unsigned_subref_r& a );

    template<class T>
    const sc_unsigned& operator = ( const sc_generic_base<T>& a )
        { a->to_sc_unsigned(*this); return *this; }

    const sc_unsigned& operator = (const sc_signed&          v);
    inline const sc_unsigned& operator = (const sc_signed_subref_r& a );

    const sc_unsigned& operator = ( const char*               v);
    const sc_unsigned& operator = ( int64                     v);
    const sc_unsigned& operator = ( uint64                    v);
    const sc_unsigned& operator = ( long                      v);
    const sc_unsigned& operator = ( unsigned long             v);

    const sc_unsigned& operator = ( int                       v)
	{ return operator=((long) v); }

    const sc_unsigned& operator = ( unsigned int              v)
	{ return operator=((unsigned long) v); }

    const sc_unsigned& operator = ( double                    v);
    const sc_unsigned& operator = ( const sc_int_base&        v);
    const sc_unsigned& operator = ( const sc_uint_base&       v);

    const sc_unsigned& operator = ( const sc_bv_base& );
    const sc_unsigned& operator = ( const sc_lv_base& );

#ifdef SC_INCLUDE_FX
    const sc_unsigned& operator = ( const sc_fxval& );
    const sc_unsigned& operator = ( const sc_fxval_fast& );
    const sc_unsigned& operator = ( const sc_fxnum& );
    const sc_unsigned& operator = ( const sc_fxnum_fast& );
#endif


    // destructor:

<<<<<<< HEAD
    virtual ~sc_unsigned()
	{
#           ifndef SC_MAX_NBITS
                if ( digit != small_vec ) {
		    delete [] digit;
		}
#           endif
	}
=======
    ~sc_unsigned()
        {
            if ( digit_is_allocated() ) { delete [] digit; }
        }
>>>>>>> 3e2233b1

    // Concatenation support:

    sc_digit* get_raw() const { return digit; }
    virtual int concat_length(bool* xz_present_p) const
       { if ( xz_present_p ) *xz_present_p = false; return nbits-1; }
    virtual bool concat_get_ctrl( sc_digit* dst_p, int low_i ) const;
    virtual bool concat_get_data( sc_digit* dst_p, int low_i ) const;
    virtual uint64 concat_get_uint64() const;
    virtual void concat_set(int64 src, int low_i);
    virtual void concat_set(const sc_signed& src, int low_i);
    virtual void concat_set(const sc_unsigned& src, int low_i);
    virtual void concat_set(uint64 src, int low_i);

    // Increment operators.

    sc_unsigned& operator ++ ();
    inline const sc_unsigned operator ++ (int);

    // Decrement operators.

    sc_unsigned& operator -- ();
    inline const sc_unsigned operator -- (int);

    void invalid_init( const char* type_name, int nb ) const;

    // bit selection

    inline void check_index( int i ) const
        { if ( (i < 0) || (i >= nbits-1) ) invalid_index(i); }

    void invalid_index( int i ) const;

    sc_unsigned_bitref* temporary_bitref() const
    {
        static sc_core::sc_vpool<sc_unsigned_bitref> pool(9);
        return pool.allocate();
    }

    sc_unsigned_bitref& operator [] ( int i )
        {
            check_index(i);
            sc_unsigned_bitref* result_p = temporary_bitref();
            result_p->initialize( this, i );
            return *result_p;
        }

    const sc_unsigned_bitref_r& operator [] ( int i ) const
        {
            check_index(i);
            sc_unsigned_bitref* result_p = temporary_bitref();
            result_p->initialize( this, i );
            return *result_p;
        }

    sc_unsigned_bitref& bit( int i )
        {
            check_index(i);
            sc_unsigned_bitref* result_p = temporary_bitref();
            result_p->initialize( this, i );
            return *result_p;
        }

    const sc_unsigned_bitref_r& bit( int i ) const
        {
            check_index(i);
            sc_unsigned_bitref* result_p = temporary_bitref();
            result_p->initialize( this, i );
            return *result_p;
        }


    // part selection

    // Subref operators. Help access the range of bits from the ith to
    // jth. These indices have arbitrary precedence with respect to each
    // other, i.e., we can have i <= j or i > j. Note the equivalence
    // between range(i, j) and operator (i, j). Also note that
    // operator (i, i) returns an unsigned number that corresponds to the
    // bit operator [i], so these two forms are not the same.

    inline void check_range( int l, int r ) const
        {
            if ( l < r )
            {
                if ( (l < 0) || (r >= nbits-1) ) invalid_range(l,r);
            }
            else
            {
                if ( (r < 0) || (l >= nbits-1) ) invalid_range(l,r);
            }
        }

    void invalid_range( int l, int r ) const;

    sc_unsigned_subref* temporary_subref() const
<<<<<<< HEAD
    {       
        static sc_core::sc_vpool<sc_unsigned_subref> pool(9);
        return pool.allocate();
    }   
=======
    {
        static sc_core::sc_vpool<sc_unsigned_subref> pool(9);
        return pool.allocate();
    }
>>>>>>> 3e2233b1

    sc_unsigned_subref& range( int i, int j )
        {
            check_range(i,j);
            sc_unsigned_subref* result_p = temporary_subref();
            result_p->initialize( this, i, j );
            return *result_p;
        }

    const sc_unsigned_subref_r& range( int i, int j ) const
        {
            check_range(i,j);
            sc_unsigned_subref* result_p = temporary_subref();
            result_p->initialize( this, i, j );
            return *result_p;
        }

    sc_unsigned_subref& operator () ( int i, int j )
        {
            check_range(i,j);
            sc_unsigned_subref* result_p = temporary_subref();
            result_p->initialize( this, i, j );
            return *result_p;
        }

    const sc_unsigned_subref_r& operator () ( int i, int j ) const
        {
            check_range(i,j);
            sc_unsigned_subref* result_p = temporary_subref();
            result_p->initialize( this, i, j );
            return *result_p;
        }

    // temporary for concatenation:
<<<<<<< HEAD
    
=======

>>>>>>> 3e2233b1
    static sc_unsigned* temporary()
    {
        static sc_core::sc_vpool<sc_unsigned> pool(9);
        return pool.allocate();
<<<<<<< HEAD
    }       
=======
    }
>>>>>>> 3e2233b1

    // explicit conversions

    inline int           to_int() const;
    inline unsigned int  to_uint() const;
    inline long          to_long() const;
    inline unsigned long to_ulong() const;
    inline int64         to_int64() const;
    inline uint64        to_uint64() const;
    double               to_double() const;
<<<<<<< HEAD
=======

    //inline operator bool() const { return to_uint64(); }
>>>>>>> 3e2233b1

#ifdef SC_DT_DEPRECATED
    int to_signed() const
	{ return to_int(); }

    unsigned int to_unsigned() const
	{ return to_uint(); }
#endif

    // explicit conversion to character string

    const std::string to_string( sc_numrep numrep = SC_DEC ) const;
    const std::string to_string( sc_numrep numrep, bool w_prefix ) const;

    // Print functions. dump prints the internals of the class.

    void print( ::std::ostream& os = ::std::cout ) const
	{ os << to_string(sc_io_base(os,SC_DEC),sc_io_show_base(os)); }

    void scan( ::std::istream& is = ::std::cin );

    void dump( ::std::ostream& os = ::std::cout ) const;


  // Functions to find various properties.
  int  length() const { return nbits - 1; }  // Bit width.
  bool iszero() const;                       // Is the number zero?
  bool sign() const { return 0; }            // Sign.

    // reduce methods

    bool and_reduce() const;

    bool nand_reduce() const
        { return ( ! and_reduce() ); }

    bool or_reduce() const;

    bool nor_reduce() const
        { return ( ! or_reduce() ); }

    bool xor_reduce() const;

    bool xnor_reduce() const
        { return ( ! xor_reduce() ); }


  // Functions to access individual bits.

    // Set the ith bit with 1.
    inline
    void
    set(int i)
    {
      if (check_if_outside(i))
	return;

<<<<<<< HEAD
      int bit_num = bit_ord(i);
      int digit_num = digit_ord(i);
=======
      int bit_num = SC_BIT_INDEX(i);
      int digit_num = SC_DIGIT_INDEX(i);
>>>>>>> 3e2233b1

      digit[digit_num] |= one_and_zeros(bit_num);
      digit[digit_num] = SC_MASK_DIGIT(digit[digit_num]);
    }


    // Set the ith bit with 0, i.e., clear the ith bit.
    inline
    void
    clear(int i)
    {
      if (check_if_outside(i))
	return;

<<<<<<< HEAD
      int bit_num = bit_ord(i);
      int digit_num = digit_ord(i);
=======
      int bit_num = SC_BIT_INDEX(i);
      int digit_num = SC_DIGIT_INDEX(i);
>>>>>>> 3e2233b1

      digit[digit_num] &= ~(one_and_zeros(bit_num));
      digit[digit_num] = SC_MASK_DIGIT(digit[digit_num]);
    }

    // Return true if the bit i is 1, false otherwise. If i is outside the
    // bounds, return 1/0 according to the sign of the number by assuming
    // that the number has infinite length.

    inline
    bool
    test(int i) const
    {
      if (check_if_outside(i))
	return 0;

<<<<<<< HEAD
      int bit_num = bit_ord(i);
      int digit_num = digit_ord(i);
=======
      int bit_num = SC_BIT_INDEX(i);
      int digit_num = SC_DIGIT_INDEX(i);
>>>>>>> 3e2233b1

	return ((digit[digit_num] & one_and_zeros(bit_num)) != 0);
    }

  void set(int i, bool v)      // Set the ith bit to v.
    { if (v) set(i); else clear(i);  }
  void invert(int i)           // Negate the ith bit.
    { if (test(i)) clear(i); else set(i);  }

  // Make the number equal to its mirror image.
  void reverse();

  // Get/set a packed bit representation of the number.
  void get_packed_rep(sc_digit *buf) const;
  void set_packed_rep(sc_digit *buf);

  /*
    The comparison of the old and new semantics are as follows:

    Let s = sc_signed,
        u = sc_unsigned,
        un = { uint64, unsigned long, unsigned int },
        sn = { int64, long, int, char* }, and
        OP = { +, -, *, /, % }.

    Old semantics:                     New semantics:
      u OP u -> u                        u OP u -> u
      s OP u -> u                        s OP u -> s
      u OP s -> u                        u OP s -> s
      s OP s -> s                        s OP s -> s

      u OP un = un OP u -> u             u OP un = un OP u -> u
      u OP sn = sn OP u -> u             u OP sn = sn OP u -> s

      s OP un = un OP s -> s             s OP un = un OP s -> s
      s OP sn = sn OP s -> s             s OP sn = sn OP s -> s

    In the new semantics, the result is u if both operands are u; the
    result is s otherwise. The only exception is subtraction. The result
    of a subtraction is always s.

    The old semantics is like C/C++ semantics on integer types; the
    new semantics is due to the VSIA C/C++ data types standard.
   */

    // FRIEND DECLARATIONS:
<<<<<<< HEAD
    
=======

>>>>>>> 3e2233b1
#   define SCFP friend
#   include "sc_unsigned_friends.h"
#   undef SCFP

  // SELF-REFERENCING OPERATORS:
  //
  inline sc_unsigned& operator += (const sc_signed&    v);
  inline sc_unsigned& operator += (const sc_unsigned&  v);
  inline sc_unsigned& operator += (int64               v);
  inline sc_unsigned& operator += (uint64              v);
  inline sc_unsigned& operator += (long                v);
  inline sc_unsigned& operator += (unsigned long       v);
  inline sc_unsigned& operator += (int                 v);
  inline sc_unsigned& operator += (unsigned int        v);
  inline sc_unsigned& operator += (const sc_int_base&  v);
  inline sc_unsigned& operator += (const sc_uint_base& v);

  inline sc_unsigned& operator -= (const sc_signed&    v);
  inline sc_unsigned& operator -= (const sc_unsigned&  v);
  inline sc_unsigned& operator -= (int64               v);
  inline sc_unsigned& operator -= (uint64              v);
  inline sc_unsigned& operator -= (long                v);
  inline sc_unsigned& operator -= (unsigned long       v);
  inline sc_unsigned& operator -= (int                 v);
  inline sc_unsigned& operator -= (unsigned int        v);
  inline sc_unsigned& operator -= (const sc_int_base&  v);
  inline sc_unsigned& operator -= (const sc_uint_base& v);

  inline sc_unsigned& operator *= (const sc_signed&    v);
  inline sc_unsigned& operator *= (const sc_unsigned&  v);
  inline sc_unsigned& operator *= (int64               v);
  inline sc_unsigned& operator *= (uint64              v);
  inline sc_unsigned& operator *= (long                v);
  inline sc_unsigned& operator *= (unsigned long       v);
  inline sc_unsigned& operator *= (int                 v);
  inline sc_unsigned& operator *= (unsigned int        v);
  inline sc_unsigned& operator *= (const sc_int_base&  v);
  inline sc_unsigned& operator *= (const sc_uint_base& v);

  inline sc_unsigned& operator /= (const sc_signed&    v);
  inline sc_unsigned& operator /= (const sc_unsigned&  v);
  inline sc_unsigned& operator /= (int64               v);
  inline sc_unsigned& operator /= (uint64              v);
  inline sc_unsigned& operator /= (long                v);
  inline sc_unsigned& operator /= (unsigned long       v);
  inline sc_unsigned& operator /= (int                 v);
  inline sc_unsigned& operator /= (unsigned int        v);
  inline sc_unsigned& operator /= (const sc_int_base&  v);
  inline sc_unsigned& operator /= (const sc_uint_base& v);

  inline sc_unsigned& operator %= (const sc_signed&    v);
  inline sc_unsigned& operator %= (const sc_unsigned&  v);
  inline sc_unsigned& operator %= (int64               v);
  inline sc_unsigned& operator %= (uint64              v);
  inline sc_unsigned& operator %= (long                v);
  inline sc_unsigned& operator %= (unsigned long       v);
  inline sc_unsigned& operator %= (int                 v);
  inline sc_unsigned& operator %= (unsigned int        v);
  inline sc_unsigned& operator %= (const sc_int_base&  v);
  inline sc_unsigned& operator %= (const sc_uint_base& v);

  inline sc_unsigned& operator &= (const sc_signed&    v);
  inline sc_unsigned& operator &= (const sc_unsigned&  v);
  inline sc_unsigned& operator &= (int64               v);
  inline sc_unsigned& operator &= (uint64              v);
  inline sc_unsigned& operator &= (long                v);
  inline sc_unsigned& operator &= (unsigned long       v);
  inline sc_unsigned& operator &= (int                 v);
  inline sc_unsigned& operator &= (unsigned int        v);
  inline sc_unsigned& operator &= (const sc_int_base&  v);
  inline sc_unsigned& operator &= (const sc_uint_base& v);

  inline sc_unsigned& operator |= (const sc_signed&    v);
  inline sc_unsigned& operator |= (const sc_unsigned&  v);
  inline sc_unsigned& operator |= (int64               v);
  inline sc_unsigned& operator |= (uint64              v);
  inline sc_unsigned& operator |= (long                v);
  inline sc_unsigned& operator |= (unsigned long       v);
  inline sc_unsigned& operator |= (int                 v);
  inline sc_unsigned& operator |= (unsigned int        v);
  inline sc_unsigned& operator |= (const sc_int_base&  v);
  inline sc_unsigned& operator |= (const sc_uint_base& v);

  inline sc_unsigned& operator ^= (const sc_signed&    v);
  inline sc_unsigned& operator ^= (const sc_unsigned&  v);
  inline sc_unsigned& operator ^= (int64               v);
  inline sc_unsigned& operator ^= (uint64              v);
  inline sc_unsigned& operator ^= (long                v);
  inline sc_unsigned& operator ^= (unsigned long       v);
  inline sc_unsigned& operator ^= (int                 v);
  inline sc_unsigned& operator ^= (unsigned int        v);
  inline sc_unsigned& operator ^= (const sc_int_base&  v);
  inline sc_unsigned& operator ^= (const sc_uint_base& v);
<<<<<<< HEAD

  // SHIFT OPERATORS:

  // LEFT SHIFT operators:

  friend sc_unsigned operator << (const sc_unsigned&  u, const sc_signed&    v);
  friend   sc_signed operator << (const sc_signed&    u, const sc_unsigned&  v);

  friend sc_unsigned operator << (const sc_unsigned&  u, const sc_unsigned&  v);
  friend sc_unsigned operator << (const sc_unsigned&  u, int64               v);
  friend sc_unsigned operator << (const sc_unsigned&  u, uint64              v);
  friend sc_unsigned operator << (const sc_unsigned&  u, long                v);
  friend sc_unsigned operator << (const sc_unsigned&  u, unsigned long       v);
  friend sc_unsigned operator << (const sc_unsigned&  u, int                 v)
    { return operator<<(u, (long) v); }
  friend sc_unsigned operator << (const sc_unsigned&  u, unsigned int        v)
    { return operator<<(u, (unsigned long) v); }

  const sc_unsigned& operator <<= (const sc_signed&    v);
  const sc_unsigned& operator <<= (const sc_unsigned&  v);
  const sc_unsigned& operator <<= (int64               v);
  const sc_unsigned& operator <<= (uint64              v);
  const sc_unsigned& operator <<= (long                v);
  const sc_unsigned& operator <<= (unsigned long       v);
  const sc_unsigned& operator <<= (int                 v)
    { return operator<<=((long) v); }
  const sc_unsigned& operator <<= (unsigned int        v)
    { return operator<<=((unsigned long) v); }

  friend sc_unsigned operator << (const sc_unsigned&  u, const sc_uint_base& v);
  friend sc_unsigned operator << (const sc_unsigned&  u, const sc_int_base&  v);
  const sc_unsigned& operator <<= (const sc_int_base&  v);
  const sc_unsigned& operator <<= (const sc_uint_base& v);

  // RIGHT SHIFT operators:

  friend sc_unsigned operator >> (const sc_unsigned&  u, const sc_signed&    v);
  friend   sc_signed operator >> (const sc_signed&    u, const sc_unsigned&  v);

  friend sc_unsigned operator >> (const sc_unsigned&  u, const sc_unsigned&  v);
  friend sc_unsigned operator >> (const sc_unsigned&  u, int64               v);
  friend sc_unsigned operator >> (const sc_unsigned&  u, uint64              v);
  friend sc_unsigned operator >> (const sc_unsigned&  u, long                v);
  friend sc_unsigned operator >> (const sc_unsigned&  u, unsigned long       v);
  friend sc_unsigned operator >> (const sc_unsigned&  u, int                 v)
    { return operator>>(u, (long) v); }
  friend sc_unsigned operator >> (const sc_unsigned&  u, unsigned int        v)
    { return operator>>(u, (unsigned long) v); }

  const sc_unsigned& operator >>= (const sc_signed&    v);
  const sc_unsigned& operator >>= (const sc_unsigned&  v);
  const sc_unsigned& operator >>= (int64               v);
  const sc_unsigned& operator >>= (uint64              v);
  const sc_unsigned& operator >>= (long                v);
  const sc_unsigned& operator >>= (unsigned long       v);
  const sc_unsigned& operator >>= (int                 v)
    { return operator>>=((long) v); }
  const sc_unsigned& operator >>= (unsigned int        v)
    { return operator>>=((unsigned long) v); }

  friend sc_unsigned operator >> ( const sc_unsigned& , const sc_uint_base& );
  friend sc_unsigned operator >> ( const sc_unsigned&, const sc_int_base& );
  const sc_unsigned& operator >>= (const sc_int_base&  v);
  const sc_unsigned& operator >>= (const sc_uint_base& v);

  // Unary arithmetic operators
  friend sc_unsigned operator + (const sc_unsigned& u);
  friend   sc_signed operator - (const sc_unsigned& u);

  // Bitwise NOT operator (unary).
  friend sc_signed operator ~ (const sc_unsigned& u);

  // Helper functions.
  friend int compare_unsigned(small_type us,
                              int unb,
                              int und,
                              const sc_digit *ud,
                              small_type vs,
                              int vnb,
                              int vnd,
                              const sc_digit *vd,
                              small_type if_u_signed,
                              small_type if_v_signed);

  friend sc_unsigned add_unsigned_friend(small_type us,
                                         int unb,
                                         int und,
                                         const sc_digit *ud,
                                         small_type vs,
                                         int vnb,
                                         int vnd,
                                         const sc_digit *vd);

  friend sc_unsigned sub_unsigned_friend(small_type us,
                                         int unb,
                                         int und,
                                         const sc_digit *ud,
                                         small_type vs,
                                         int vnb,
                                         int vnd,
                                         const sc_digit *vd);

  friend sc_unsigned mul_unsigned_friend(small_type s,
                                         int unb,
                                         int und,
                                         const sc_digit *ud,
                                         int vnb,
                                         int vnd,
                                         const sc_digit *vd);

  friend sc_unsigned div_unsigned_friend(small_type s,
                                         int unb,
                                         int und,
                                         const sc_digit *ud,
                                         int vnb,
                                         int vnd,
                                         const sc_digit *vd);

  friend sc_unsigned mod_unsigned_friend(small_type us,
                                         int unb,
                                         int und,
                                         const sc_digit *ud,
                                         int vnb,
                                         int vnd,
                                         const sc_digit *vd);

  friend sc_unsigned and_unsigned_friend(small_type us,
                                         int unb,
                                         int und,
                                         const sc_digit *ud,
                                         small_type vs,
                                         int vnb,
                                         int vnd,
                                         const sc_digit *vd);

  friend sc_unsigned or_unsigned_friend(small_type us,
                                        int unb,
                                        int und,
                                        const sc_digit *ud,
                                        small_type vs,
                                        int vnb,
                                        int vnd,
                                        const sc_digit *vd);

  friend sc_unsigned xor_unsigned_friend(small_type us,
                                         int unb,
                                         int und,
                                         const sc_digit *ud,
                                         small_type vs,
                                         int vnb,
                                         int vnd,
                                         const sc_digit *vd);

protected: 

  int nbits;       // Shortened as nb.
  int ndigits;     // Shortened as nd.

#ifdef SC_MAX_NBITS
  sc_digit digit[DIV_CEIL(SC_MAX_NBITS)];  // Shortened as d.
#else
  sc_digit *digit;                         // Shortened as d.
  sc_digit small_vec[SC_SMALL_VEC_DIGITS]; // Speed up smaller sizes.
#endif

  inline void adjust_hod() { digit[ndigits-1] &= ~(-1 << ((nbits-1) & 0x1f)); }

public: // back door access:
  int        get_actual_width() const { return nbits; }
  sc_digit*  get_digits() const       { return digit; }
  sc_digit*  get_digits()             { return digit; }
  int        get_digits_n() const     { return ndigits; }
  int        get_hod() const          { return SC_DIGIT_INDEX(nbits-1); }
  int        get_width() const        { return nbits-1; }
=======

  // LEFT SHIFT operators:

  inline
  sc_unsigned
  operator<<(int v) const
  {
    if (v <= 0)
      return sc_unsigned(*this);

    int nb = nbits + v;
    int nd = DIV_CEIL(nb);
    sc_unsigned result(nb, false);

    vector_shift_left( ndigits, digit, nd, result.digit, v );
    result.adjust_hod();

    return result;
  }

  sc_unsigned operator<<(const sc_signed&    v) const;
  sc_unsigned operator<<(const sc_unsigned&  v) const { return operator<<( v.to_int() ); }
  sc_unsigned operator<<(int64               v) const { return operator<<( (int)v ); }
  sc_unsigned operator<<(uint64              v) const { return operator<<( (int)v ); }
  sc_unsigned operator<<(long                v) const { return operator<<( (int)v ); }
  sc_unsigned operator<<(unsigned long       v) const { return operator<<( (int)v ); }
  sc_unsigned operator<<(unsigned int        v) const { return operator<<( (int)v ); }

  const sc_unsigned&
  operator<<=(int v)
  {
    if (v <= 0)
      return *this;

    vector_shift_left( ndigits, digit, v );
    adjust_hod();

    return *this;
  }
  const sc_unsigned& operator<<=(const sc_signed&    v);
  const sc_unsigned& operator<<=(const sc_unsigned&  v) { return operator<<=( v.to_int() ); }
  const sc_unsigned& operator<<=(int64               v) { return operator<<=((int) v); }
  const sc_unsigned& operator<<=(uint64              v) { return operator<<=((int) v); }
  const sc_unsigned& operator<<=(long                v) { return operator<<=((int) v); }
  const sc_unsigned& operator<<=(unsigned long       v) { return operator<<=((int) v); }
  const sc_unsigned& operator<<=(unsigned int        v) { return operator<<=((int) v); }

  // RIGHT SHIFT operators:

  inline
  sc_unsigned
  operator>>(int v) const
  {
      if (v <= 0) {
          return sc_unsigned(*this);
      }
      int nb = nbits - v;

      // If we shift off the end return the sign bit.

      if ( 0 >= nb ) {
          sc_unsigned result(1, true);
          return result;
      }

      // Return a value that is the width of the shifted value:

      sc_unsigned result(nb, false);
      if ( nbits < 33 ) {
          result.digit[0] = (int)digit[0] >> v;
      }
      else if ( nbits < 65 ) {
          int64 tmp = digit[1];
          tmp = (tmp << 32) | digit[0];
          tmp = tmp >> v;
          result.digit[0] = tmp;
          if ( nb > 32 ) {
              result.digit[1] = (tmp >>32);
          }
      }
      else {
          vector_extract(digit, result.digit, nbits-1, v);
      }
      result.adjust_hod();
      return result;
  }

  sc_unsigned operator>>(const sc_signed&  v) const;
  sc_unsigned operator>>(const sc_unsigned&  v) const { return operator>>( v.to_int() ); }
  sc_unsigned operator>>(int64               v) const { return operator>>( (int)v ); }
  sc_unsigned operator>>(uint64              v) const { return operator>>( (int)v ); }
  sc_unsigned operator>>(long                v) const { return operator>>( (int)v ); }
  sc_unsigned operator>>(unsigned long       v) const { return operator>>( (int)v ); }
  sc_unsigned operator>>(unsigned int        v) const { return operator>>( (int)v ); }

  const sc_unsigned&
  operator>>=(int v)
  {
      if (v <= 0)
          return *this;
      vector_shift_right(ndigits, digit, v, 0);
    return *this;
  }
  const sc_unsigned& operator>>=(const sc_signed&    v);
  const sc_unsigned& operator>>=(const sc_unsigned&  v) { return operator>>=(v.to_int()); }
  const sc_unsigned& operator>>=(int64               v) { return operator>>=((int)v); }
  const sc_unsigned& operator>>=(uint64              v) { return operator>>=((int)v); }
  const sc_unsigned& operator>>=(long                v) { return operator>>=((int)v); }
  const sc_unsigned& operator>>=(unsigned long       v) { return operator>>=((int)v); }
  const sc_unsigned& operator>>=(unsigned int        v) { return operator>>=((int)v); }

  // Unary arithmetic operators

  friend sc_unsigned operator + (const sc_unsigned& u);
  friend sc_signed operator - (const sc_unsigned& u);

  // Bitwise NOT operator (unary).

  friend sc_signed operator ~ (const sc_unsigned& u);

protected:

  int      nbits;                                                  // number of bits in use.
  int      ndigits;                                                // number words in 'digits'
  sc_digit *digit;                                                 // storage for our value.
  sc_digit small_vec[SC_SMALL_VEC_DIGITS>0?SC_SMALL_VEC_DIGITS:1]; // make small values faster.

#if !defined(SC_BIGINT_CONFIG_BASE_CLASS_HAS_STORAGE)
  bool m_free; // true if should free 'digit'.
public:
  inline bool digit_is_allocated() const { return m_free; }
#else
public:
  inline bool digit_is_allocated() const { return digit != (sc_digit*)small_vec; }
#endif

#if defined(SC_BIGINT_CONFIG_TEMPLATE_CLASS_HAS_NO_BASE_CLASS)

public: // Temporary object support:

  #define SC_UNSIGNED_TEMPS_N (1 << 15) // SC_UNSIGNED_TEMPS_N must be a power of 2.

  static sc_unsigned  m_temporaries[SC_UNSIGNED_TEMPS_N];
  static size_t       m_temporaries_i;

  static inline sc_unsigned& allocate_temporary( int nb, sc_digit* digits_p )
  {
      sc_unsigned* result_p = &m_temporaries[m_temporaries_i];
      m_temporaries_i = (m_temporaries_i + 1) & (SC_UNSIGNED_TEMPS_N-1);
      result_p->digit = digits_p;
      result_p->nbits = num_bits(nb);
      result_p->ndigits = DIV_CEIL(result_p->nbits);
#if !defined(SC_BIGINT_CONFIG_BASE_CLASS_HAS_STORAGE)
      result_p->m_free = false;
#endif
      return *result_p;
  }

#endif // defined(SC_BIGINT_CONFIG_TEMPLATE_CLASS_HAS_NO_BASE_CLASS)

  inline void adjust_hod()
  {
      sc_digit tmp = 0;
      tmp = ~tmp;
      unsigned shift = SC_BIT_INDEX( nbits-1 );
      digit[ndigits-1] &= ~(tmp << shift);
  }

public: // back door access:
  inline int        get_actual_length() const { return nbits; }
  inline sc_digit*  get_digits() const        { return digit; }
  inline sc_digit*  get_digits()              { return digit; }
  inline int        get_digits_n() const      { return ndigits; }
  inline int        get_hod() const           { return ndigits-1; }
>>>>>>> 3e2233b1

private:
  // Private constructors:

  // Constructor for sc_biguint<W>
<<<<<<< HEAD
  
=======

>>>>>>> 3e2233b1
  explicit sc_unsigned( int nb, bool zero );

  // Create a copy of v with sign s.
  sc_unsigned(const sc_unsigned& v, small_type s);
  sc_unsigned(const sc_signed&   v, small_type s);

<<<<<<< HEAD
  // Create an unsigned number with the given attributes.
  sc_unsigned(int nb, int nd, sc_digit *d, bool alloc = true);
=======
  // Private member functions. The called functions are inline functions.
>>>>>>> 3e2233b1

  static int num_bits(int nb) { return nb + 1; }

  bool check_if_outside(int bit_num) const;

  void makezero() { vector_zero( 0, ndigits, digit ); }

  public: // sc_ac back door:
    sc_digit*  get_raw()                       { return digit; }
    int        get_raw_nbits() const           { return nbits; }
};


<<<<<<< HEAD
  void copy_digits(int nb, int nd, const sc_digit *d)
    { copy_digits_unsigned(nbits, ndigits, digit, nb, nd, d); }

  void makezero()
    { make_zero(ndigits, digit); }

  public: // sc_ac back door:
    sc_digit*  get_raw()                       { return digit; }
    int        get_raw_nbits() const           { return nbits; }
};
=======
// functional notation for the reduce methods

inline bool and_reduce( const sc_unsigned& a ) { return a.and_reduce(); }

inline bool nand_reduce( const sc_unsigned& a ) { return a.nand_reduce(); }

inline bool or_reduce( const sc_unsigned& a ) { return a.or_reduce(); }

inline bool nor_reduce( const sc_unsigned& a ) { return a.nor_reduce(); }

inline bool xor_reduce( const sc_unsigned& a ) { return a.xor_reduce(); }

inline bool xnor_reduce( const sc_unsigned& a ) { return a.xnor_reduce(); }

>>>>>>> 3e2233b1



inline
::std::ostream&
operator<<( ::std::ostream&, const sc_unsigned& );

inline
::std::istream&
operator>>( ::std::istream&, sc_unsigned& );


// IIIIIIIIIIIIIIIIIIIIIIIIIIIIIIIIIIIIIIIIIIIIIIIIIIIIIIIIIIIIIIIIIIIIIIIIIIII

// ----------------------------------------------------------------------------
//  CLASS : sc_unsigned_bitref_r
//
//  Proxy class for sc_unsigned bit selection (r-value only).
// ----------------------------------------------------------------------------


inline
::std::ostream&
operator<<( ::std::ostream& os, const sc_unsigned_bitref_r& a )
{
    a.print( os );
    return os;
}


// ----------------------------------------------------------------------------
//  CLASS : sc_unsigned_bitref
//
//  Proxy class for sc_unsigned bit selection (r-value and l-value).
// ----------------------------------------------------------------------------

template<class T>
inline const sc_unsigned_subref& sc_unsigned_subref::operator = (
    const sc_generic_base<T>& a )
{
    sc_unsigned temp( length() );
    a->to_sc_unsigned(temp);
    return *this = temp;
}

inline
::std::istream&
operator>>( ::std::istream& is, sc_unsigned_bitref& a )
{
    a.scan( is );
    return is;
}


// ----------------------------------------------------------------------------
//  CLASS : sc_unsigned_subref_r
//
//  Proxy class for sc_unsigned part selection (r-value only).
// ----------------------------------------------------------------------------

// reduce methods

inline bool sc_unsigned_subref_r::and_reduce() const
{
   const sc_unsigned* target_p = m_obj_p;
   for ( int i = m_right; i <= m_left; i++ )
	if ( !target_p->test(i) ) return false;
   return true;
}

inline bool sc_unsigned_subref_r::nand_reduce() const
{
    return !and_reduce();
}

inline bool sc_unsigned_subref_r::or_reduce() const
{
   const sc_unsigned* target_p = m_obj_p;
   for ( int i = m_right; i <= m_left; i++ )
	if ( target_p->test(i) ) return true;
   return false;
}

inline bool sc_unsigned_subref_r::nor_reduce() const
{
    return !or_reduce();
}

inline bool sc_unsigned_subref_r::xor_reduce() const
{
   int                odd;
   const sc_unsigned* target_p = m_obj_p;
   odd = 0;
   for ( int i = m_right; i <= m_left; i++ )
	if ( target_p->test(i) ) odd = ~odd;
   return odd ? true : false;
}

inline bool sc_unsigned_subref_r::xnor_reduce() const
{
    return !xor_reduce();
}


inline
::std::ostream&
operator<<( ::std::ostream& os, const sc_unsigned_subref_r& a )
{
    a.print( os );
    return os;
}


// ----------------------------------------------------------------------------
//  CLASS : sc_unsigned_subref
//
//  Proxy class for sc_unsigned part selection (r-value and l-value).
// ----------------------------------------------------------------------------

// assignment operators

inline
const sc_unsigned_subref&
sc_unsigned_subref::operator = ( const char* a )
{
    sc_unsigned aa( length() );
    return ( *this = aa = a );
}


inline
::std::istream&
operator>>( ::std::istream& is, sc_unsigned_subref& a )
{
    a.scan( is );
    return is;
}



// ----------------------------------------------------------------------------
//  CLASS : sc_unsigned
//
//  Arbitrary precision signed number.
// ----------------------------------------------------------------------------

template<class T>
sc_unsigned::sc_unsigned( const sc_generic_base<T>& v )
{
    int nb = v->length();
    if( nb > 0 ) {
        nbits = num_bits( nb );
    } else {
        char msg[BUFSIZ];
        std::sprintf( msg,
		    "sc_unsigned( sc_generic_base<T> ) : nb = %d is not valid", nb);
        SC_REPORT_ERROR( sc_core::SC_ID_INIT_FAILED_, msg );
    }
    ndigits = DIV_CEIL(nbits);
<<<<<<< HEAD
#   ifdef SC_MAX_NBITS
        test_bound(nb);
#    else
        if ( ndigits > (int)(sizeof(small_vec)/sizeof(sc_digit)) ) {
	    digit = new sc_digit[ndigits];
	}
	else {
	    digit = small_vec;
	}
#    endif
=======
    if ( ndigits > SC_SMALL_VEC_DIGITS ) {
	digit = new sc_digit[ndigits];
	SC_FREE_DIGIT(true)
    }
    else {
	digit = small_vec;
	SC_FREE_DIGIT(false)
    }
>>>>>>> 3e2233b1
    makezero();
    v->to_sc_unsigned(*this);
}


inline
::std::ostream&
operator<<( ::std::ostream& os, const sc_unsigned& a )
{
    a.print( os );
    return os;
}

inline
::std::istream&
operator>>( ::std::istream& is, sc_unsigned& a )
{
    a.scan( is );
    return is;
}

inline
uint64
sc_unsigned_subref_r::to_uint64() const
{
	int                right = m_right;
	if ( right > m_left ) { return to_uint64_reversed(); }
	sc_digit*          digits = m_obj_p->get_raw();
	int                adjust = right + 63;
	int                left = ( adjust < m_left ) ? adjust : m_left;
	int                left_hob;
	int                left_i = SC_DIGIT_INDEX(left);
	sc_digit           mask;
	int                right_i = SC_DIGIT_INDEX(right);
	int                right_lob;
	unsigned long long result;
	switch( left_i - right_i  )
	{
	  case 0: // all in same word.
	    mask = ~((sc_digit)-2<<(left-right));
	    right_lob = SC_BIT_INDEX(right);
	    result = (digits[right_i] >> right_lob) & mask;
	    break;
	  case 1: // in two words
	    left_hob = SC_BIT_INDEX(left);
	    right_lob = SC_BIT_INDEX(right);
	    mask = ~(((sc_digit)-2)<<left_hob);
	    result = digits[left_i]&mask;
	    result = (result << (BITS_PER_DIGIT-right_lob))  |
		     (digits[right_i]>>right_lob);
	  break;
	  default: // in three words
	    left_hob = SC_BIT_INDEX(left);
	    right_lob = SC_BIT_INDEX(right);
	    mask = ~(((sc_digit)-2)<<left_hob);
	    result = (digits[left_i]&mask);
	    result = (result << BITS_PER_DIGIT) | digits[right_i+1];
	    result = (result << (BITS_PER_DIGIT-right_lob)) |
		     (digits[right_i]>>right_lob);
<<<<<<< HEAD
	  break;     
=======
	  break;
>>>>>>> 3e2233b1
	}
	return result;
}

inline
int64
sc_unsigned_subref_r::to_int64() const
{
    return (int64)to_uint64();
}


inline
int
sc_unsigned_subref_r::to_int() const
{
    return (int)to_uint64();
}

inline
unsigned int
sc_unsigned_subref_r::to_uint() const
{
    return (unsigned int)to_uint64();
}

inline
long
sc_unsigned_subref_r::to_long() const
{
    return (long)to_uint64();
}

inline
unsigned long
sc_unsigned_subref_r::to_ulong() const
{
    return (unsigned long)to_uint64();
}

// +----------------------------------------------------------------------------
// |"sc_unsigned::to_XXXX"
<<<<<<< HEAD
// | 
// | These functions return an object instance's value as the requested
// | native C++ type.
// |
// | Notes: 
=======
// |
// | These functions return an object instance's value as the requested
// | native C++ type.
// |
// | Notes:
>>>>>>> 3e2233b1
// |   (1) These are set up for BITS_PER_DIGIT == 32.
// | Result:
// |     Native C++ type containing the object instance's value.
// +----------------------------------------------------------------------------
inline
<<<<<<< HEAD
int64 
=======
int64
>>>>>>> 3e2233b1
sc_unsigned::to_int64() const
{
    int64 result;

    if ( ndigits == 1 ) {
        result =  digit[0];
    }
    else {
        result = ( (int64)digit[1] << BITS_PER_DIGIT ) | digit[0];
    }
    return result;
}

inline
<<<<<<< HEAD
uint64 
=======
uint64
>>>>>>> 3e2233b1
sc_unsigned::to_uint64() const
{
    uint64 result;

    if ( ndigits == 1 ) {
        result =  digit[0];
    }
    else {
        result = ( (uint64)digit[1] << BITS_PER_DIGIT ) | digit[0];
    }
    return result;
}

inline
<<<<<<< HEAD
long 
=======
long
>>>>>>> 3e2233b1
sc_unsigned::to_long() const
{
    long result;

    if ( sizeof(long) < 5 ) {
        result =  digit[0];
    }
    else {
        if ( ndigits == 1 ) {
            result =  digit[0];
        }
        else {
            result = ( (uint64)digit[1] << BITS_PER_DIGIT ) | digit[0];
        }
    }
    return result;
}


inline
<<<<<<< HEAD
unsigned long 
=======
unsigned long
>>>>>>> 3e2233b1
sc_unsigned::to_ulong() const
{
    unsigned long result;

    if ( sizeof(unsigned long) < 5 ) {
        result =  digit[0];
    }
    else {
        if ( ndigits == 1 ) {
            result =  digit[0];
        }
        else {
            result = ( (uint64)digit[1] << BITS_PER_DIGIT ) | digit[0];
        }
    }
    return result;
}


inline
<<<<<<< HEAD
int 
=======
int
>>>>>>> 3e2233b1
sc_unsigned::to_int() const
{
    int result;

    result =  (int)digit[0];
    return result;
}


inline
<<<<<<< HEAD
unsigned int 
=======
unsigned int
>>>>>>> 3e2233b1
sc_unsigned::to_uint() const
{
    unsigned int result;

    result =  (unsigned int)digit[0];
    return result;
}


// +----------------------------------------------------------------------------
// |"sc_unsigned::sc_unsigned"
<<<<<<< HEAD
// | 
=======
// |
>>>>>>> 3e2233b1
// | This is the object constructor for sc_biguint<W>.
// |
// | Arguments:
// |     nb   = number of bits the object instance needs to support.
// |     zero = true if the object's digits should be zeroed.
// +----------------------------------------------------------------------------

inline
sc_unsigned::sc_unsigned( int nb, bool zero ) :
<<<<<<< HEAD
    nbits(nb+1), ndigits( (nb+BITS_PER_DIGIT)/BITS_PER_DIGIT )
{
    if ( ( (nb+BITS_PER_DIGIT)/BITS_PER_DIGIT ) <= SC_SMALL_VEC_DIGITS ) {
        digit = small_vec;
    }
    else {
        digit = new sc_digit[ndigits];
    }
    if ( zero ) {
        vec_zero((nb+BITS_PER_DIGIT)/BITS_PER_DIGIT, digit);
    }
}

// +----------------------------------------------------------------------------
// |"sc_unsigned::sc_unsigned"
// | 
=======
    nbits(nb+1), ndigits( DIV_CEIL(nb+1) )
{
    if ( ndigits <= SC_SMALL_VEC_DIGITS ) {
        digit = small_vec;
	SC_FREE_DIGIT(false)
    }
    else {
        digit = new sc_digit[ndigits];
	SC_FREE_DIGIT(true)
    }
    if ( zero ) {
        makezero();
    }
}

#if !defined(SC_BIGINT_CONFIG_BASE_CLASS_HAS_STORAGE)
// +----------------------------------------------------------------------------
// |"sc_unsigned::sc_unsigned"
// |
// | This is the object constructor from sc_bigint<W>. It uses the supplied
// | value buffer, that will already have been initialized.
// |
// | Arguments:
// |     nb       = number of bits the object instance needs to support.
// |     digits_p = storage from sc_bigint<W> to use as our storage.
// +----------------------------------------------------------------------------
inline
sc_unsigned::sc_unsigned( int nb, sc_digit* digits_p ) :
    nbits(nb+1), ndigits( DIV_CEIL(nb+1) )
{
#   if defined(SC_BIGINT_CONFIG_TEMPLATE_CLASS_HAS_STORAGE)
        if ( ndigits <= SC_SMALL_VEC_DIGITS ) {
            digit = small_vec;
        }
        else {
            digit = digits_p;
        }
	SC_FREE_DIGIT(false)
#   else
        digit = digits_p;
        SC_FREE_DIGIT(false)
#   endif
}
#endif // !defined(SC_BIGINT_CONFIG_BASE_CLASS_HAS_STORAGE)

// +----------------------------------------------------------------------------
// |"sc_unsigned::sc_unsigned"
// |
>>>>>>> 3e2233b1
// | This is the explicit object constructor for this class.
// |
// | Arguments:
// |     nb   = number of bits the object instance needs to support.
// |     zero = true if the object's digits should be zeroed.
// +----------------------------------------------------------------------------

inline
sc_unsigned::sc_unsigned( int nb ) :
    sc_value_base(), nbits(), ndigits(), digit()
{
    if( nb > 0 ) {
        nbits = num_bits( nb );
    } else {
        char msg[BUFSIZ];
        std::sprintf( msg, "%s::%s( int nb ) : nb = %d is not valid",
                 "sc_unsigned", "sc_unsigned", nb );
        SC_REPORT_ERROR( sc_core::SC_ID_INIT_FAILED_, msg );
    }
    ndigits = DIV_CEIL(nbits);
<<<<<<< HEAD
    if ( ndigits > ( (int)(sizeof(small_vec)/sizeof(sc_digit)) ) ) {
        digit = new sc_digit[ndigits];
    }
    else {
        digit = small_vec;
=======
    if ( ndigits > SC_SMALL_VEC_DIGITS ) {
        digit = new sc_digit[ndigits];
	SC_FREE_DIGIT(true)
    }
    else {
        digit = small_vec;
	SC_FREE_DIGIT(false)
>>>>>>> 3e2233b1
    }
    makezero();
}


} // namespace sc_dt


#endif<|MERGE_RESOLUTION|>--- conflicted
+++ resolved
@@ -1,5 +1,5 @@
 /*****************************************************************************
-  
+
   Licensed to Accellera Systems Initiative Inc. (Accellera) under one or
   more contributor license agreements.  See the NOTICE file distributed
   with this work for additional information regarding copyright ownership.
@@ -97,10 +97,7 @@
 #include "sysc/datatypes/int/sc_length_param.h"
 #include "sysc/datatypes/int/sc_nbdefs.h"
 #include "sysc/datatypes/int/sc_nbutils.h"
-<<<<<<< HEAD
-=======
 #include "sysc/datatypes/int/sc_vector_utils.h"
->>>>>>> 3e2233b1
 #include "sysc/utils/sc_temporary.h"
 
 
@@ -130,139 +127,11 @@
 class sc_fxnum_fast;
 
 // Operators that need to be declared so they can be friends:
-<<<<<<< HEAD
 
 #define SCFP inline
 #include "sc_unsigned_friends.h"
 #undef SCFP
 
-// Helper function declarions
-int compare_unsigned(small_type us,
-                              int unb,
-                              int und,
-                              const sc_digit *ud,
-                              small_type vs,
-                              int vnb,
-                              int vnd,
-                              const sc_digit *vd,
-                              small_type if_u_signed=0,
-                              small_type if_v_signed=0);
-
-sc_unsigned add_unsigned_friend(small_type us,
-                                         int unb,
-                                         int und,
-                                         const sc_digit *ud,
-                                         small_type vs,
-                                         int vnb,
-                                         int vnd,
-                                         const sc_digit *vd);
-
-sc_unsigned sub_unsigned_friend(small_type us,
-                                         int unb,
-                                         int und,
-                                         const sc_digit *ud,
-                                         small_type vs,
-                                         int vnb,
-                                         int vnd,
-                                         const sc_digit *vd);
-
-sc_unsigned mul_unsigned_friend(small_type s,
-                                         int unb,
-                                         int und,
-                                         const sc_digit *ud,
-                                         int vnb,
-                                         int vnd,
-                                         const sc_digit *vd);
-
-sc_unsigned div_unsigned_friend(small_type s,
-                                         int unb,
-                                         int und,
-                                         const sc_digit *ud,
-                                         int vnb,
-                                         int vnd,
-                                         const sc_digit *vd);
-
-sc_unsigned mod_unsigned_friend(small_type us,
-                                         int unb,
-                                         int und,
-                                         const sc_digit *ud,
-                                         int vnb,
-                                         int vnd,
-                                         const sc_digit *vd);
-
-sc_unsigned and_unsigned_friend(small_type us,
-                                         int unb,
-                                         int und,
-                                         const sc_digit *ud,
-                                         small_type vs,
-                                         int vnb,
-                                         int vnd,
-                                         const sc_digit *vd);
-
-
-sc_unsigned or_unsigned_friend(small_type us,
-                                        int unb,
-                                        int und,
-                                        const sc_digit *ud,
-                                        small_type vs,
-                                        int vnb,
-                                        int vnd,
-                                        const sc_digit *vd);
-
-sc_unsigned xor_unsigned_friend(small_type us,
-                                         int unb,
-                                         int und,
-                                         const sc_digit *ud,
-                                         small_type vs,
-                                         int vnb,
-                                         int vnd,
-                                         const sc_digit *vd);
-
-  // SHIFT OPERATORS:
-
-  // LEFT SHIFT operators:
-
-  sc_unsigned operator << (const sc_unsigned&  u, const sc_signed&    v);
-    sc_signed operator << (const sc_signed&    u, const sc_unsigned&  v);
-
-  sc_unsigned operator << (const sc_unsigned&  u, const sc_unsigned&  v);
-  sc_unsigned operator << (const sc_unsigned&  u, int64               v);
-  sc_unsigned operator << (const sc_unsigned&  u, uint64              v);
-  sc_unsigned operator << (const sc_unsigned&  u, long                v);
-  sc_unsigned operator << (const sc_unsigned&  u, unsigned long       v);
-  inline sc_unsigned operator << (const sc_unsigned&  u, int                 v);
-  inline sc_unsigned operator << (const sc_unsigned&  u, unsigned int        v);
-
-  sc_unsigned operator << (const sc_unsigned&  u, const sc_uint_base& v);
-  sc_unsigned operator << (const sc_unsigned&  u, const sc_int_base&  v);
-
-  // RIGHT SHIFT operators:
-
-  sc_unsigned operator >> (const sc_unsigned&  u, const sc_signed&    v);
-    sc_signed operator >> (const sc_signed&    u, const sc_unsigned&  v);
-
-  sc_unsigned operator >> (const sc_unsigned&  u, const sc_unsigned&  v);
-  sc_unsigned operator >> (const sc_unsigned&  u, int64               v);
-  sc_unsigned operator >> (const sc_unsigned&  u, uint64              v);
-  sc_unsigned operator >> (const sc_unsigned&  u, long                v);
-  sc_unsigned operator >> (const sc_unsigned&  u, unsigned long       v);
-  inline sc_unsigned operator >> (const sc_unsigned&  u, int                 v);
-  inline sc_unsigned operator >> (const sc_unsigned&  u, unsigned int        v);
-
-  sc_unsigned operator >> ( const sc_unsigned& , const sc_uint_base& );
-  sc_unsigned operator >> ( const sc_unsigned&, const sc_int_base& );
-
-  // Unary arithmetic operators
-  sc_unsigned operator + (const sc_unsigned& u);
-    sc_signed operator - (const sc_unsigned& u);
-
-  // Bitwise NOT operator (unary).
-=======
-
-#define SCFP inline
-#include "sc_unsigned_friends.h"
-#undef SCFP
-
   // Unary arithmetic operators
 
   sc_unsigned operator + (const sc_unsigned& u);
@@ -270,7 +139,6 @@
 
   // Bitwise NOT operator (unary).
 
->>>>>>> 3e2233b1
   sc_signed operator ~ (const sc_unsigned& u);
 
 // ----------------------------------------------------------------------------
@@ -479,7 +347,7 @@
     // copy constructor
 
     sc_unsigned_subref_r( const sc_unsigned_subref_r& a )
-	: sc_value_base(a), m_left( a.m_left ), m_obj_p( a.m_obj_p ), 
+	: sc_value_base(a), m_left( a.m_left ), m_obj_p( a.m_obj_p ),
 	  m_right( a.m_right )
 	{}
 
@@ -685,15 +553,10 @@
     friend class sc_signed_subref_r;
     template<int W> friend class sc_bigint;
     template<int W> friend class sc_biguint;
-<<<<<<< HEAD
-    template<int W> friend class sc_int;
-    template<int W> friend class sc_uint;
-=======
 #ifndef ALIAS_SC_INT
     template<int W> friend class sc_int;
     template<int W> friend class sc_uint;
 #endif
->>>>>>> 3e2233b1
 
   // Needed for types using sc_unsigned.
   typedef bool elemtype;
@@ -706,12 +569,9 @@
     // constructors
 
     explicit inline sc_unsigned( int nb = sc_length_param().len() );
-<<<<<<< HEAD
-=======
 #if !defined(SC_BIGINT_CONFIG_BASE_CLASS_HAS_STORAGE)
     explicit inline sc_unsigned( int nb, sc_digit* digits_p );
 #endif // !defined(SC_BIGINT_CONFIG_BASE_CLASS_HAS_STORAGE)
->>>>>>> 3e2233b1
     sc_unsigned( const sc_unsigned& v );
     sc_unsigned( const sc_signed&   v );
 	template<class T>
@@ -766,21 +626,10 @@
 
     // destructor:
 
-<<<<<<< HEAD
-    virtual ~sc_unsigned()
-	{
-#           ifndef SC_MAX_NBITS
-                if ( digit != small_vec ) {
-		    delete [] digit;
-		}
-#           endif
-	}
-=======
     ~sc_unsigned()
         {
             if ( digit_is_allocated() ) { delete [] digit; }
         }
->>>>>>> 3e2233b1
 
     // Concatenation support:
 
@@ -877,17 +726,10 @@
     void invalid_range( int l, int r ) const;
 
     sc_unsigned_subref* temporary_subref() const
-<<<<<<< HEAD
-    {       
-        static sc_core::sc_vpool<sc_unsigned_subref> pool(9);
-        return pool.allocate();
-    }   
-=======
     {
         static sc_core::sc_vpool<sc_unsigned_subref> pool(9);
         return pool.allocate();
     }
->>>>>>> 3e2233b1
 
     sc_unsigned_subref& range( int i, int j )
         {
@@ -922,20 +764,12 @@
         }
 
     // temporary for concatenation:
-<<<<<<< HEAD
-    
-=======
-
->>>>>>> 3e2233b1
+
     static sc_unsigned* temporary()
     {
         static sc_core::sc_vpool<sc_unsigned> pool(9);
         return pool.allocate();
-<<<<<<< HEAD
-    }       
-=======
-    }
->>>>>>> 3e2233b1
+    }
 
     // explicit conversions
 
@@ -946,11 +780,8 @@
     inline int64         to_int64() const;
     inline uint64        to_uint64() const;
     double               to_double() const;
-<<<<<<< HEAD
-=======
 
     //inline operator bool() const { return to_uint64(); }
->>>>>>> 3e2233b1
 
 #ifdef SC_DT_DEPRECATED
     int to_signed() const
@@ -1008,13 +839,8 @@
       if (check_if_outside(i))
 	return;
 
-<<<<<<< HEAD
-      int bit_num = bit_ord(i);
-      int digit_num = digit_ord(i);
-=======
       int bit_num = SC_BIT_INDEX(i);
       int digit_num = SC_DIGIT_INDEX(i);
->>>>>>> 3e2233b1
 
       digit[digit_num] |= one_and_zeros(bit_num);
       digit[digit_num] = SC_MASK_DIGIT(digit[digit_num]);
@@ -1029,13 +855,8 @@
       if (check_if_outside(i))
 	return;
 
-<<<<<<< HEAD
-      int bit_num = bit_ord(i);
-      int digit_num = digit_ord(i);
-=======
       int bit_num = SC_BIT_INDEX(i);
       int digit_num = SC_DIGIT_INDEX(i);
->>>>>>> 3e2233b1
 
       digit[digit_num] &= ~(one_and_zeros(bit_num));
       digit[digit_num] = SC_MASK_DIGIT(digit[digit_num]);
@@ -1052,13 +873,8 @@
       if (check_if_outside(i))
 	return 0;
 
-<<<<<<< HEAD
-      int bit_num = bit_ord(i);
-      int digit_num = digit_ord(i);
-=======
       int bit_num = SC_BIT_INDEX(i);
       int digit_num = SC_DIGIT_INDEX(i);
->>>>>>> 3e2233b1
 
 	return ((digit[digit_num] & one_and_zeros(bit_num)) != 0);
     }
@@ -1105,11 +921,7 @@
    */
 
     // FRIEND DECLARATIONS:
-<<<<<<< HEAD
-    
-=======
-
->>>>>>> 3e2233b1
+
 #   define SCFP friend
 #   include "sc_unsigned_friends.h"
 #   undef SCFP
@@ -1203,182 +1015,6 @@
   inline sc_unsigned& operator ^= (unsigned int        v);
   inline sc_unsigned& operator ^= (const sc_int_base&  v);
   inline sc_unsigned& operator ^= (const sc_uint_base& v);
-<<<<<<< HEAD
-
-  // SHIFT OPERATORS:
-
-  // LEFT SHIFT operators:
-
-  friend sc_unsigned operator << (const sc_unsigned&  u, const sc_signed&    v);
-  friend   sc_signed operator << (const sc_signed&    u, const sc_unsigned&  v);
-
-  friend sc_unsigned operator << (const sc_unsigned&  u, const sc_unsigned&  v);
-  friend sc_unsigned operator << (const sc_unsigned&  u, int64               v);
-  friend sc_unsigned operator << (const sc_unsigned&  u, uint64              v);
-  friend sc_unsigned operator << (const sc_unsigned&  u, long                v);
-  friend sc_unsigned operator << (const sc_unsigned&  u, unsigned long       v);
-  friend sc_unsigned operator << (const sc_unsigned&  u, int                 v)
-    { return operator<<(u, (long) v); }
-  friend sc_unsigned operator << (const sc_unsigned&  u, unsigned int        v)
-    { return operator<<(u, (unsigned long) v); }
-
-  const sc_unsigned& operator <<= (const sc_signed&    v);
-  const sc_unsigned& operator <<= (const sc_unsigned&  v);
-  const sc_unsigned& operator <<= (int64               v);
-  const sc_unsigned& operator <<= (uint64              v);
-  const sc_unsigned& operator <<= (long                v);
-  const sc_unsigned& operator <<= (unsigned long       v);
-  const sc_unsigned& operator <<= (int                 v)
-    { return operator<<=((long) v); }
-  const sc_unsigned& operator <<= (unsigned int        v)
-    { return operator<<=((unsigned long) v); }
-
-  friend sc_unsigned operator << (const sc_unsigned&  u, const sc_uint_base& v);
-  friend sc_unsigned operator << (const sc_unsigned&  u, const sc_int_base&  v);
-  const sc_unsigned& operator <<= (const sc_int_base&  v);
-  const sc_unsigned& operator <<= (const sc_uint_base& v);
-
-  // RIGHT SHIFT operators:
-
-  friend sc_unsigned operator >> (const sc_unsigned&  u, const sc_signed&    v);
-  friend   sc_signed operator >> (const sc_signed&    u, const sc_unsigned&  v);
-
-  friend sc_unsigned operator >> (const sc_unsigned&  u, const sc_unsigned&  v);
-  friend sc_unsigned operator >> (const sc_unsigned&  u, int64               v);
-  friend sc_unsigned operator >> (const sc_unsigned&  u, uint64              v);
-  friend sc_unsigned operator >> (const sc_unsigned&  u, long                v);
-  friend sc_unsigned operator >> (const sc_unsigned&  u, unsigned long       v);
-  friend sc_unsigned operator >> (const sc_unsigned&  u, int                 v)
-    { return operator>>(u, (long) v); }
-  friend sc_unsigned operator >> (const sc_unsigned&  u, unsigned int        v)
-    { return operator>>(u, (unsigned long) v); }
-
-  const sc_unsigned& operator >>= (const sc_signed&    v);
-  const sc_unsigned& operator >>= (const sc_unsigned&  v);
-  const sc_unsigned& operator >>= (int64               v);
-  const sc_unsigned& operator >>= (uint64              v);
-  const sc_unsigned& operator >>= (long                v);
-  const sc_unsigned& operator >>= (unsigned long       v);
-  const sc_unsigned& operator >>= (int                 v)
-    { return operator>>=((long) v); }
-  const sc_unsigned& operator >>= (unsigned int        v)
-    { return operator>>=((unsigned long) v); }
-
-  friend sc_unsigned operator >> ( const sc_unsigned& , const sc_uint_base& );
-  friend sc_unsigned operator >> ( const sc_unsigned&, const sc_int_base& );
-  const sc_unsigned& operator >>= (const sc_int_base&  v);
-  const sc_unsigned& operator >>= (const sc_uint_base& v);
-
-  // Unary arithmetic operators
-  friend sc_unsigned operator + (const sc_unsigned& u);
-  friend   sc_signed operator - (const sc_unsigned& u);
-
-  // Bitwise NOT operator (unary).
-  friend sc_signed operator ~ (const sc_unsigned& u);
-
-  // Helper functions.
-  friend int compare_unsigned(small_type us,
-                              int unb,
-                              int und,
-                              const sc_digit *ud,
-                              small_type vs,
-                              int vnb,
-                              int vnd,
-                              const sc_digit *vd,
-                              small_type if_u_signed,
-                              small_type if_v_signed);
-
-  friend sc_unsigned add_unsigned_friend(small_type us,
-                                         int unb,
-                                         int und,
-                                         const sc_digit *ud,
-                                         small_type vs,
-                                         int vnb,
-                                         int vnd,
-                                         const sc_digit *vd);
-
-  friend sc_unsigned sub_unsigned_friend(small_type us,
-                                         int unb,
-                                         int und,
-                                         const sc_digit *ud,
-                                         small_type vs,
-                                         int vnb,
-                                         int vnd,
-                                         const sc_digit *vd);
-
-  friend sc_unsigned mul_unsigned_friend(small_type s,
-                                         int unb,
-                                         int und,
-                                         const sc_digit *ud,
-                                         int vnb,
-                                         int vnd,
-                                         const sc_digit *vd);
-
-  friend sc_unsigned div_unsigned_friend(small_type s,
-                                         int unb,
-                                         int und,
-                                         const sc_digit *ud,
-                                         int vnb,
-                                         int vnd,
-                                         const sc_digit *vd);
-
-  friend sc_unsigned mod_unsigned_friend(small_type us,
-                                         int unb,
-                                         int und,
-                                         const sc_digit *ud,
-                                         int vnb,
-                                         int vnd,
-                                         const sc_digit *vd);
-
-  friend sc_unsigned and_unsigned_friend(small_type us,
-                                         int unb,
-                                         int und,
-                                         const sc_digit *ud,
-                                         small_type vs,
-                                         int vnb,
-                                         int vnd,
-                                         const sc_digit *vd);
-
-  friend sc_unsigned or_unsigned_friend(small_type us,
-                                        int unb,
-                                        int und,
-                                        const sc_digit *ud,
-                                        small_type vs,
-                                        int vnb,
-                                        int vnd,
-                                        const sc_digit *vd);
-
-  friend sc_unsigned xor_unsigned_friend(small_type us,
-                                         int unb,
-                                         int und,
-                                         const sc_digit *ud,
-                                         small_type vs,
-                                         int vnb,
-                                         int vnd,
-                                         const sc_digit *vd);
-
-protected: 
-
-  int nbits;       // Shortened as nb.
-  int ndigits;     // Shortened as nd.
-
-#ifdef SC_MAX_NBITS
-  sc_digit digit[DIV_CEIL(SC_MAX_NBITS)];  // Shortened as d.
-#else
-  sc_digit *digit;                         // Shortened as d.
-  sc_digit small_vec[SC_SMALL_VEC_DIGITS]; // Speed up smaller sizes.
-#endif
-
-  inline void adjust_hod() { digit[ndigits-1] &= ~(-1 << ((nbits-1) & 0x1f)); }
-
-public: // back door access:
-  int        get_actual_width() const { return nbits; }
-  sc_digit*  get_digits() const       { return digit; }
-  sc_digit*  get_digits()             { return digit; }
-  int        get_digits_n() const     { return ndigits; }
-  int        get_hod() const          { return SC_DIGIT_INDEX(nbits-1); }
-  int        get_width() const        { return nbits-1; }
-=======
 
   // LEFT SHIFT operators:
 
@@ -1553,29 +1189,19 @@
   inline sc_digit*  get_digits()              { return digit; }
   inline int        get_digits_n() const      { return ndigits; }
   inline int        get_hod() const           { return ndigits-1; }
->>>>>>> 3e2233b1
 
 private:
   // Private constructors:
 
   // Constructor for sc_biguint<W>
-<<<<<<< HEAD
-  
-=======
-
->>>>>>> 3e2233b1
+
   explicit sc_unsigned( int nb, bool zero );
 
   // Create a copy of v with sign s.
   sc_unsigned(const sc_unsigned& v, small_type s);
   sc_unsigned(const sc_signed&   v, small_type s);
 
-<<<<<<< HEAD
-  // Create an unsigned number with the given attributes.
-  sc_unsigned(int nb, int nd, sc_digit *d, bool alloc = true);
-=======
   // Private member functions. The called functions are inline functions.
->>>>>>> 3e2233b1
 
   static int num_bits(int nb) { return nb + 1; }
 
@@ -1589,18 +1215,6 @@
 };
 
 
-<<<<<<< HEAD
-  void copy_digits(int nb, int nd, const sc_digit *d)
-    { copy_digits_unsigned(nbits, ndigits, digit, nb, nd, d); }
-
-  void makezero()
-    { make_zero(ndigits, digit); }
-
-  public: // sc_ac back door:
-    sc_digit*  get_raw()                       { return digit; }
-    int        get_raw_nbits() const           { return nbits; }
-};
-=======
 // functional notation for the reduce methods
 
 inline bool and_reduce( const sc_unsigned& a ) { return a.and_reduce(); }
@@ -1615,7 +1229,6 @@
 
 inline bool xnor_reduce( const sc_unsigned& a ) { return a.xnor_reduce(); }
 
->>>>>>> 3e2233b1
 
 
 
@@ -1775,18 +1388,6 @@
         SC_REPORT_ERROR( sc_core::SC_ID_INIT_FAILED_, msg );
     }
     ndigits = DIV_CEIL(nbits);
-<<<<<<< HEAD
-#   ifdef SC_MAX_NBITS
-        test_bound(nb);
-#    else
-        if ( ndigits > (int)(sizeof(small_vec)/sizeof(sc_digit)) ) {
-	    digit = new sc_digit[ndigits];
-	}
-	else {
-	    digit = small_vec;
-	}
-#    endif
-=======
     if ( ndigits > SC_SMALL_VEC_DIGITS ) {
 	digit = new sc_digit[ndigits];
 	SC_FREE_DIGIT(true)
@@ -1795,7 +1396,6 @@
 	digit = small_vec;
 	SC_FREE_DIGIT(false)
     }
->>>>>>> 3e2233b1
     makezero();
     v->to_sc_unsigned(*this);
 }
@@ -1855,11 +1455,7 @@
 	    result = (result << BITS_PER_DIGIT) | digits[right_i+1];
 	    result = (result << (BITS_PER_DIGIT-right_lob)) |
 		     (digits[right_i]>>right_lob);
-<<<<<<< HEAD
-	  break;     
-=======
 	  break;
->>>>>>> 3e2233b1
 	}
 	return result;
 }
@@ -1902,29 +1498,17 @@
 
 // +----------------------------------------------------------------------------
 // |"sc_unsigned::to_XXXX"
-<<<<<<< HEAD
-// | 
-// | These functions return an object instance's value as the requested
-// | native C++ type.
-// |
-// | Notes: 
-=======
 // |
 // | These functions return an object instance's value as the requested
 // | native C++ type.
 // |
 // | Notes:
->>>>>>> 3e2233b1
 // |   (1) These are set up for BITS_PER_DIGIT == 32.
 // | Result:
 // |     Native C++ type containing the object instance's value.
 // +----------------------------------------------------------------------------
 inline
-<<<<<<< HEAD
-int64 
-=======
 int64
->>>>>>> 3e2233b1
 sc_unsigned::to_int64() const
 {
     int64 result;
@@ -1939,11 +1523,7 @@
 }
 
 inline
-<<<<<<< HEAD
-uint64 
-=======
 uint64
->>>>>>> 3e2233b1
 sc_unsigned::to_uint64() const
 {
     uint64 result;
@@ -1958,11 +1538,7 @@
 }
 
 inline
-<<<<<<< HEAD
-long 
-=======
 long
->>>>>>> 3e2233b1
 sc_unsigned::to_long() const
 {
     long result;
@@ -1983,11 +1559,7 @@
 
 
 inline
-<<<<<<< HEAD
-unsigned long 
-=======
 unsigned long
->>>>>>> 3e2233b1
 sc_unsigned::to_ulong() const
 {
     unsigned long result;
@@ -2008,11 +1580,7 @@
 
 
 inline
-<<<<<<< HEAD
-int 
-=======
 int
->>>>>>> 3e2233b1
 sc_unsigned::to_int() const
 {
     int result;
@@ -2023,11 +1591,7 @@
 
 
 inline
-<<<<<<< HEAD
-unsigned int 
-=======
 unsigned int
->>>>>>> 3e2233b1
 sc_unsigned::to_uint() const
 {
     unsigned int result;
@@ -2039,11 +1603,7 @@
 
 // +----------------------------------------------------------------------------
 // |"sc_unsigned::sc_unsigned"
-<<<<<<< HEAD
-// | 
-=======
 // |
->>>>>>> 3e2233b1
 // | This is the object constructor for sc_biguint<W>.
 // |
 // | Arguments:
@@ -2053,24 +1613,6 @@
 
 inline
 sc_unsigned::sc_unsigned( int nb, bool zero ) :
-<<<<<<< HEAD
-    nbits(nb+1), ndigits( (nb+BITS_PER_DIGIT)/BITS_PER_DIGIT )
-{
-    if ( ( (nb+BITS_PER_DIGIT)/BITS_PER_DIGIT ) <= SC_SMALL_VEC_DIGITS ) {
-        digit = small_vec;
-    }
-    else {
-        digit = new sc_digit[ndigits];
-    }
-    if ( zero ) {
-        vec_zero((nb+BITS_PER_DIGIT)/BITS_PER_DIGIT, digit);
-    }
-}
-
-// +----------------------------------------------------------------------------
-// |"sc_unsigned::sc_unsigned"
-// | 
-=======
     nbits(nb+1), ndigits( DIV_CEIL(nb+1) )
 {
     if ( ndigits <= SC_SMALL_VEC_DIGITS ) {
@@ -2119,7 +1661,6 @@
 // +----------------------------------------------------------------------------
 // |"sc_unsigned::sc_unsigned"
 // |
->>>>>>> 3e2233b1
 // | This is the explicit object constructor for this class.
 // |
 // | Arguments:
@@ -2140,13 +1681,6 @@
         SC_REPORT_ERROR( sc_core::SC_ID_INIT_FAILED_, msg );
     }
     ndigits = DIV_CEIL(nbits);
-<<<<<<< HEAD
-    if ( ndigits > ( (int)(sizeof(small_vec)/sizeof(sc_digit)) ) ) {
-        digit = new sc_digit[ndigits];
-    }
-    else {
-        digit = small_vec;
-=======
     if ( ndigits > SC_SMALL_VEC_DIGITS ) {
         digit = new sc_digit[ndigits];
 	SC_FREE_DIGIT(true)
@@ -2154,7 +1688,6 @@
     else {
         digit = small_vec;
 	SC_FREE_DIGIT(false)
->>>>>>> 3e2233b1
     }
     makezero();
 }
