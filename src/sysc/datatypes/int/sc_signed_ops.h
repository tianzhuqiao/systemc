/*****************************************************************************
  
  Licensed to Accellera Systems Initiative Inc. (Accellera) under one or
  more contributor license agreements.  See the NOTICE file distributed
  with this work for additional information regarding copyright ownership.
  Accellera licenses this file to you under the Apache License, Version 2.0
  (the "License"); you may not use this file except in compliance with the
  License.  You may obtain a copy of the License at

    http://www.apache.org/licenses/LICENSE-2.0

  Unless required by applicable law or agreed to in writing, software
  distributed under the License is distributed on an "AS IS" BASIS,
  WITHOUT WARRANTIES OR CONDITIONS OF ANY KIND, either express or
  implied.  See the License for the specific language governing
  permissions and limitations under the License.

 *****************************************************************************/

/*****************************************************************************

  sc_signed_ops.h -- operator implementations for sc_signed and sc_unsigned 
                     results
  
  This file contains inline implementations that require the other "int" 
  headers to have been included before its contents can be resolved.

  Original Author: Andy Goodrich, Cadence Design Systems

 *****************************************************************************/

#ifndef SC_SIGNED_OPS_H
#define SC_SIGNED_OPS_H

namespace sc_dt {

#define OPS_MIN(A,B) ( (A) <= (B) ? A : B )
#define OPS_MAX(A,B) ( (A) >= (B) ? A : B )

// +----------------------------------------------------------------------------
// |"sc_signed/sc_unsigned addition operators"
// | 
// | These are the operators for addition that involves at least one instance
// | of sc_signed or sc_unsigned. The implementation is done using three macros:
// |   (a) ADD_BIG_BIG
// |   (b) ADD_BIG_NATIVE
// |   (c) ADD_NATIVE_BIG
// +----------------------------------------------------------------------------

#define ADD_BIG_BIG(RESULT_TYPE,LEFT_TYPE,RIGHT_TYPE) \
    inline \
    const RESULT_TYPE \
    operator+(const LEFT_TYPE& left, const RIGHT_TYPE& right) \
    { \
	const int left_n  = left.get_actual_length(); \
	const int right_n = right.get_actual_length(); \
     \
	if ( left_n >= right_n ) { \
	    RESULT_TYPE result(left_n+1, false); \
	    vector_add( left.get_hod(), \
			left.get_digits(), \
			right.get_hod(), \
			right.get_digits(), \
			result.get_hod(), \
			result.get_digits() ); \
	    return result; \
	} \
	else { \
	    RESULT_TYPE result(right_n+1, false); \
	    vector_add( right.get_hod(), \
			right.get_digits(), \
			left.get_hod(), \
			left.get_digits(), \
			result.get_hod(), \
			result.get_digits() ); \
	    return result; \
	} \
    } 

#define ADD_BIG_NATIVE(RESULT_TYPE,BIG_TYPE,NATIVE_TYPE) \
    inline \
    const RESULT_TYPE \
    operator+(const BIG_TYPE &left, NATIVE_TYPE native) \
    { \
        ScNativeDigits<NATIVE_TYPE> right( native ); \
        const int                   left_n = left.get_actual_length(); \
        const int                   right_n = right.get_actual_length(); \
     \
        if ( left_n > right_n ) { \
	    RESULT_TYPE result( left_n+1, false );  \
	    vector_add( left.get_hod(),  \
	                left.get_digits(),  \
	                right.get_hod(),  \
		        right.get_digits(),  \
	                result.get_hod(),  \
		        result.get_digits() ); \
            return result; \
        } \
        else { \
	    RESULT_TYPE result( right_n+1, false );  \
	    vector_add( right.get_hod(),  \
	                right.get_digits(),  \
	                left.get_hod(),  \
		        left.get_digits(),  \
	                result.get_hod(),  \
		        result.get_digits() ); \
            return result; \
        } \
    } 

#define ADD_NATIVE_BIG(RESULT_TYPE,NATIVE_TYPE,BIG_TYPE) \
    inline \
    const RESULT_TYPE \
    operator+(NATIVE_TYPE native, const BIG_TYPE &right) \
    { \
     \
        ScNativeDigits<NATIVE_TYPE> left(native); \
        const int                   left_n = left.get_actual_length(); \
        const int                   right_n = right.get_actual_length(); \
     \
        if ( left_n > right_n ) { \
	    RESULT_TYPE result( left_n+1, false );  \
	    vector_add( left.get_hod(),  \
		        left.get_digits(),  \
	                right.get_hod(),  \
	                right.get_digits(),  \
	                result.get_hod(),  \
		        result.get_digits() ); \
            return result; \
        } \
        else { \
	    RESULT_TYPE result( right_n+1, false );  \
	    vector_add(  \
	                right.get_hod(),  \
		        right.get_digits(),  \
	                left.get_hod(),  \
	                left.get_digits(),  \
	                result.get_hod(),  \
		        result.get_digits() ); \
            return result; \
        } \
    }

// big type + big type:

ADD_BIG_BIG(sc_signed,sc_signed,sc_signed)
ADD_BIG_BIG(sc_signed,sc_unsigned,sc_signed)
ADD_BIG_BIG(sc_signed,sc_signed,sc_unsigned)
ADD_BIG_BIG(sc_unsigned,sc_unsigned,sc_unsigned)

// sc_signed + C++ native:

ADD_BIG_NATIVE(sc_signed,sc_signed,int64)
ADD_BIG_NATIVE(sc_signed,sc_signed,uint64)
ADD_BIG_NATIVE(sc_signed,sc_signed,long)
ADD_BIG_NATIVE(sc_signed,sc_signed,unsigned long)
ADD_BIG_NATIVE(sc_signed,sc_signed,int)
ADD_BIG_NATIVE(sc_signed,sc_signed,unsigned int)

// C++ native + sc_signed:

ADD_NATIVE_BIG(sc_signed,int64,sc_signed)
ADD_NATIVE_BIG(sc_signed,uint64,sc_signed)
ADD_NATIVE_BIG(sc_signed,long,sc_signed)
ADD_NATIVE_BIG(sc_signed,unsigned long,sc_signed)
ADD_NATIVE_BIG(sc_signed,int,sc_signed)
ADD_NATIVE_BIG(sc_signed,unsigned int,sc_signed)

// sc_unsigned + signed C++ native:

ADD_BIG_NATIVE(sc_signed,sc_unsigned,int64)
ADD_BIG_NATIVE(sc_signed,sc_unsigned,long)
ADD_BIG_NATIVE(sc_signed,sc_unsigned,int)

// signed C++ native + sc_unsigned:

ADD_NATIVE_BIG(sc_signed,int64,sc_unsigned)
ADD_NATIVE_BIG(sc_signed,long,sc_unsigned)
ADD_NATIVE_BIG(sc_signed,int,sc_unsigned)

// sc_unsigned + unsigned C++ native:

ADD_BIG_NATIVE(sc_unsigned,sc_unsigned,uint64)
ADD_BIG_NATIVE(sc_unsigned,sc_unsigned,unsigned long)
ADD_BIG_NATIVE(sc_unsigned,sc_unsigned,unsigned int)

// unsigned C++ native + sc_unsigned:

ADD_NATIVE_BIG(sc_unsigned,uint64,sc_unsigned)
ADD_NATIVE_BIG(sc_unsigned,unsigned long,sc_unsigned)
ADD_NATIVE_BIG(sc_unsigned,unsigned int,sc_unsigned)

// sc_int_base and sc_uint_base arguments:

inline
const sc_signed operator+( const sc_signed& left, const sc_int_base& right )
    { return operator+(left, (int64)right); }

inline
const sc_signed operator+( const sc_signed& left, const sc_uint_base& right )
    { return operator+(left, (uint64)right); }

inline
const sc_signed operator+( const sc_int_base& left, const sc_signed& right )
    { return operator+((int64)left, right); }

inline
const sc_signed operator+( const sc_uint_base& left, sc_signed& right )
    { return operator+((uint64)left, right); }

inline
const sc_signed operator+( const sc_unsigned& left, const sc_int_base& right )
    { return operator+(left, (int64)right); }

inline
const sc_signed operator+( const sc_int_base& left, const sc_unsigned& right )
    { return operator+((int64)left, right); }

inline
const sc_unsigned operator+(const sc_unsigned& left, const sc_uint_base& right )
    { return operator+(left, (uint64)right); }

inline
const sc_unsigned operator+(const sc_uint_base& left, const sc_unsigned& right )
    { return operator+((uint64)left, right); }

#undef ADD_BIG_BIG
#undef ADD_BIG_NATIVE
#undef ADD_NATIVE_BIG

// +----------------------------------------------------------------------------
// |"sc_signed/sc_unsigned division operators"
// | 
// | These are the operators for division that involves at least one instance
// | of sc_signed or sc_unsigned. The implementation is done using three macros:
// |   (a) DIVIDE_BIG_BIG
// |   (b) DIVIDE_BIG_NATIVE
// |   (c) DIVIDE_NATIVE_BIG
// +----------------------------------------------------------------------------

#define DIVIDE_BIG_BIG(RESULT_TYPE,LEFT_TYPE,RIGHT_TYPE) \
inline \
const RESULT_TYPE \
operator/(const LEFT_TYPE& left, const RIGHT_TYPE& right) \
    { \
	int left_n  = left.get_actual_length(); \
     \
	RESULT_TYPE quotient(left_n+right.SIGNED); \
	bool ok = vector_divide<LEFT_TYPE::SIGNED,RIGHT_TYPE::SIGNED>( \
		                                      left.get_digits_n(), \
		                                      left.get_digits(), \
		                                      right.get_digits_n(), \
		                                      right.get_digits(), \
		                                      quotient.get_digits_n(), \
		                                      quotient.get_digits(), \
		                                      0, \
		                                      NULL ); \
	if ( !ok ) { \
	    SC_REPORT_ERROR( sc_core::SC_ID_OPERATION_FAILED_, \
			     "division by zero detected" ); \
        } \
	return quotient; \
    } 

#define DIVIDE_BIG_NATIVE(RESULT_TYPE,BIG_TYPE,NATIVE_TYPE) \
    inline \
    const RESULT_TYPE \
    operator/(const BIG_TYPE &left, NATIVE_TYPE native) \
    { \
        ScNativeDigits<NATIVE_TYPE> right( native ); \
        const int                   left_n = left.get_actual_length(); \
     \
	RESULT_TYPE quotient(left_n+right.SIGNED, false); \
	bool ok = \
	  vector_divide<BIG_TYPE::SIGNED,ScNativeDigits<NATIVE_TYPE>::SIGNED>( \
	                left.get_digits_n(),  \
	                left.get_digits(),  \
	                right.get_digits_n(),  \
		        right.get_digits(),  \
	                quotient.get_digits_n(),  \
		        quotient.get_digits(), \
			0, \
			NULL ); \
	if ( !ok ) { \
	    SC_REPORT_ERROR( sc_core::SC_ID_OPERATION_FAILED_, \
			     "division by zero detected" ); \
        } \
	return quotient; \
    } 

#define DIVIDE_NATIVE_BIG(RESULT_TYPE,NATIVE_TYPE,BIG_TYPE) \
    inline \
    const RESULT_TYPE \
    operator/(NATIVE_TYPE native, const BIG_TYPE &right) \
    { \
     \
        ScNativeDigits<NATIVE_TYPE> left(native); \
        const int            left_n = left.get_actual_length(); \
     \
	RESULT_TYPE quotient(left_n+right.SIGNED, false); \
	bool ok = \
	  vector_divide<ScNativeDigits<NATIVE_TYPE>::SIGNED,BIG_TYPE::SIGNED>( \
	                left.get_digits_n(),  \
		        left.get_digits(),  \
	                right.get_digits_n(),  \
	                right.get_digits(),  \
	                quotient.get_digits_n(),  \
		        quotient.get_digits(), \
			0, \
			NULL ); \
	if ( !ok ) { \
	    SC_REPORT_ERROR( sc_core::SC_ID_OPERATION_FAILED_, \
			     "division by zero detected" ); \
        } \
	return quotient; \
    }

// big type + big type:

DIVIDE_BIG_BIG(sc_signed,sc_signed,sc_signed)
DIVIDE_BIG_BIG(sc_signed,sc_unsigned,sc_signed)
DIVIDE_BIG_BIG(sc_signed,sc_signed,sc_unsigned)
DIVIDE_BIG_BIG(sc_unsigned,sc_unsigned,sc_unsigned)

// sc_signed + C++ native:

DIVIDE_BIG_NATIVE(sc_signed,sc_signed,int64)
DIVIDE_BIG_NATIVE(sc_signed,sc_signed,uint64)
DIVIDE_BIG_NATIVE(sc_signed,sc_signed,long)
DIVIDE_BIG_NATIVE(sc_signed,sc_signed,unsigned long)
DIVIDE_BIG_NATIVE(sc_signed,sc_signed,int)
DIVIDE_BIG_NATIVE(sc_signed,sc_signed,unsigned int)

// C++ native + sc_signed:

DIVIDE_NATIVE_BIG(sc_signed,int64,sc_signed)
DIVIDE_NATIVE_BIG(sc_signed,uint64,sc_signed)
DIVIDE_NATIVE_BIG(sc_signed,long,sc_signed)
DIVIDE_NATIVE_BIG(sc_signed,unsigned long,sc_signed)
DIVIDE_NATIVE_BIG(sc_signed,int,sc_signed)
DIVIDE_NATIVE_BIG(sc_signed,unsigned int,sc_signed)

// sc_unsigned + signed C++ native:

DIVIDE_BIG_NATIVE(sc_signed,sc_unsigned,int64)
DIVIDE_BIG_NATIVE(sc_signed,sc_unsigned,long)
DIVIDE_BIG_NATIVE(sc_signed,sc_unsigned,int)

// signed C++ native + sc_unsigned:

DIVIDE_NATIVE_BIG(sc_signed,int64,sc_unsigned)
DIVIDE_NATIVE_BIG(sc_signed,long,sc_unsigned)
DIVIDE_NATIVE_BIG(sc_signed,int,sc_unsigned)

// sc_unsigned + unsigned C++ native:

DIVIDE_BIG_NATIVE(sc_unsigned,sc_unsigned,uint64)
DIVIDE_BIG_NATIVE(sc_unsigned,sc_unsigned,unsigned long)
DIVIDE_BIG_NATIVE(sc_unsigned,sc_unsigned,unsigned int)

// unsigned C++ native + sc_unsigned:

DIVIDE_NATIVE_BIG(sc_unsigned,uint64,sc_unsigned)
DIVIDE_NATIVE_BIG(sc_unsigned,unsigned long,sc_unsigned)
DIVIDE_NATIVE_BIG(sc_unsigned,unsigned int,sc_unsigned)

// sc_int_base and sc_uint_base arguments:

inline
const sc_signed operator/( const sc_signed& left, const sc_int_base& right )
    { return operator/(left, (int64)right); }

inline
const sc_signed operator/( const sc_signed& left, const sc_uint_base& right )
    { return operator/(left, (uint64)right); }

inline
const sc_signed operator/( const sc_int_base& left, const sc_signed& right )
    { return operator/((int64)left, right); }

inline
const sc_signed operator/( const sc_uint_base& left, sc_signed& right )
    { return operator/((uint64)left, right); }

inline
const sc_signed operator/( const sc_unsigned& left, const sc_int_base& right )
    { return operator/(left, (int64)right); }

inline
const sc_signed operator/( const sc_int_base& left, const sc_unsigned& right )
    { return operator/((int64)left, right); }

inline
const sc_unsigned operator/(const sc_unsigned& left, const sc_uint_base& right )
    { return operator/(left, (uint64)right); }

inline
const sc_unsigned operator/(const sc_uint_base& left, const sc_unsigned& right )
    { return operator/((uint64)left, right); }

#undef DIVIDE_BIG_BIG
#undef DIVIDE_BIG_NATIVE
#undef DIVIDE_NATIVE_BIG

// +----------------------------------------------------------------------------
// |"sc_signed/sc_unsigned modulus operators"
// | 
// | These are the operators for modulo that involves at least one instance
// | of sc_signed or sc_unsigned. The implementation is done using three macros:
// |   (a) MODULO_BIG_BIG
// |   (b) MODULO_BIG_NATIVE
// |   (c) MODULO_NATIVE_BIG
// +----------------------------------------------------------------------------

#define MODULO_BIG_BIG(RESULT_TYPE,LEFT_TYPE,RIGHT_TYPE) \
inline \
const RESULT_TYPE \
operator%(const LEFT_TYPE& left, const RIGHT_TYPE& right) \
    { \
	const int left_n  = left.get_actual_length(); \
	const int right_n = right.get_actual_length(); \
	const int width_n = OPS_MIN( left_n,right_n+right.SIGNED ); \
     \
	RESULT_TYPE result(width_n); \
	    vector_divide<LEFT_TYPE::SIGNED,RIGHT_TYPE::SIGNED>( \
						    left.get_digits_n(), \
						    left.get_digits(), \
						    right.get_digits_n(), \
						    right.get_digits(), \
						    0, \
						    NULL, \
						    result.get_digits_n(), \
						    result.get_digits() ); \
	return result; \
    } 

#define MODULO_BIG_NATIVE(RESULT_TYPE,BIG_TYPE,NATIVE_TYPE) \
    inline \
    const RESULT_TYPE \
    operator%(const BIG_TYPE &left, NATIVE_TYPE native) \
    { \
        ScNativeDigits<NATIVE_TYPE> right( native ); \
        const int            left_n = left.get_actual_length(); \
        const int            right_n = right.get_actual_length(); \
	const int            width_n = OPS_MIN( left_n,right_n+right.SIGNED ); \
     \
	RESULT_TYPE result(width_n); \
	vector_divide<BIG_TYPE::SIGNED,ScNativeDigits<NATIVE_TYPE>::SIGNED>(\
						    left.get_digits_n(),  \
						    left.get_digits(),  \
						    right.get_digits_n(),  \
						    right.get_digits(),  \
						    0, \
						    NULL, \
						    result.get_digits_n(),  \
						    result.get_digits() ); \
	return result; \
    } 

#define MODULO_NATIVE_BIG(RESULT_TYPE,NATIVE_TYPE,BIG_TYPE) \
    inline \
    const RESULT_TYPE \
    operator%(NATIVE_TYPE native, const BIG_TYPE &right) \
    { \
     \
        ScNativeDigits<NATIVE_TYPE> left(native); \
        const int  left_n = left.get_actual_length(); \
        const int  right_n = right.get_actual_length(); \
	const int  width_n = OPS_MIN( left_n,right_n+right.SIGNED ); \
     \
	RESULT_TYPE result(width_n); \
	vector_divide<ScNativeDigits<NATIVE_TYPE>::SIGNED,BIG_TYPE::SIGNED>(\
						    left.get_digits_n(),  \
						    left.get_digits(),  \
						    right.get_digits_n(),  \
						    right.get_digits(),  \
						    0, \
						    NULL, \
						    result.get_digits_n(),  \
						    result.get_digits() ); \
	return result; \
    }

// big type + big type:

MODULO_BIG_BIG(sc_signed,sc_signed,sc_signed)
MODULO_BIG_BIG(sc_signed,sc_unsigned,sc_signed)
MODULO_BIG_BIG(sc_signed,sc_signed,sc_unsigned)
MODULO_BIG_BIG(sc_unsigned,sc_unsigned,sc_unsigned)

// sc_signed + C++ native:

MODULO_BIG_NATIVE(sc_signed,sc_signed,int64)
MODULO_BIG_NATIVE(sc_signed,sc_signed,uint64)
MODULO_BIG_NATIVE(sc_signed,sc_signed,long)
MODULO_BIG_NATIVE(sc_signed,sc_signed,unsigned long)
MODULO_BIG_NATIVE(sc_signed,sc_signed,int)
MODULO_BIG_NATIVE(sc_signed,sc_signed,unsigned int)

// C++ native + sc_signed:

MODULO_NATIVE_BIG(sc_signed,int64,sc_signed)
MODULO_NATIVE_BIG(sc_signed,uint64,sc_signed)
MODULO_NATIVE_BIG(sc_signed,long,sc_signed)
MODULO_NATIVE_BIG(sc_signed,unsigned long,sc_signed)
MODULO_NATIVE_BIG(sc_signed,int,sc_signed)
MODULO_NATIVE_BIG(sc_signed,unsigned int,sc_signed)

// sc_unsigned + signed C++ native:

MODULO_BIG_NATIVE(sc_signed,sc_unsigned,int64)
MODULO_BIG_NATIVE(sc_signed,sc_unsigned,long)
MODULO_BIG_NATIVE(sc_signed,sc_unsigned,int)

// signed C++ native + sc_unsigned:

MODULO_NATIVE_BIG(sc_signed,int64,sc_unsigned)
MODULO_NATIVE_BIG(sc_signed,long,sc_unsigned)
MODULO_NATIVE_BIG(sc_signed,int,sc_unsigned)

// sc_unsigned + unsigned C++ native:

MODULO_BIG_NATIVE(sc_unsigned,sc_unsigned,uint64)
MODULO_BIG_NATIVE(sc_unsigned,sc_unsigned,unsigned long)
MODULO_BIG_NATIVE(sc_unsigned,sc_unsigned,unsigned int)

// unsigned C++ native + sc_unsigned:

MODULO_NATIVE_BIG(sc_unsigned,uint64,sc_unsigned)
MODULO_NATIVE_BIG(sc_unsigned,unsigned long,sc_unsigned)
MODULO_NATIVE_BIG(sc_unsigned,unsigned int,sc_unsigned)

// sc_int_base and sc_uint_base arguments:

inline
const sc_signed operator%( const sc_signed& left, const sc_int_base& right )
    { return operator%(left, (int64)right); }

inline
const sc_signed operator%( const sc_signed& left, const sc_uint_base& right )
    { return operator%(left, (uint64)right); }

inline
const sc_signed operator%( const sc_int_base& left, const sc_signed& right )
    { return operator%((int64)left, right); }

inline
const sc_signed operator%( const sc_uint_base& left, sc_signed& right )
    { return operator%((uint64)left, right); }

inline
const sc_signed operator%( const sc_unsigned& left, const sc_int_base& right )
    { return operator%(left, (int64)right); }

inline
const sc_signed operator%( const sc_int_base& left, const sc_unsigned& right )
    { return operator%((int64)left, right); }

inline
const sc_unsigned operator%(const sc_unsigned& left, const sc_uint_base& right )
    { return operator%(left, (uint64)right); }

inline
const sc_unsigned operator%(const sc_uint_base& left, const sc_unsigned& right )
    { return operator%((uint64)left, right); }

#undef MODULO_BIG_BIG
#undef MODULO_BIG_NATIVE
#undef MODULO_NATIVE_BIG

// +----------------------------------------------------------------------------
// |"sc_signed/sc_unsigned multiplication operators"
// | 
// | These are the operators for multiplication that involves at least one 
// | instance of sc_signed or sc_unsigned. The implementation is done using 
// | three macros:
// |   (a) MULTIPLY_BIG_BIG
// |   (b) MULTIPLY_BIG_NATIVE
// |   (c) MULTIPLY_NATIVE_BIG
// +----------------------------------------------------------------------------

#define MULTIPLY_BIG_BIG(RESULT_TYPE,LEFT_TYPE,RIGHT_TYPE) \
inline \
const RESULT_TYPE \
operator*(const LEFT_TYPE& left, const RIGHT_TYPE& right) \
    { \
	int left_n  = left.get_actual_length(); \
	int right_n = right.get_actual_length(); \
     \
	RESULT_TYPE result(left_n+right_n, false); \
	vector_multiply( left.get_hod(), \
			 left.get_digits(), \
			 right.get_hod(), \
			 right.get_digits(), \
			 result.get_hod(), \
			 result.get_digits() ); \
	return result; \
    } 

#define MULTIPLY_BIG_NATIVE(RESULT_TYPE,BIG_TYPE,NATIVE_TYPE) \
    inline \
    const RESULT_TYPE \
    operator*(const BIG_TYPE &left, NATIVE_TYPE native) \
    { \
        ScNativeDigits<NATIVE_TYPE> right( native ); \
        const int                   left_n = left.get_actual_length(); \
        const int                   right_n = right.get_actual_length(); \
     \
	RESULT_TYPE result(left_n+right_n, false); \
	vector_multiply( left.get_hod(),  \
			 left.get_digits(),  \
			 right.get_hod(),  \
			 right.get_digits(),  \
			 result.get_hod(),  \
			 result.get_digits() ); \
	return result; \
    } 

#define MULTIPLY_NATIVE_BIG(RESULT_TYPE,NATIVE_TYPE,BIG_TYPE) \
    inline \
    const RESULT_TYPE \
    operator*(NATIVE_TYPE native, const BIG_TYPE &right) \
    { \
     \
        ScNativeDigits<NATIVE_TYPE> left(native); \
        const int            left_n = left.get_actual_length(); \
        const int            right_n = right.get_actual_length(); \
     \
	RESULT_TYPE result(left_n+right_n, false); \
	vector_multiply( left.get_hod(),  \
			 left.get_digits(),  \
			 right.get_hod(),  \
			 right.get_digits(),  \
			 result.get_hod(),  \
			 result.get_digits() ); \
	return result; \
    }

// big type + big type:

MULTIPLY_BIG_BIG(sc_signed,sc_signed,sc_signed)
MULTIPLY_BIG_BIG(sc_signed,sc_unsigned,sc_signed)
MULTIPLY_BIG_BIG(sc_signed,sc_signed,sc_unsigned)
MULTIPLY_BIG_BIG(sc_unsigned,sc_unsigned,sc_unsigned)

// sc_signed + C++ native:

MULTIPLY_BIG_NATIVE(sc_signed,sc_signed,int64)
MULTIPLY_BIG_NATIVE(sc_signed,sc_signed,uint64)
MULTIPLY_BIG_NATIVE(sc_signed,sc_signed,long)
MULTIPLY_BIG_NATIVE(sc_signed,sc_signed,unsigned long)
MULTIPLY_BIG_NATIVE(sc_signed,sc_signed,int)
MULTIPLY_BIG_NATIVE(sc_signed,sc_signed,unsigned int)

// C++ native + sc_signed:

MULTIPLY_NATIVE_BIG(sc_signed,int64,sc_signed)
MULTIPLY_NATIVE_BIG(sc_signed,uint64,sc_signed)
MULTIPLY_NATIVE_BIG(sc_signed,long,sc_signed)
MULTIPLY_NATIVE_BIG(sc_signed,unsigned long,sc_signed)
MULTIPLY_NATIVE_BIG(sc_signed,int,sc_signed)
MULTIPLY_NATIVE_BIG(sc_signed,unsigned int,sc_signed)

// sc_unsigned + signed C++ native:

MULTIPLY_BIG_NATIVE(sc_signed,sc_unsigned,int64)
MULTIPLY_BIG_NATIVE(sc_signed,sc_unsigned,long)
MULTIPLY_BIG_NATIVE(sc_signed,sc_unsigned,int)

// signed C++ native + sc_unsigned:

MULTIPLY_NATIVE_BIG(sc_signed,int64,sc_unsigned)
MULTIPLY_NATIVE_BIG(sc_signed,long,sc_unsigned)
MULTIPLY_NATIVE_BIG(sc_signed,int,sc_unsigned)

// sc_unsigned + unsigned C++ native:

MULTIPLY_BIG_NATIVE(sc_unsigned,sc_unsigned,uint64)
MULTIPLY_BIG_NATIVE(sc_unsigned,sc_unsigned,unsigned long)
MULTIPLY_BIG_NATIVE(sc_unsigned,sc_unsigned,unsigned int)

// unsigned C++ native + sc_unsigned:

MULTIPLY_NATIVE_BIG(sc_unsigned,uint64,sc_unsigned)
MULTIPLY_NATIVE_BIG(sc_unsigned,unsigned long,sc_unsigned)
MULTIPLY_NATIVE_BIG(sc_unsigned,unsigned int,sc_unsigned)

// sc_int_base and sc_uint base arguments:

inline
const sc_signed operator*( const sc_signed& left, const sc_int_base& right )
    { return operator*(left, (int64)right); }

inline
const sc_signed operator*( const sc_signed& left, const sc_uint_base& right )
    { return operator*(left, (uint64)right); }

inline
const sc_signed operator*( const sc_int_base& left, const sc_signed& right )
    { return operator*((int64)left, right); }

inline
const sc_signed operator*( const sc_uint_base& left, sc_signed& right )
    { return operator*((uint64)left, right); }

inline
const sc_signed operator*( const sc_unsigned& left, const sc_int_base& right )
    { return operator*(left, (int64)right); }

inline
const sc_signed operator*( const sc_int_base& left, const sc_unsigned& right )
    { return operator*((int64)left, right); }

inline
const sc_unsigned operator*(const sc_unsigned& left, const sc_uint_base& right )
    { return operator*(left, (uint64)right); }

inline
const sc_unsigned operator*(const sc_uint_base& left, const sc_unsigned& right )
    { return operator*((uint64)left, right); }

#undef MULTIPLY_BIG_BIG
#undef MULTIPLY_BIG_NATIVE
#undef MULTIPLY_NATIVE_BIG

// +----------------------------------------------------------------------------
// |"sc_signed/sc_unsigned subtraction operators"
// | 
// | These are the operators for subtraction that involves at least one instance
// | of sc_signed or sc_unsigned. The implementation is done using three macros:
// |   (a) SUBTRACT_BIG_BIG
// |   (b) SUBTRACT_BIG_NATIVE
// |   (c) SUBTRACT_NATIVE_BIG
// +----------------------------------------------------------------------------

#define SUBTRACT_BIG_BIG(LEFT_TYPE,RIGHT_TYPE) \
inline \
const sc_signed \
operator-(const LEFT_TYPE& left, const RIGHT_TYPE& right) \
    { \
	int left_n  = left.get_actual_length(); \
	int right_n = right.get_actual_length(); \
     \
	if ( left_n >= right_n ) { \
	    sc_signed result(left_n+1, false); \
	    vector_subtract_shorter( left.get_hod(), \
			left.get_digits(), \
			right.get_hod(), \
			right.get_digits(), \
			result.get_hod(), \
			result.get_digits() ); \
	    return result; \
	} \
	else { \
	    sc_signed result(right_n+1, false); \
	    vector_subtract_longer( right.get_hod(), \
			right.get_digits(), \
			left.get_hod(), \
			left.get_digits(), \
			result.get_hod(), \
			result.get_digits() ); \
	    return result; \
	} \
    } 

#define SUBTRACT_BIG_NATIVE(BIG_TYPE,NATIVE_TYPE) \
    inline \
    const sc_signed \
    operator-(const BIG_TYPE &left, NATIVE_TYPE native) \
    { \
        ScNativeDigits<NATIVE_TYPE> right( native ); \
        const int                   left_n = left.get_actual_length(); \
        const int                   right_n = right.get_actual_length(); \
     \
        if ( left_n > right_n ) { \
	    sc_signed result( left_n+1, false );  \
	    vector_subtract_shorter( left.get_hod(),  \
	                             left.get_digits(),  \
	                             right.get_hod(),  \
		                     right.get_digits(),  \
	                             result.get_hod(),  \
		                     result.get_digits() ); \
            return result; \
        } \
        else { \
	    sc_signed result( right_n+1, false );  \
	    vector_subtract_longer( right.get_hod(),  \
	                            right.get_digits(),  \
	                            left.get_hod(),  \
		                    left.get_digits(),  \
	                            result.get_hod(),  \
		                    result.get_digits() ); \
            return result; \
        } \
    } 

#define SUBTRACT_NATIVE_BIG(NATIVE_TYPE,BIG_TYPE) \
    inline \
    const sc_signed \
    operator-(NATIVE_TYPE native, const BIG_TYPE &right) \
    { \
     \
        ScNativeDigits<NATIVE_TYPE> left(native); \
        const int            left_n = left.get_actual_length(); \
        const int            right_n = right.get_actual_length(); \
     \
        if ( left_n > right_n ) { \
	    sc_signed result( left_n+1, false );  \
	    vector_subtract_shorter( left.get_hod(),  \
		        left.get_digits(),  \
	                right.get_hod(),  \
	                right.get_digits(),  \
	                result.get_hod(),  \
		        result.get_digits() ); \
            return result; \
        } \
        else { \
	    sc_signed result( right_n+1, false );  \
	    vector_subtract_longer(  \
	                right.get_hod(),  \
		        right.get_digits(),  \
	                left.get_hod(),  \
	                left.get_digits(),  \
	                result.get_hod(),  \
		        result.get_digits() ); \
            return result; \
        } \
    }

// big type - big type:

SUBTRACT_BIG_BIG(sc_signed,sc_signed)
SUBTRACT_BIG_BIG(sc_unsigned,sc_signed)
SUBTRACT_BIG_BIG(sc_signed,sc_unsigned)
SUBTRACT_BIG_BIG(sc_unsigned,sc_unsigned)

// sc_signed - C++ native:

SUBTRACT_BIG_NATIVE(sc_signed,int64)
SUBTRACT_BIG_NATIVE(sc_signed,uint64)
SUBTRACT_BIG_NATIVE(sc_signed,long)
SUBTRACT_BIG_NATIVE(sc_signed,unsigned long)
SUBTRACT_BIG_NATIVE(sc_signed,int)
SUBTRACT_BIG_NATIVE(sc_signed,unsigned int)

// C++ native - sc_signed:

SUBTRACT_NATIVE_BIG(int64,sc_signed)
SUBTRACT_NATIVE_BIG(uint64,sc_signed)
SUBTRACT_NATIVE_BIG(long,sc_signed)
SUBTRACT_NATIVE_BIG(unsigned long,sc_signed)
SUBTRACT_NATIVE_BIG(int,sc_signed)
SUBTRACT_NATIVE_BIG(unsigned int,sc_signed)

// sc_unsigned - C++ native:

SUBTRACT_BIG_NATIVE(sc_unsigned,int64)
SUBTRACT_BIG_NATIVE(sc_unsigned,uint64)
SUBTRACT_BIG_NATIVE(sc_unsigned,long)
SUBTRACT_BIG_NATIVE(sc_unsigned,unsigned long)
SUBTRACT_BIG_NATIVE(sc_unsigned,int)
SUBTRACT_BIG_NATIVE(sc_unsigned,unsigned int)

// C++ native - sc_unsigned:

SUBTRACT_NATIVE_BIG(int64,sc_unsigned)
SUBTRACT_NATIVE_BIG(uint64,sc_unsigned)
SUBTRACT_NATIVE_BIG(long,sc_unsigned)
SUBTRACT_NATIVE_BIG(unsigned long,sc_unsigned)
SUBTRACT_NATIVE_BIG(int,sc_unsigned)
SUBTRACT_NATIVE_BIG(unsigned int,sc_unsigned)

// sc_int_base and sc_uint_base arguments:

inline
const sc_signed operator-( const sc_signed& left, const sc_int_base& right )
    { return operator-(left, (int64)right); }

inline
const sc_signed operator-( const sc_signed& left, const sc_uint_base& right )
    { return operator-(left, (uint64)right); }

inline
const sc_signed operator-( const sc_int_base& left, const sc_signed& right )
    { return operator-((int64)left, right); }

inline
const sc_signed operator-( const sc_uint_base& left, sc_signed& right )
    { return operator-((uint64)left, right); }

inline
const sc_signed operator-( const sc_unsigned& left, const sc_int_base& right )
    { return operator-(left, (int64)right); }

inline
const sc_signed operator-( const sc_int_base& left, const sc_unsigned& right )
    { return operator-((int64)left, right); }

inline
const sc_signed operator-(const sc_unsigned& left, const sc_uint_base& right )
    { return operator-(left, (uint64)right); }

inline
const sc_signed operator-(const sc_uint_base& left, const sc_unsigned& right )
    { return operator-((uint64)left, right); }

#undef SUBTRACT_BIG_BIG
#undef SUBTRACT_BIG_NATIVE
#undef SUBTRACT_NATIVE_BIG

// +----------------------------------------------------------------------------
// |"sc_signed/sc_unsigned bit-wise logic operators"
// | 
// | These are the operators for bit-wise logic that involves at least one 
// | instance of sc_signed or sc_unsigned. The implementation is done using 
// | three macros:
// |   (a) BIT_OP_BIG_BIG
// |   (b) BIT_OP_BIG_NATIVE
// |   (c) BIT_OP_NATIVE_BIG
// +----------------------------------------------------------------------------
<<<<<<< HEAD
// @@@@#### How to handle signed / unsigned case?  Look at SIGNED fields
//  if ( RIGHT_TYPE::SIGNED != LEFT_TYPE::SIGNED ) {  
=======
>>>>>>> 3e2233b1
#define BIT_OP_BIG_BIG(OP,BIT_OP_RTN,RESULT_TYPE,LEFT_TYPE,RIGHT_TYPE) \
inline \
const RESULT_TYPE \
operator OP (const LEFT_TYPE& left, const RIGHT_TYPE& right) \
    { \
	int left_n; \
	int right_n; \
	if ( RESULT_TYPE::SIGNED ) { \
	    left_n  = left.get_actual_length(); \
	    right_n = right.get_actual_length(); \
	} \
	else { \
	    left_n  = left.length(); \
	    right_n = right.length(); \
	} \
     \
	if ( left_n >= right_n ) { \
	    RESULT_TYPE result(left_n, false); \
	    BIT_OP_RTN<LEFT_TYPE::SIGNED,RIGHT_TYPE::SIGNED>(  \
	                left.get_hod(), \
			left.get_digits(), \
			right.get_hod(), \
			right.get_digits(), \
			result.get_digits() ); \
	    result.adjust_hod(); \
	    return result; \
	} \
	else { \
	    RESULT_TYPE result(right_n, false); \
	    BIT_OP_RTN<RIGHT_TYPE::SIGNED,LEFT_TYPE::SIGNED>(  \
	                right.get_hod(), \
			right.get_digits(), \
			left.get_hod(), \
			left.get_digits(), \
			result.get_digits() ); \
	    result.adjust_hod(); \
	    return result; \
	} \
    } 

        // const int                   left_n = left.get_actual_width(); 
        // const int                   right_n = right.get_actual_width(); 
#define BIT_OP_BIG_NATIVE(OP,BIT_OP_RTN,RESULT_TYPE,BIG_TYPE,NATIVE_TYPE) \
    inline \
    const RESULT_TYPE \
    operator OP (const BIG_TYPE &left, NATIVE_TYPE native) \
    { \
	int                         left_n; \
        ScNativeDigits<NATIVE_TYPE> right( native ); \
<<<<<<< HEAD
        const int                   left_n = left.get_width(); \
        const int                   right_n = right.get_width(); \
=======
	int                         right_n; \
	if ( RESULT_TYPE::SIGNED ) { \
	    left_n  = left.get_actual_length(); \
	    right_n = right.get_actual_length(); \
	} \
	else { \
	    left_n  = left.length(); \
	    right_n = right.length(); \
	} \
>>>>>>> 3e2233b1
     \
        if ( left_n > right_n ) { \
	    RESULT_TYPE result( left_n, false );  \
	    BIT_OP_RTN<BIG_TYPE::SIGNED,ScNativeDigits<NATIVE_TYPE>::SIGNED>(  \
	                result.get_hod() < left.get_hod() ? result.get_hod() : left.get_hod(),  \
	                left.get_digits(),  \
	                result.get_hod() < right.get_hod() ? result.get_hod() : right.get_hod(),  \
		        right.get_digits(),  \
		        result.get_digits() ); \
	    result.adjust_hod(); \
            return result; \
        } \
        else { \
	    RESULT_TYPE result( right_n, false );  \
	    BIT_OP_RTN<ScNativeDigits<NATIVE_TYPE>::SIGNED,BIG_TYPE::SIGNED>( \
	                result.get_hod() < right.get_hod() ? result.get_hod() : right.get_hod(),  \
	                right.get_digits(),  \
	                result.get_hod() < left.get_hod() ? result.get_hod() : left.get_hod(),  \
		        left.get_digits(),  \
		        result.get_digits() ); \
	    result.adjust_hod(); \
            return result; \
        } \
    } 

#define BIT_OP_NATIVE_BIG(OP,BIT_OP_RTN,RESULT_TYPE,NATIVE_TYPE,BIG_TYPE) \
    inline \
    const RESULT_TYPE \
    operator OP (NATIVE_TYPE native, const BIG_TYPE &right) \
    { \
     \
        ScNativeDigits<NATIVE_TYPE> left(native); \
<<<<<<< HEAD
        const int            left_n = left.get_width(); \
        const int            right_n = right.get_width(); \
     \
=======
	int                         left_n; \
	int                         right_n; \
	if ( RESULT_TYPE::SIGNED ) { \
	    left_n  = left.get_actual_length(); \
	    right_n = right.get_actual_length(); \
	} \
	else { \
	    left_n  = left.length(); \
	    right_n = right.length(); \
	} \
	\
>>>>>>> 3e2233b1
        if ( left_n > right_n ) { \
	    RESULT_TYPE result( left_n, false );  \
	    BIT_OP_RTN<ScNativeDigits<NATIVE_TYPE>::SIGNED,BIG_TYPE::SIGNED>( \
	                result.get_hod() < left.get_hod() ? result.get_hod() : left.get_hod(),  \
		        left.get_digits(),  \
	                result.get_hod() < right.get_hod() ? result.get_hod() : right.get_hod(),  \
	                right.get_digits(),  \
		        result.get_digits() ); \
	    result.adjust_hod(); \
            return result; \
        } \
        else { \
	    RESULT_TYPE result( right_n, false );  \
	    BIT_OP_RTN<BIG_TYPE::SIGNED,ScNativeDigits<NATIVE_TYPE>::SIGNED>(  \
	                result.get_hod() < right.get_hod() ? result.get_hod() : right.get_hod(),  \
		        right.get_digits(),  \
	                result.get_hod() < left.get_hod() ? result.get_hod() : left.get_hod(),  \
	                left.get_digits(),  \
		        result.get_digits() ); \
	    result.adjust_hod(); \
            return result; \
        } \
    }

#define BIT_OPS_BIG(OPER,BIT_OP_RTN) \
 \
/* big type OPER big type: */ \
 \
BIT_OP_BIG_BIG(OPER,BIT_OP_RTN,sc_signed,sc_signed,sc_signed) \
BIT_OP_BIG_BIG(OPER,BIT_OP_RTN,sc_signed,sc_unsigned,sc_signed) \
BIT_OP_BIG_BIG(OPER,BIT_OP_RTN,sc_signed,sc_signed,sc_unsigned) \
BIT_OP_BIG_BIG(OPER,BIT_OP_RTN,sc_unsigned,sc_unsigned,sc_unsigned) \
 \
/* sc_signed OPER C++ native: */ \
 \
BIT_OP_BIG_NATIVE(OPER,BIT_OP_RTN,sc_signed,sc_signed,int64) \
BIT_OP_BIG_NATIVE(OPER,BIT_OP_RTN,sc_signed,sc_signed,uint64) \
BIT_OP_BIG_NATIVE(OPER,BIT_OP_RTN,sc_signed,sc_signed,long) \
BIT_OP_BIG_NATIVE(OPER,BIT_OP_RTN,sc_signed,sc_signed,unsigned long) \
BIT_OP_BIG_NATIVE(OPER,BIT_OP_RTN,sc_signed,sc_signed,int) \
BIT_OP_BIG_NATIVE(OPER,BIT_OP_RTN,sc_signed,sc_signed,unsigned int) \
 \
/* C++ native OPER sc_signed: */ \
 \
BIT_OP_NATIVE_BIG(OPER,BIT_OP_RTN,sc_signed,int64,sc_signed) \
BIT_OP_NATIVE_BIG(OPER,BIT_OP_RTN,sc_signed,uint64,sc_signed) \
BIT_OP_NATIVE_BIG(OPER,BIT_OP_RTN,sc_signed,long,sc_signed) \
BIT_OP_NATIVE_BIG(OPER,BIT_OP_RTN,sc_signed,unsigned long,sc_signed) \
BIT_OP_NATIVE_BIG(OPER,BIT_OP_RTN,sc_signed,int,sc_signed) \
BIT_OP_NATIVE_BIG(OPER,BIT_OP_RTN,sc_signed,unsigned int,sc_signed) \
 \
/* sc_unsigned OPER signed C++ native: */ \
 \
BIT_OP_BIG_NATIVE(OPER,BIT_OP_RTN,sc_signed,sc_unsigned,int64) \
BIT_OP_BIG_NATIVE(OPER,BIT_OP_RTN,sc_signed,sc_unsigned,long) \
BIT_OP_BIG_NATIVE(OPER,BIT_OP_RTN,sc_signed,sc_unsigned,int) \
 \
/* signed C++ native OPER sc_unsigned: */ \
 \
BIT_OP_NATIVE_BIG(OPER,BIT_OP_RTN,sc_signed,int64,sc_unsigned) \
BIT_OP_NATIVE_BIG(OPER,BIT_OP_RTN,sc_signed,long,sc_unsigned) \
BIT_OP_NATIVE_BIG(OPER,BIT_OP_RTN,sc_signed,int,sc_unsigned) \
 \
/* sc_unsigned OPER unsigned C++ native: */ \
 \
BIT_OP_BIG_NATIVE(OPER,BIT_OP_RTN,sc_unsigned,sc_unsigned,uint64) \
BIT_OP_BIG_NATIVE(OPER,BIT_OP_RTN,sc_unsigned,sc_unsigned,unsigned long) \
BIT_OP_BIG_NATIVE(OPER,BIT_OP_RTN,sc_unsigned,sc_unsigned,unsigned int) \
 \
/* unsigned C++ native OPER sc_unsigned: */ \
 \
BIT_OP_NATIVE_BIG(OPER,BIT_OP_RTN,sc_unsigned,uint64,sc_unsigned) \
BIT_OP_NATIVE_BIG(OPER,BIT_OP_RTN,sc_unsigned,unsigned long,sc_unsigned) \
BIT_OP_NATIVE_BIG(OPER,BIT_OP_RTN,sc_unsigned,unsigned int,sc_unsigned) 

BIT_OPS_BIG(&,vector_and)

// sc_int_base and sc_uint_base arguments:

inline
const sc_signed operator&( const sc_signed& left, const sc_int_base& right )
    { return operator&(left, (int64)right); }

inline
const sc_signed operator&( const sc_signed& left, const sc_uint_base& right )
    { return operator&(left, (uint64)right); }

inline
const sc_signed operator&( const sc_int_base& left, const sc_signed& right )
    { return operator&((int64)left, right); }

inline
const sc_signed operator&( const sc_uint_base& left, sc_signed& right )
    { return operator&((uint64)left, right); }

inline
const sc_signed operator&( const sc_unsigned& left, const sc_int_base& right )
    { return operator&(left, (int64)right); }

inline
const sc_signed operator&( const sc_int_base& left, const sc_unsigned& right )
    { return operator&((int64)left, right); }

inline
const sc_unsigned operator&(const sc_unsigned& left, const sc_uint_base& right )
    { return operator&(left, (uint64)right); }

inline
const sc_unsigned operator&(const sc_uint_base& left, const sc_unsigned& right )
    { return operator&((uint64)left, right); }

BIT_OPS_BIG(|,vector_or)

inline
const sc_signed operator|( const sc_signed& left, const sc_int_base& right )
    { return operator|(left, (int64)right); }

inline
const sc_signed operator|( const sc_signed& left, const sc_uint_base& right )
    { return operator|(left, (uint64)right); }

inline
const sc_signed operator|( const sc_int_base& left, const sc_signed& right )
    { return operator|((int64)left, right); }

inline
const sc_signed operator|( const sc_uint_base& left, sc_signed& right )
    { return operator|((uint64)left, right); }

inline
const sc_signed operator|( const sc_unsigned& left, const sc_int_base& right )
    { return operator|(left, (int64)right); }

inline
const sc_signed operator|( const sc_int_base& left, const sc_unsigned& right )
    { return operator|((int64)left, right); }

inline
const sc_unsigned operator|(const sc_unsigned& left, const sc_uint_base& right )
    { return operator|(left, (uint64)right); }

inline
const sc_unsigned operator|(const sc_uint_base& left, const sc_unsigned& right )
    { return operator|((uint64)left, right); }

// sc_int_base and sc_uint_base arguments:

BIT_OPS_BIG(^,vector_xor)


// sc_int_base and sc_uint_base arguments:

inline
const sc_signed operator^( const sc_signed& left, const sc_int_base& right )
    { return operator^(left, (int64)right); }

inline
const sc_signed operator^( const sc_signed& left, const sc_uint_base& right )
    { return operator^(left, (uint64)right); }

inline
const sc_signed operator^( const sc_int_base& left, const sc_signed& right )
    { return operator^((int64)left, right); }

inline
const sc_signed operator^( const sc_uint_base& left, sc_signed& right )
    { return operator^((uint64)left, right); }

inline
const sc_signed operator^( const sc_unsigned& left, const sc_int_base& right )
    { return operator^(left, (int64)right); }

inline
const sc_signed operator^( const sc_int_base& left, const sc_unsigned& right )
    { return operator^((int64)left, right); }

inline
const sc_unsigned operator^(const sc_unsigned& left, const sc_uint_base& right )
    { return operator^(left, (uint64)right); }

inline
const sc_unsigned operator^(const sc_uint_base& left, const sc_unsigned& right )
    { return operator^((uint64)left, right); }


#undef BIT_OP_BIG_BIG 
#undef BIT_OP_BIG_NATIVE
#undef BIT_OP_NATIVE_BIG
#undef BIT_OPS_BIG

// +----------------------------------------------------------------------------
// |"sc_signed auto increment/decrement operators"
// | 
// | These are the auto increment and auto decrement operators for sc_signed.
// +----------------------------------------------------------------------------

inline
sc_signed&
sc_signed::operator++() // prefix
{
    *this = *this + 1;
    return *this;   
}


inline
const sc_signed
sc_signed::operator++(int) // postfix
{
  // Make a copy before incrementing and return it.

  sc_signed result(*this);

  *this = *this + 1;

  return result;
}

inline
sc_signed&
sc_signed::operator--() // prefix
{
    *this = *this - 1;
    return *this;   
}


inline
const sc_signed
sc_signed::operator--(int) // postfix
{
  // Make a copy before decrementing and return it.

  sc_signed result(*this);

  *this = *this - 1;

  return result;
}

// +----------------------------------------------------------------------------
// |"sc_signed/sc_unsigned comparison operators"
// | 
// | These operators perform comparisons between sc_signed and sc_unsigned
// | variables and another type.
// +----------------------------------------------------------------------------
#define COMPARE_BIG_BIG(OP,LEFT_TYPE,RIGHT_TYPE) \
    inline \
    bool \
    operator OP(const LEFT_TYPE& left, const RIGHT_TYPE& right) \
    { \
     \
	return vector_compare<LEFT_TYPE::SIGNED,RIGHT_TYPE::SIGNED>( \
	                       left.get_hod(), \
			       left.get_digits(), \
			       right.get_hod(), \
			       right.get_digits() ) OP 0; \
    }

#define COMPARE_BIG_NATIVE(OP,BIG_TYPE,NATIVE_TYPE) \
    inline \
    bool \
    operator OP(const BIG_TYPE &left, NATIVE_TYPE native) \
    { \
        ScNativeDigits<NATIVE_TYPE> right( native ); \
     \
	return \
	vector_compare<BIG_TYPE::SIGNED,ScNativeDigits<NATIVE_TYPE>::SIGNED>( \
	                       left.get_hod(), \
			       left.get_digits(), \
			       right.get_hod(), \
			       right.get_digits() ) OP 0; \
    } \

#define COMPARE_NATIVE_BIG(OP,NATIVE_TYPE,BIG_TYPE) \
    inline \
    bool \
    operator OP(NATIVE_TYPE native, const BIG_TYPE &right) \
    { \
     \
        ScNativeDigits<NATIVE_TYPE> left(native); \
     \
	return \
	vector_compare<ScNativeDigits<NATIVE_TYPE>::SIGNED,BIG_TYPE::SIGNED>( \
	                       left.get_hod(), \
			       left.get_digits(), \
			       right.get_hod(), \
			       right.get_digits() ) OP 0; \
    }

#define COMPARE_BIG_OPS(OP) \
     \
    /* big type + big type: */ \
     \
    COMPARE_BIG_BIG(OP,sc_signed,sc_signed) \
    COMPARE_BIG_BIG(OP,sc_unsigned,sc_signed) \
    COMPARE_BIG_BIG(OP,sc_signed,sc_unsigned) \
    COMPARE_BIG_BIG(OP,sc_unsigned,sc_unsigned) \
     \
    /* sc_signed + C++ native: */ \
     \
    COMPARE_BIG_NATIVE(OP,sc_signed,int64) \
    COMPARE_BIG_NATIVE(OP,sc_signed,uint64) \
    COMPARE_BIG_NATIVE(OP,sc_signed,long) \
    COMPARE_BIG_NATIVE(OP,sc_signed,unsigned long) \
    COMPARE_BIG_NATIVE(OP,sc_signed,int) \
    COMPARE_BIG_NATIVE(OP,sc_signed,unsigned int) \
     \
    /* C++ native + sc_signed: */ \
     \
    COMPARE_NATIVE_BIG(OP,int64,sc_signed) \
    COMPARE_NATIVE_BIG(OP,uint64,sc_signed) \
    COMPARE_NATIVE_BIG(OP,long,sc_signed) \
    COMPARE_NATIVE_BIG(OP,unsigned long,sc_signed) \
    COMPARE_NATIVE_BIG(OP,int,sc_signed) \
    COMPARE_NATIVE_BIG(OP,unsigned int,sc_signed) \
     \
    /* sc_unsigned + signed C++ native: */ \
     \
    COMPARE_BIG_NATIVE(OP,sc_unsigned,int64) \
    COMPARE_BIG_NATIVE(OP,sc_unsigned,long) \
    COMPARE_BIG_NATIVE(OP,sc_unsigned,int) \
     \
    /* signed C++ native + sc_unsigned: */ \
     \
    COMPARE_NATIVE_BIG(OP,int64,sc_unsigned) \
    COMPARE_NATIVE_BIG(OP,long,sc_unsigned) \
    COMPARE_NATIVE_BIG(OP,int,sc_unsigned) \
     \
    /* sc_unsigned + unsigned C++ native: */ \
     \
    COMPARE_BIG_NATIVE(OP,sc_unsigned,uint64) \
    COMPARE_BIG_NATIVE(OP,sc_unsigned,unsigned long) \
    COMPARE_BIG_NATIVE(OP,sc_unsigned,unsigned int) \
     \
    /* unsigned C++ native + sc_unsigned: */ \
     \
    COMPARE_NATIVE_BIG(OP,uint64,sc_unsigned) \
    COMPARE_NATIVE_BIG(OP,unsigned long,sc_unsigned) \
    COMPARE_NATIVE_BIG(OP,unsigned int,sc_unsigned) \
     \
    /* sc_int_base and sc_uint_base arguments: */ \
     \
    inline \
    bool operator OP( const sc_signed& left, const sc_int_base& right ) \
	{ return (left OP (int64)right); } \
     \
    inline \
    bool operator OP( const sc_signed& left, const sc_uint_base& right ) \
	{ return (left OP (uint64)right); } \
     \
    inline \
    bool operator OP( const sc_int_base& left, const sc_signed& right ) \
	{ return ((int64)left OP right); } \
     \
    inline \
    bool operator OP( const sc_uint_base& left, sc_signed& right ) \
	{ return ((uint64)left OP right); } \
     \
    inline \
    bool operator OP( const sc_unsigned& left, const sc_int_base& right ) \
	{ return (left OP (int64)right); } \
     \
    inline \
    bool operator OP( const sc_int_base& left, const sc_unsigned& right ) \
	{ return ((int64)left OP right); } \
     \
    inline \
    bool operator OP(const sc_unsigned& left, const sc_uint_base& right ) \
	{ return (left OP (uint64)right); } \
     \
    inline \
    bool operator OP(const sc_uint_base& left, const sc_unsigned& right ) \
	{ return ((uint64)left OP right); } 

COMPARE_BIG_OPS(==)
COMPARE_BIG_OPS(!=)
COMPARE_BIG_OPS(<)
COMPARE_BIG_OPS(<=)
COMPARE_BIG_OPS(>)
COMPARE_BIG_OPS(>=)

#undef COMPARE_BIG_BIG
#undef COMPARE_BIG_NATIVE
#undef COMPARE_NATIVE_BIG
#undef COMPARE_BIG_OPS

// +----------------------------------------------------------------------------
// |"sc_unsigned auto increment/decrement operators"
// | 
// | These are the auto increment and auto decrement operators for sc_unsigned.
// +----------------------------------------------------------------------------

inline
sc_unsigned&
sc_unsigned::operator++() // prefix
{
    *this = *this + 1;
    return *this;   
}


inline
const sc_unsigned
sc_unsigned::operator++(int) // postfix
{
  // Make copy to return before incrementing.

  sc_unsigned result(*this);

  *this = *this + 1;

  return result;
}

inline
sc_unsigned&
sc_unsigned::operator--() // prefix
{
    *this = *this - 1;
    return *this;   
}


inline
const sc_unsigned
sc_unsigned::operator--(int) // postfix
{
  // Make copy to return before decrementing.

  sc_unsigned result(*this);

  *this = *this - 1;

  return result;
}

// +----------------------------------------------------------------------------
// |"op equals between sc_signed/sc_unsigned"
// | 
// | This can't be done like ADD_BIT_NATIVE because we end up with 
// | redundant definitions.
// +----------------------------------------------------------------------------

#define BIG_OP_EQUALS(OPEQ,OP,BASE_TYPE,OTHER_TYPE) \
inline  \
BASE_TYPE&  \
BASE_TYPE::operator OPEQ (OTHER_TYPE right)  \
{  \
    *this = *this OP right;  \
    return *this; \
}

#define BIG_OPS_EQUALS(OPEQ,OP) \
    BIG_OP_EQUALS(OPEQ,OP,sc_signed,const sc_signed&) \
    BIG_OP_EQUALS(OPEQ,OP,sc_signed,const sc_unsigned&) \
    BIG_OP_EQUALS(OPEQ,OP,sc_signed,int64) \
    BIG_OP_EQUALS(OPEQ,OP,sc_signed,long) \
    BIG_OP_EQUALS(OPEQ,OP,sc_signed,int) \
    BIG_OP_EQUALS(OPEQ,OP,sc_signed,uint64) \
    BIG_OP_EQUALS(OPEQ,OP,sc_signed,unsigned long) \
    BIG_OP_EQUALS(OPEQ,OP,sc_signed,unsigned int) \
    BIG_OP_EQUALS(OPEQ,OP,sc_unsigned,const sc_signed&) \
    BIG_OP_EQUALS(OPEQ,OP,sc_unsigned,const sc_unsigned&) \
    BIG_OP_EQUALS(OPEQ,OP,sc_unsigned,int64) \
    BIG_OP_EQUALS(OPEQ,OP,sc_unsigned,long) \
    BIG_OP_EQUALS(OPEQ,OP,sc_unsigned,int) \
    BIG_OP_EQUALS(OPEQ,OP,sc_unsigned,uint64) \
    BIG_OP_EQUALS(OPEQ,OP,sc_unsigned,unsigned long) \
    BIG_OP_EQUALS(OPEQ,OP,sc_unsigned,unsigned int) \
    inline sc_signed& sc_signed::operator OPEQ (const sc_int_base& right) \
        { return *this OPEQ  (int64)right; } \
    inline sc_signed& sc_signed::operator OPEQ (const sc_uint_base& right) \
        { return *this OPEQ  (uint64)right; } \
    inline sc_unsigned& sc_unsigned::operator OPEQ (const sc_int_base& right) \
        { return *this OPEQ  (int64)right; } \
    inline sc_unsigned& sc_unsigned::operator OPEQ (const sc_uint_base& right) \
        { return *this OPEQ  (uint64)right; } 

BIG_OPS_EQUALS(+=,+)
BIG_OPS_EQUALS(/=,/)
BIG_OPS_EQUALS(%=,%)
BIG_OPS_EQUALS(*=,*)
BIG_OPS_EQUALS(-=,-)
BIG_OPS_EQUALS(&=,&)
BIG_OPS_EQUALS(|=,|)
BIG_OPS_EQUALS(^=,^)

// +----------------------------------------------------------------------------
// |"operator ~"
// | 
// | These operators return the one's complement of the supplied object
// | instance.
// |
// | Arguments:
// |     u = object instance to return the one's complement of.
// | Result:
// |     one's complement of 'u'.
// +----------------------------------------------------------------------------
inline
sc_signed
operator~(const sc_signed& u)
{
    sc_signed result( u.length() ); 
    sc_digit* result_p = result.get_digits();
    sc_digit* source_p = u.get_digits();
    int       hod      = u.get_hod();  
    for ( int digit_i = 0; digit_i <= hod; ++digit_i ) {
        result_p[digit_i] = ~source_p[digit_i];
    }
    return result;
}

inline
sc_signed
operator~(const sc_unsigned& u)
{
    sc_signed result( u.length()+1 );   
    sc_digit* result_p = result.get_digits();
    sc_digit* source_p = u.get_digits();
    int       hod      = u.get_hod();  
    for ( int digit_i = 0; digit_i <= hod; ++digit_i ) {
        result_p[digit_i] = ~source_p[digit_i];
    }
    if ( result.get_hod() > hod ) {
        result_p[hod] = (sc_digit)-1;
    }
    return result;
}

#undef BIG_OP_EQUALS
#undef BIG_OPS_EQUAL

#undef OPS_MIN
#undef OPS_MAX

} //  namespace sc_dt 

#endif //  SC_SIGNED_OPS_H

<|MERGE_RESOLUTION|>--- conflicted
+++ resolved
@@ -918,11 +918,6 @@
 // |   (b) BIT_OP_BIG_NATIVE
 // |   (c) BIT_OP_NATIVE_BIG
 // +----------------------------------------------------------------------------
-<<<<<<< HEAD
-// @@@@#### How to handle signed / unsigned case?  Look at SIGNED fields
-//  if ( RIGHT_TYPE::SIGNED != LEFT_TYPE::SIGNED ) {  
-=======
->>>>>>> 3e2233b1
 #define BIT_OP_BIG_BIG(OP,BIT_OP_RTN,RESULT_TYPE,LEFT_TYPE,RIGHT_TYPE) \
 inline \
 const RESULT_TYPE \
@@ -963,8 +958,6 @@
 	} \
     } 
 
-        // const int                   left_n = left.get_actual_width(); 
-        // const int                   right_n = right.get_actual_width(); 
 #define BIT_OP_BIG_NATIVE(OP,BIT_OP_RTN,RESULT_TYPE,BIG_TYPE,NATIVE_TYPE) \
     inline \
     const RESULT_TYPE \
@@ -972,10 +965,6 @@
     { \
 	int                         left_n; \
         ScNativeDigits<NATIVE_TYPE> right( native ); \
-<<<<<<< HEAD
-        const int                   left_n = left.get_width(); \
-        const int                   right_n = right.get_width(); \
-=======
 	int                         right_n; \
 	if ( RESULT_TYPE::SIGNED ) { \
 	    left_n  = left.get_actual_length(); \
@@ -985,7 +974,6 @@
 	    left_n  = left.length(); \
 	    right_n = right.length(); \
 	} \
->>>>>>> 3e2233b1
      \
         if ( left_n > right_n ) { \
 	    RESULT_TYPE result( left_n, false );  \
@@ -1018,11 +1006,6 @@
     { \
      \
         ScNativeDigits<NATIVE_TYPE> left(native); \
-<<<<<<< HEAD
-        const int            left_n = left.get_width(); \
-        const int            right_n = right.get_width(); \
-     \
-=======
 	int                         left_n; \
 	int                         right_n; \
 	if ( RESULT_TYPE::SIGNED ) { \
@@ -1034,7 +1017,6 @@
 	    right_n = right.length(); \
 	} \
 	\
->>>>>>> 3e2233b1
         if ( left_n > right_n ) { \
 	    RESULT_TYPE result( left_n, false );  \
 	    BIT_OP_RTN<ScNativeDigits<NATIVE_TYPE>::SIGNED,BIG_TYPE::SIGNED>( \
