/*****************************************************************************

  Licensed to Accellera Systems Initiative Inc. (Accellera) under one or
  more contributor license agreements.  See the NOTICE file distributed
  with this work for additional information regarding copyright ownership.
  Accellera licenses this file to you under the Apache License, Version 2.0
  (the "License"); you may not use this file except in compliance with the
  License.  You may obtain a copy of the License at

    http://www.apache.org/licenses/LICENSE-2.0

  Unless required by applicable law or agreed to in writing, software
  distributed under the License is distributed on an "AS IS" BASIS,
  WITHOUT WARRANTIES OR CONDITIONS OF ANY KIND, either express or
  implied.  See the License for the specific language governing
  permissions and limitations under the License.

 *****************************************************************************/

/*****************************************************************************

  sc_nbutils.h -- External and friend functions for both sc_signed and
                  sc_unsigned classes.

  Original Author: Ali Dasdan, Synopsys, Inc.
 
 *****************************************************************************/

/*****************************************************************************

  MODIFICATION LOG - modifiers, enter your name, affiliation, date and
  changes you are making here.

      Name, Affiliation, Date:
  Description of Modification:

 *****************************************************************************/

// $Log: sc_nbutils.h,v $
// Revision 1.6  2011/09/08 16:12:15  acg
//  Philipp A. Hartmann: fix issue with Sun machines wrt real math libraries.
//
// Revision 1.5  2011/08/26 23:00:01  acg
//  Torsten Maehne: remove use of ieeefp.h.
//
// Revision 1.4  2011/08/15 16:43:24  acg
//  Torsten Maehne: changes to remove unused argument warnings.
//
// Revision 1.3  2011/02/18 20:19:15  acg
//  Andy Goodrich: updating Copyright notice.
//
// Revision 1.2  2010/09/06 16:35:48  acg
//  Andy Goodrich: changed i386 to __i386__ in ifdef's.
//
// Revision 1.1.1.1  2006/12/15 20:20:05  acg
// SystemC 2.3
//
// Revision 1.3  2006/01/13 18:49:32  acg
// Added $Log command so that CVS check in comments are reproduced in the
// source.
//

#ifndef SC_NBUTILS_H
#define SC_NBUTILS_H


#include <cmath>
#include <limits>

#include "sysc/datatypes/bit/sc_bit_ids.h"
#include "sysc/datatypes/int/sc_int_ids.h"
#include "sysc/datatypes/int/sc_nbdefs.h"
#include "sysc/utils/sc_string.h"
#include "sysc/utils/sc_report.h"

namespace sc_dt
{

<<<<<<< HEAD
inline
void
is_valid_base(sc_numrep base)
{
  switch (base) {
    case SC_NOBASE: case SC_BIN: 
    case SC_OCT: case SC_DEC: 
    case SC_HEX: 
        break;
    case SC_BIN_US: case SC_BIN_SM: 
    case SC_OCT_US: case SC_OCT_SM:
    case SC_HEX_US: case SC_HEX_SM:
      SC_REPORT_ERROR( sc_core::SC_ID_NOT_IMPLEMENTED_,
		       "is_valid_base( sc_numrep base ) : "
		       "base ending in _US and _SM is not supported yet" );
    default:
      char msg[BUFSIZ];
      std::sprintf( msg, "is_valid_base( sc_numrep base ) : "
	       "base = %s is not valid",
	       to_string( base ).c_str() );
      SC_REPORT_ERROR( sc_core::SC_ID_VALUE_NOT_VALID_, msg );
  }
}

// One transition of the FSM to find base and sign of a number.
extern
SC_API small_type 
fsm_move(char c, small_type &b, small_type &s, small_type &state);

=======
>>>>>>> 3e2233b1
// Parse a character string into its equivalent binary bits.
extern
SC_API void parse_binary_bits( 
    const char* src_p, int dst_n, sc_digit* data_p, sc_digit* ctrl_p=0
);


// Parse a character string into its equivalent hexadecimal bits.
extern
SC_API void parse_hex_bits( 
    const char* src_p, int dst_n, sc_digit* data_p, sc_digit* ctrl_p=0
);

<<<<<<< HEAD

// Find the base and sign of a number in v.
extern 
SC_API const char *
get_base_and_sign(const char *v, small_type &base, small_type &sign);

extern 
SC_API void 
vec_shift_left(int ulen, sc_digit *u, int nsl);

extern 
SC_API void 
vec_shift_right(int vlen, sc_digit *u, int nsr, sc_digit fill = 0);

=======
>>>>>>> 3e2233b1
// ----------------------------------------------------------------------------
//  Various utility functions. 
// ----------------------------------------------------------------------------

<<<<<<< HEAD
// Return the low half part of d.
inline 
sc_digit 
low_half(sc_digit d) 
{
  return (d & HALF_DIGIT_MASK);
}

// Return the high half part of d. The high part of the digit may have
// more bits than BITS_PER_HALF_DIGIT due to, e.g., overflow in the
// multiplication. Hence, in other functions that use high_half(),
// make sure that the result contains BITS_PER_HALF_DIGIT if
// necessary. This is done by high_half_masked().
inline 
sc_digit 
high_half(sc_digit d) 
{
  return (d >> BITS_PER_HALF_DIGIT);
}

inline
sc_digit
high_half_masked(sc_digit d)
{
  return (high_half(d) & HALF_DIGIT_MASK);
}

=======
>>>>>>> 3e2233b1
// Concatenate the high part h and low part l. Assumes that h and l
// are less than or equal to HALF_DIGIT_MASK;
inline 
sc_digit 
concat(sc_digit h, sc_digit l) 
{
  return ((h << BITS_PER_HALF_DIGIT) | l);
}

// Create a number with n 1's.
inline
sc_carry
one_and_ones(int n)
{
  return (((sc_carry) 1 << n) - 1);
}

// Create a number with one 1 and n 0's.
inline
sc_carry
one_and_zeros(int n)
{
  return ((sc_carry) 1 << n);
<<<<<<< HEAD
}


// ----------------------------------------------------------------------------

// Find the digit that bit i is in.
inline
int 
digit_ord(int i)
{
  return SC_DIGIT_INDEX((i));
}

// Find the bit in digit_ord(i) that bit i corressponds to.
inline
int 
bit_ord(int i)
{
  return SC_BIT_INDEX(i);
}


// ----------------------------------------------------------------------------
//  Functions to compare, zero, complement vector(s).
// ----------------------------------------------------------------------------

// Compare u and v and return r
//  r = 0 if u == v
//  r < 0 if u < v
//  r > 0 if u > v
// - Assume that all the leading zero digits are already skipped.
// - ulen and/or vlen can be zero.
// - Every digit is less than or equal to DIGIT_MASK;
inline 
int
vec_cmp(int ulen, const sc_digit *u, 
        int vlen, const sc_digit *v)
{

#ifdef DEBUG_SYSTEMC
  // assert((ulen <= 0) || (u != NULL));
  // assert((vlen <= 0) || (v != NULL));

  // ulen and vlen can be equal to 0 because vec_cmp can be called
  // after vec_skip_leading_zeros.
  assert((ulen >= 0) && (u != NULL));
  assert((vlen >= 0) && (v != NULL));
  // If ulen > 0, then the leading digit of u must be non-zero.
  assert((ulen <= 0) || (u[ulen - 1] != 0));
  assert((vlen <= 0) || (v[vlen - 1] != 0));
#endif

  if (ulen != vlen)
    return (ulen - vlen);

  // ulen == vlen >= 1
  while ((--ulen >= 0) && (u[ulen] == v[ulen]))
    ;

  if (ulen < 0)
    return 0;

#ifdef DEBUG_SYSTEMC
  // Test to see if the result is wrong due to the presence of
  // overflow bits.
  assert((u[ulen] & DIGIT_MASK) != (v[ulen] & DIGIT_MASK));
#endif

  return u[ulen] > v[ulen] ? 1 : -1;

}

// Find the index of the first non-zero digit.
// - ulen (before) = the number of digits in u.
// - the returned value = the index of the first non-zero digit. 
// A negative value of -1 indicates that every digit in u is zero.
inline
int
vec_find_first_nonzero(int ulen, const sc_digit *u)
{

#ifdef DEBUG_SYSTEMC
  // assert((ulen <= 0) || (u != NULL));
  assert((ulen > 0) && (u != NULL));
#endif

  while ((--ulen >= 0) && (! u[ulen]))
    ;

  return ulen;
  
}

// Skip all the leading zero digits.  
// - ulen (before) = the number of digits in u.
// - the returned value = the number of non-zero digits in u.
// - the returned value is non-negative.
inline 
int
vec_skip_leading_zeros(int ulen, const sc_digit *u)
{

#ifdef DEBUG_SYSTEMC
  // assert((ulen <= 0) || (u != NULL));
  assert((ulen > 0) && (u != NULL));
#endif

  return (1 + vec_find_first_nonzero(ulen, u));

}

// Compare u and v and return r
//  r = 0 if u == v
//  r < 0 if u < v
//  r > 0 if u > v
inline 
int 
vec_skip_and_cmp(int ulen, const sc_digit *u, 
                 int vlen, const sc_digit *v)
{

#ifdef DEBUG_SYSTEMC
  assert((ulen > 0) && (u != NULL));
  assert((vlen > 0) && (v != NULL));
#endif

  ulen = vec_skip_leading_zeros(ulen, u);
  vlen = vec_skip_leading_zeros(vlen, v);
  // ulen and/or vlen can be equal to zero here.
  return vec_cmp(ulen, u, vlen, v);

}

// Set u[i] = 0 where i = from ... (ulen - 1).
inline
void
vec_zero(int from, int ulen, sc_digit *u)
{

#ifdef DEBUG_SYSTEMC
  assert((ulen > 0) && (u != NULL));
#endif

  for(int i = from; i < ulen; i++)
    u[i] = 0;

}

// Set u[i] = 0 where i = 0 .. (ulen - 1).
inline
void
vec_zero(int ulen, sc_digit *u)
{
  vec_zero(0, ulen, u);
}

// Copy n digits from v to u.
inline
void
vec_copy(int n, sc_digit *u, const sc_digit *v)
{

#ifdef DEBUG_SYSTEMC
  assert((n > 0) && (u != NULL) && (v != NULL));
#endif

  for (int i = 0; i < n; ++i)
    u[i] = v[i];
}

// Copy v to u, where ulen >= vlen, and zero the rest of the digits in u.
inline
void
vec_copy_and_zero(int ulen, sc_digit *u, 
                  int vlen, const sc_digit *v)
{

#ifdef DEBUG_SYSTEMC
  assert((ulen > 0) && (u != NULL));
  assert((vlen > 0) && (v != NULL));
  assert(ulen >= vlen);
#endif

  vec_copy(vlen, u, v);
  vec_zero(vlen, ulen, u);

}

// 2's-complement the digits in u.
inline
void
vec_complement(int ulen, sc_digit *u)
{

#ifdef DEBUG_SYSTEMC
  assert((ulen > 0) && (u != NULL));
#endif

  sc_carry carry = 1;

  for (int i = 0; i < ulen; ++i) {
    carry += (~u[i] & DIGIT_MASK);
    u[i] = carry & DIGIT_MASK;
    carry >>= BITS_PER_DIGIT;
  }
  
=======
>>>>>>> 3e2233b1
}

// ----------------------------------------------------------------------------
//  Functions to handle built-in types or signs.
// ----------------------------------------------------------------------------

// u = v
// - v is an unsigned long or uint64, and positive integer.
template< class Type >
inline
void
from_uint(int ulen, sc_digit *u, Type v)
{

#ifdef DEBUG_SYSTEMC
  // assert((ulen <= 0) || (u != NULL));
  assert((ulen > 0) && (u != NULL));
  assert(v >= 0);
#endif

  int i = 0;

  while (v && (i < ulen)) {
#ifndef WIN32
    u[i++] = static_cast<sc_digit>( v & DIGIT_MASK );
#else
    u[i++] = ((sc_digit) v) & DIGIT_MASK;
#endif
    v >>= BITS_PER_DIGIT;
  }

<<<<<<< HEAD
  vec_zero(i, ulen, u);

}


// Get u's sign and return its absolute value.
// u can be long, unsigned long, int64, or uint64.
template< class Type >
inline
small_type
get_sign(Type &u) 
{
  if (u > 0)
    return SC_POS;

  else if (u == 0)
    return SC_ZERO;

  else {
    u = -u;
    return SC_NEG;
  }
=======
  for ( int digit_i = i; digit_i < ulen; ++digit_i ) { u[digit_i] = 0; }

>>>>>>> 3e2233b1
}



// ----------------------------------------------------------------------------
//  Functions to test for errors and print out error messages.
// ----------------------------------------------------------------------------

<<<<<<< HEAD
#ifdef SC_MAX_NBITS

inline
void
test_bound(int nb)
{
  if (nb > SC_MAX_NBITS) {
      char msg[BUFSIZ];
      std::sprintf( msg, "test_bound( int nb ) : "
	       "nb = %d > SC_MAX_NBITS = %d is not valid",
	       nb, SC_MAX_NBITS );
      SC_REPORT_ERROR( sc_core::SC_ID_OUT_OF_BOUNDS_, msg );
  }
}

#endif

=======
>>>>>>> 3e2233b1
template< class Type >
inline
void
div_by_zero(Type s)
{
  if (s == 0) {
      SC_REPORT_ERROR( sc_core::SC_ID_OPERATION_FAILED_,
		       "div_by_zero<Type>( Type ) : division by zero" );
  }
}


// ----------------------------------------------------------------------------
<<<<<<< HEAD
//  Functions to check if a given vector is zero or make one.
// ----------------------------------------------------------------------------

// If u[i] is zero for every i = 0,..., ulen - 1, return SC_ZERO,
// else return s.
inline
small_type 
check_for_zero(small_type s, int ulen, const sc_digit *u)
{

#ifdef DEBUG_SYSTEMC
  // assert(ulen >= 0);
  assert((ulen > 0) && (u != NULL));
#endif

  if (vec_find_first_nonzero(ulen, u) < 0)
    return SC_ZERO;  

  return s;

}

// If u[i] is zero for every i = 0,..., ulen - 1, return true,
// else return false.
inline
bool
check_for_zero(int ulen, const sc_digit *u)
{

#ifdef DEBUG_SYSTEMC
  // assert(ulen >= 0);
  assert((ulen > 0) && (u != NULL));
#endif

  if (vec_find_first_nonzero(ulen, u) < 0)
    return true;

  return false;

}

inline
small_type
make_zero(int nd, sc_digit *d)
{
  vec_zero(nd, d);
  return SC_ZERO;
}


// ----------------------------------------------------------------------------
=======
>>>>>>> 3e2233b1
//  Functions for both signed and unsigned numbers to convert sign-magnitude
//  (SM) and 2's complement (2C) representations.
//  added = 1 => for signed.
//  added = 0 => for unsigned.
//  IF_SC_SIGNED can be used as 'added'.
// ----------------------------------------------------------------------------

// Trim the extra leading bits of a signed or unsigned number.
inline
void
trim(small_type added, int nb, int nd, sc_digit *d)
{
#ifdef DEBUG_SYSTEMC
  assert((nb > 0) && (nd > 0) && (d != NULL));
<<<<<<< HEAD
#endif

  d[nd - 1] &= one_and_ones(bit_ord(nb - 1) + added);    
}

// ----------------------------------------------------------------------------
//  Functions to convert between sign-magnitude (SM) and 2's complement
//  (2C) representations of signed numbers.
// ----------------------------------------------------------------------------

// Trim the extra leading bits off a signed number.
inline
void
trim_signed(int nb, int nd, sc_digit *d)
{
#ifdef DEBUG_SYSTEMC
  assert((nb > 0) && (nd > 0) && (d != NULL));
#endif

  d[nd - 1] &= one_and_ones(bit_ord(nb - 1) + 1);
}

// ----------------------------------------------------------------------------
//  Functions to convert between sign-magnitude (SM) and 2's complement
//  (2C) representations of unsigned numbers.
// ----------------------------------------------------------------------------

// Trim the extra leading bits off an unsigned number.
inline
void
trim_unsigned(int nb, int nd, sc_digit *d)
{
#ifdef DEBUG_SYSTEMC
  assert((nb > 0) && (nd > 0) && (d != NULL));
#endif

  d[nd - 1] &= one_and_ones(bit_ord(nb - 1));    
}

// ----------------------------------------------------------------------------
//  Functions to copy one (un)signed number to another.
// ----------------------------------------------------------------------------

// Copy v to u.
inline
void
copy_digits_signed( int unb, int und, sc_digit *ud,
                    int vnb, int vnd, const sc_digit *vd)
{

  if (und <= vnd) {

    vec_copy(und, ud, vd);

    // FIX SIGN @@@@#### 
  }
  else // und > vnd
    vec_copy_and_zero(und, ud, vnd, vd);

}

// Copy v to u.
inline
void
copy_digits_unsigned( int unb, int und, sc_digit *ud,
                     int /* vnb */, int vnd, const sc_digit *vd)
{

    bool non_zero = false;
    if (und <= vnd) {
        sc_digit v;
        for ( int ui = 0; ui < und-1; ++ui ) {
            sc_digit v = vd[ui];
            non_zero = non_zero | (v != 0) ;
            ud[ui] = vd[ui];
        }
        v = vd[und-1] &  one_and_ones(bit_ord(unb - 1));
        ud[und-1] = v;
        non_zero = non_zero | (v != 0);
    }
    else {
        for ( int ui = 0; ui < vnd; ++ui ) {
            sc_digit v = vd[ui];
            non_zero = non_zero | (v != 0) ;
            ud[ui] = vd[ui];
        }
        for ( int ui = vnd; ui < und; ++ui ) {
            ud[ui] = 0;
        }
    }

}


=======
#endif

  d[nd - 1] &= one_and_ones(SC_BIT_INDEX(nb - 1) + added);    
}

>>>>>>> 3e2233b1
// ----------------------------------------------------------------------------
//  Faster set(i, v), without bound checking.
// ----------------------------------------------------------------------------

// A version of set(i, v) without bound checking.
inline
void
safe_set(int i, bool v, sc_digit *d)
{

#ifdef DEBUG_SYSTEMC
  assert((i >= 0) && (d != NULL));
#endif

<<<<<<< HEAD
  int bit_num = bit_ord(i);
  int digit_num = digit_ord(i);    
=======
  int bit_num = SC_BIT_INDEX(i);
  int digit_num = SC_DIGIT_INDEX(i);    
>>>>>>> 3e2233b1
  
  if (v)
    d[digit_num] |= one_and_zeros(bit_num);      
  else
    d[digit_num] &= ~(one_and_zeros(bit_num));
  
}


// ----------------------------------------------------------------------------
//  Function to check if a double number is bad (NaN or infinite).
// ----------------------------------------------------------------------------

inline
bool
is_nan( double v )
{
    return std::numeric_limits<double>::has_quiet_NaN && (v != v);
}

inline
bool
is_inf( double v )
{
    return v ==  std::numeric_limits<double>::infinity()
        || v == -std::numeric_limits<double>::infinity();
}

inline
void
is_bad_double(double v)
{
// Windows throws exception.
    if( is_nan(v) || is_inf(v) )
        SC_REPORT_ERROR( sc_core::SC_ID_VALUE_NOT_VALID_,
		         "is_bad_double( double v ) : "
		         "v is not finite - NaN or Inf" );
}

<<<<<<< HEAD
// +----------------------------------------------------------------------------
// | Big Temporary Buffer Support.
// |
// | For efficiency rather than allocating temporary buffers in code like
// | the support for sc_signed and sc_unsigned a large temporary buffer is
// | available.
// |
// | Notes:
// |   (1) If the static large buffers are already in use a warning message will
// |       be be issued and a dynamically allocated buffer will be provided.
// |   (2) When sc_release_big_temp() is called supplying a buffer that is
// |       not one of the static large buffers the buffer will be deleted.
// |   (3) The actual storage is defined in sc_nbutils.cpp.
// |   (4) If the situation in (1) occurs with any frequency then changing the 
// |       signature of sc_get_big_temp() to provide a size, to allow a smaller
// |       buffer to be dynamically allocated, would seem appropriate. At 
// |       present we don't ever get to the pointer where we need to dynamically
// |       allocate a buffer.
// +----------------------------------------------------------------------------
class ScBigTemp
{
  public:
    enum { BufferCount = 4, BufferSize = 32768 };
  public:
    ScBigTemp()
    {
        for ( int buffer_i = 0; buffer_i < BufferCount; ++buffer_i ) {
	    if ( false == buffers_in_use[buffer_i] ) {
	        m_p = buffers[buffer_i];
		m_buffer_i = buffer_i;
		buffers_in_use[buffer_i] = true;
		return;
	    }
	}
	m_p = new sc_digit[BufferSize];
	m_buffer_i = -1;
	std::cerr << "Allocated big buffer" << std::endl;
    }

    ~ScBigTemp()
    {
        if ( m_buffer_i < 0 ) {
	    delete [] m_p;
	}
	else {
	    buffers_in_use[m_buffer_i] = false;
	}
    }

    operator sc_digit* ()
    {
        return m_p;
    }

  protected:
    int       m_buffer_i; // buffer m_p points to, or -1.
    sc_digit* m_p;        // pointer to allocated buffer.

  protected:
    static sc_digit buffers[BufferCount][BufferSize];
    static bool     buffers_in_use[BufferCount];
};

#if 0
#define SC_BIG_TEMP_SIZE 32768

extern sc_digit sc_big_temp1[SC_BIG_TEMP_SIZE]; // big temporary buffer.
extern bool     sc_big_temp1_in_use;            // true if sc_big_temp is in use
extern sc_digit sc_big_temp2[SC_BIG_TEMP_SIZE]; // big temporary buffer.
extern bool     sc_big_temp2_in_use;            // true if sc_big_temp is in use
extern sc_digit sc_big_temp3[SC_BIG_TEMP_SIZE]; // big temporary buffer.
extern bool     sc_big_temp3_in_use;            // true if sc_big_temp is in use
extern sc_digit sc_big_temp4[SC_BIG_TEMP_SIZE]; // big temporary buffer.
extern bool     sc_big_temp4_in_use;            // true if sc_big_temp is in use

inline sc_digit* sc_get_big_temp()
{
    if ( !sc_big_temp1_in_use ) {
        sc_big_temp1_in_use = true;
        return sc_big_temp1;
    }
    else if ( !sc_big_temp2_in_use ) {
        sc_big_temp2_in_use = true;
        return sc_big_temp2;
    }
    else if ( !sc_big_temp3_in_use ) {
        sc_big_temp3_in_use = true;
        return sc_big_temp3;
    }
    else if ( !sc_big_temp4_in_use ) {
        sc_big_temp4_in_use = true;
        return sc_big_temp4;
    }
    else {
        std::cerr << "out of big temp buffers!!!"
                  << std::endl;
        return new sc_digit[SC_BIG_TEMP_SIZE];
    }
}

inline void sc_release_big_temp( sc_digit* release_p )
{
    if ( release_p == sc_big_temp1 ) {
        if ( sc_big_temp1_in_use == false ) {
            std::cerr << "Call to sc_release_big_temp on temp buffer 1 "
                      << "but it has not been allocated!!!"
                      << std::endl;
	}
        else {
            sc_big_temp1_in_use = false;
        }
    }
    else if ( release_p == sc_big_temp2 ) {
        if ( sc_big_temp2_in_use == false ) {
            std::cerr << "Call to sc_release_big_temp on temp buffer 2 "
                      << "but it has not been allocated!!!"
                      << std::endl;
	}
        else {
            sc_big_temp2_in_use = false;
        }
    }
    else if ( release_p == sc_big_temp3 ) {
        if ( sc_big_temp3_in_use == false ) {
            std::cerr << "Call to sc_release_big_temp on temp buffer 3 "
                      << "but it has not been allocated!!!"
                      << std::endl;
	}
        else {
            sc_big_temp3_in_use = false;
        }
    }
    else if ( release_p == sc_big_temp4 ) {
        if ( sc_big_temp4_in_use == false ) {
            std::cerr << "Call to sc_release_big_temp on temp buffer 4 "
                      << "but it has not been allocated!!!"
                      << std::endl;
	}
        else {
            sc_big_temp4_in_use = false;
        }
    }
    else {
        delete release_p;
    }
}
#endif
=======
//--------------------------------------------------------------------------------------------------
// sc_digit_heap - CLASS MANAGING A TEMPORARY HEAP OF BYTES
//
// This facility implements a heap of temporary sc_digit allocations. Once a
// request has been allocated it is not freed. However the entire heap 
// wraps and the storage is reused. This means that no allocations should
// be assumed as permanent. Allocations are double-word aligned. This is
// raw storage, so objects which contain virtual methods cannot be allocated
// with this object. See the sc_vpool object for that type of storage 
// allocation.
//
// sc_digit* allocate( int digits_n )
//   This method returns a pointer to block of digit_n sc_digits. The block
//   returned is the next available one in the heap. If the current heap
//   cannot fullfil the request it will be rewound and storage allocated from
//   its start. All allocations start on an 8-byte boundary.
//       digits_n = number of sc_digits to be allocated.
//
// void initialize( int heap_size=0x100000 )
//   This method allocates the storage to be managed. If there is already
//   a block of storage under management it is freed. If no argument is
//   provided for the heap size, 0x10000 sc_digit instances will be allocated.
//       heap_size = number of sc_digit instances to allocate for the heap.
//
// unsigned int length()
//   This method returns the size of this object's heap in bytes.
//
// sc_digit_heap()
//   This is the non-initialized object instance constructor. It does not 
//   allocate the heap storage, that is done by the initialize() method.
//
// sc_digit_heap(int heap_size)
//   This is the initializing object instance constructor. It does allocates
//   a heap of the specified number of sc_digit instances.
//       heap_size = number of sc_digit instances to allocate for the heap.
//--------------------------------------------------------------------------------------------------
class SC_API sc_digit_heap {
  public:
    sc_digit*  m_bgn_p;  // Beginning of heap storage.
    sc_digit*  m_end_p;  // End of heap storage.
    sc_digit*  m_next_p; // Next heap location to be allocated.

    inline sc_digit* allocate( size_t digits_n )
    {
        sc_digit*   result_p;
        result_p = m_next_p;
        m_next_p += digits_n;
        if ( m_next_p >= m_end_p )
        {
            result_p = m_bgn_p;
            m_next_p = m_bgn_p + digits_n;
        }
        return result_p; 
    }

    inline void initialize( size_t heap_size=0x100000 )
    {
        delete [] m_bgn_p;
        m_bgn_p = new sc_digit[heap_size];
        m_end_p = &m_bgn_p[heap_size];
        m_next_p = m_bgn_p;
    }

    inline size_t length()
    {
	return (size_t)(m_end_p - m_bgn_p);
    }

    inline sc_digit_heap() : m_bgn_p(0), m_end_p(0), m_next_p(0)
    {
    }

    inline sc_digit_heap( size_t heap_size ) : m_bgn_p(0), m_end_p(0), m_next_p(0)
    {
	initialize( heap_size );
    }

    inline ~sc_digit_heap()
    {
	    delete [] m_bgn_p;
    }

};

// Reference to the sc_digit_heap instance present in sc_nbutils.cpp:

extern sc_digit_heap SC_API sc_temporary_digits;
>>>>>>> 3e2233b1

} // namespace sc_dt


#endif<|MERGE_RESOLUTION|>--- conflicted
+++ resolved
@@ -76,38 +76,6 @@
 namespace sc_dt
 {
 
-<<<<<<< HEAD
-inline
-void
-is_valid_base(sc_numrep base)
-{
-  switch (base) {
-    case SC_NOBASE: case SC_BIN: 
-    case SC_OCT: case SC_DEC: 
-    case SC_HEX: 
-        break;
-    case SC_BIN_US: case SC_BIN_SM: 
-    case SC_OCT_US: case SC_OCT_SM:
-    case SC_HEX_US: case SC_HEX_SM:
-      SC_REPORT_ERROR( sc_core::SC_ID_NOT_IMPLEMENTED_,
-		       "is_valid_base( sc_numrep base ) : "
-		       "base ending in _US and _SM is not supported yet" );
-    default:
-      char msg[BUFSIZ];
-      std::sprintf( msg, "is_valid_base( sc_numrep base ) : "
-	       "base = %s is not valid",
-	       to_string( base ).c_str() );
-      SC_REPORT_ERROR( sc_core::SC_ID_VALUE_NOT_VALID_, msg );
-  }
-}
-
-// One transition of the FSM to find base and sign of a number.
-extern
-SC_API small_type 
-fsm_move(char c, small_type &b, small_type &s, small_type &state);
-
-=======
->>>>>>> 3e2233b1
 // Parse a character string into its equivalent binary bits.
 extern
 SC_API void parse_binary_bits( 
@@ -121,57 +89,10 @@
     const char* src_p, int dst_n, sc_digit* data_p, sc_digit* ctrl_p=0
 );
 
-<<<<<<< HEAD
-
-// Find the base and sign of a number in v.
-extern 
-SC_API const char *
-get_base_and_sign(const char *v, small_type &base, small_type &sign);
-
-extern 
-SC_API void 
-vec_shift_left(int ulen, sc_digit *u, int nsl);
-
-extern 
-SC_API void 
-vec_shift_right(int vlen, sc_digit *u, int nsr, sc_digit fill = 0);
-
-=======
->>>>>>> 3e2233b1
 // ----------------------------------------------------------------------------
 //  Various utility functions. 
 // ----------------------------------------------------------------------------
 
-<<<<<<< HEAD
-// Return the low half part of d.
-inline 
-sc_digit 
-low_half(sc_digit d) 
-{
-  return (d & HALF_DIGIT_MASK);
-}
-
-// Return the high half part of d. The high part of the digit may have
-// more bits than BITS_PER_HALF_DIGIT due to, e.g., overflow in the
-// multiplication. Hence, in other functions that use high_half(),
-// make sure that the result contains BITS_PER_HALF_DIGIT if
-// necessary. This is done by high_half_masked().
-inline 
-sc_digit 
-high_half(sc_digit d) 
-{
-  return (d >> BITS_PER_HALF_DIGIT);
-}
-
-inline
-sc_digit
-high_half_masked(sc_digit d)
-{
-  return (high_half(d) & HALF_DIGIT_MASK);
-}
-
-=======
->>>>>>> 3e2233b1
 // Concatenate the high part h and low part l. Assumes that h and l
 // are less than or equal to HALF_DIGIT_MASK;
 inline 
@@ -195,215 +116,6 @@
 one_and_zeros(int n)
 {
   return ((sc_carry) 1 << n);
-<<<<<<< HEAD
-}
-
-
-// ----------------------------------------------------------------------------
-
-// Find the digit that bit i is in.
-inline
-int 
-digit_ord(int i)
-{
-  return SC_DIGIT_INDEX((i));
-}
-
-// Find the bit in digit_ord(i) that bit i corressponds to.
-inline
-int 
-bit_ord(int i)
-{
-  return SC_BIT_INDEX(i);
-}
-
-
-// ----------------------------------------------------------------------------
-//  Functions to compare, zero, complement vector(s).
-// ----------------------------------------------------------------------------
-
-// Compare u and v and return r
-//  r = 0 if u == v
-//  r < 0 if u < v
-//  r > 0 if u > v
-// - Assume that all the leading zero digits are already skipped.
-// - ulen and/or vlen can be zero.
-// - Every digit is less than or equal to DIGIT_MASK;
-inline 
-int
-vec_cmp(int ulen, const sc_digit *u, 
-        int vlen, const sc_digit *v)
-{
-
-#ifdef DEBUG_SYSTEMC
-  // assert((ulen <= 0) || (u != NULL));
-  // assert((vlen <= 0) || (v != NULL));
-
-  // ulen and vlen can be equal to 0 because vec_cmp can be called
-  // after vec_skip_leading_zeros.
-  assert((ulen >= 0) && (u != NULL));
-  assert((vlen >= 0) && (v != NULL));
-  // If ulen > 0, then the leading digit of u must be non-zero.
-  assert((ulen <= 0) || (u[ulen - 1] != 0));
-  assert((vlen <= 0) || (v[vlen - 1] != 0));
-#endif
-
-  if (ulen != vlen)
-    return (ulen - vlen);
-
-  // ulen == vlen >= 1
-  while ((--ulen >= 0) && (u[ulen] == v[ulen]))
-    ;
-
-  if (ulen < 0)
-    return 0;
-
-#ifdef DEBUG_SYSTEMC
-  // Test to see if the result is wrong due to the presence of
-  // overflow bits.
-  assert((u[ulen] & DIGIT_MASK) != (v[ulen] & DIGIT_MASK));
-#endif
-
-  return u[ulen] > v[ulen] ? 1 : -1;
-
-}
-
-// Find the index of the first non-zero digit.
-// - ulen (before) = the number of digits in u.
-// - the returned value = the index of the first non-zero digit. 
-// A negative value of -1 indicates that every digit in u is zero.
-inline
-int
-vec_find_first_nonzero(int ulen, const sc_digit *u)
-{
-
-#ifdef DEBUG_SYSTEMC
-  // assert((ulen <= 0) || (u != NULL));
-  assert((ulen > 0) && (u != NULL));
-#endif
-
-  while ((--ulen >= 0) && (! u[ulen]))
-    ;
-
-  return ulen;
-  
-}
-
-// Skip all the leading zero digits.  
-// - ulen (before) = the number of digits in u.
-// - the returned value = the number of non-zero digits in u.
-// - the returned value is non-negative.
-inline 
-int
-vec_skip_leading_zeros(int ulen, const sc_digit *u)
-{
-
-#ifdef DEBUG_SYSTEMC
-  // assert((ulen <= 0) || (u != NULL));
-  assert((ulen > 0) && (u != NULL));
-#endif
-
-  return (1 + vec_find_first_nonzero(ulen, u));
-
-}
-
-// Compare u and v and return r
-//  r = 0 if u == v
-//  r < 0 if u < v
-//  r > 0 if u > v
-inline 
-int 
-vec_skip_and_cmp(int ulen, const sc_digit *u, 
-                 int vlen, const sc_digit *v)
-{
-
-#ifdef DEBUG_SYSTEMC
-  assert((ulen > 0) && (u != NULL));
-  assert((vlen > 0) && (v != NULL));
-#endif
-
-  ulen = vec_skip_leading_zeros(ulen, u);
-  vlen = vec_skip_leading_zeros(vlen, v);
-  // ulen and/or vlen can be equal to zero here.
-  return vec_cmp(ulen, u, vlen, v);
-
-}
-
-// Set u[i] = 0 where i = from ... (ulen - 1).
-inline
-void
-vec_zero(int from, int ulen, sc_digit *u)
-{
-
-#ifdef DEBUG_SYSTEMC
-  assert((ulen > 0) && (u != NULL));
-#endif
-
-  for(int i = from; i < ulen; i++)
-    u[i] = 0;
-
-}
-
-// Set u[i] = 0 where i = 0 .. (ulen - 1).
-inline
-void
-vec_zero(int ulen, sc_digit *u)
-{
-  vec_zero(0, ulen, u);
-}
-
-// Copy n digits from v to u.
-inline
-void
-vec_copy(int n, sc_digit *u, const sc_digit *v)
-{
-
-#ifdef DEBUG_SYSTEMC
-  assert((n > 0) && (u != NULL) && (v != NULL));
-#endif
-
-  for (int i = 0; i < n; ++i)
-    u[i] = v[i];
-}
-
-// Copy v to u, where ulen >= vlen, and zero the rest of the digits in u.
-inline
-void
-vec_copy_and_zero(int ulen, sc_digit *u, 
-                  int vlen, const sc_digit *v)
-{
-
-#ifdef DEBUG_SYSTEMC
-  assert((ulen > 0) && (u != NULL));
-  assert((vlen > 0) && (v != NULL));
-  assert(ulen >= vlen);
-#endif
-
-  vec_copy(vlen, u, v);
-  vec_zero(vlen, ulen, u);
-
-}
-
-// 2's-complement the digits in u.
-inline
-void
-vec_complement(int ulen, sc_digit *u)
-{
-
-#ifdef DEBUG_SYSTEMC
-  assert((ulen > 0) && (u != NULL));
-#endif
-
-  sc_carry carry = 1;
-
-  for (int i = 0; i < ulen; ++i) {
-    carry += (~u[i] & DIGIT_MASK);
-    u[i] = carry & DIGIT_MASK;
-    carry >>= BITS_PER_DIGIT;
-  }
-  
-=======
->>>>>>> 3e2233b1
 }
 
 // ----------------------------------------------------------------------------
@@ -435,33 +147,8 @@
     v >>= BITS_PER_DIGIT;
   }
 
-<<<<<<< HEAD
-  vec_zero(i, ulen, u);
-
-}
-
-
-// Get u's sign and return its absolute value.
-// u can be long, unsigned long, int64, or uint64.
-template< class Type >
-inline
-small_type
-get_sign(Type &u) 
-{
-  if (u > 0)
-    return SC_POS;
-
-  else if (u == 0)
-    return SC_ZERO;
-
-  else {
-    u = -u;
-    return SC_NEG;
-  }
-=======
   for ( int digit_i = i; digit_i < ulen; ++digit_i ) { u[digit_i] = 0; }
 
->>>>>>> 3e2233b1
 }
 
 
@@ -470,26 +157,6 @@
 //  Functions to test for errors and print out error messages.
 // ----------------------------------------------------------------------------
 
-<<<<<<< HEAD
-#ifdef SC_MAX_NBITS
-
-inline
-void
-test_bound(int nb)
-{
-  if (nb > SC_MAX_NBITS) {
-      char msg[BUFSIZ];
-      std::sprintf( msg, "test_bound( int nb ) : "
-	       "nb = %d > SC_MAX_NBITS = %d is not valid",
-	       nb, SC_MAX_NBITS );
-      SC_REPORT_ERROR( sc_core::SC_ID_OUT_OF_BOUNDS_, msg );
-  }
-}
-
-#endif
-
-=======
->>>>>>> 3e2233b1
 template< class Type >
 inline
 void
@@ -503,60 +170,6 @@
 
 
 // ----------------------------------------------------------------------------
-<<<<<<< HEAD
-//  Functions to check if a given vector is zero or make one.
-// ----------------------------------------------------------------------------
-
-// If u[i] is zero for every i = 0,..., ulen - 1, return SC_ZERO,
-// else return s.
-inline
-small_type 
-check_for_zero(small_type s, int ulen, const sc_digit *u)
-{
-
-#ifdef DEBUG_SYSTEMC
-  // assert(ulen >= 0);
-  assert((ulen > 0) && (u != NULL));
-#endif
-
-  if (vec_find_first_nonzero(ulen, u) < 0)
-    return SC_ZERO;  
-
-  return s;
-
-}
-
-// If u[i] is zero for every i = 0,..., ulen - 1, return true,
-// else return false.
-inline
-bool
-check_for_zero(int ulen, const sc_digit *u)
-{
-
-#ifdef DEBUG_SYSTEMC
-  // assert(ulen >= 0);
-  assert((ulen > 0) && (u != NULL));
-#endif
-
-  if (vec_find_first_nonzero(ulen, u) < 0)
-    return true;
-
-  return false;
-
-}
-
-inline
-small_type
-make_zero(int nd, sc_digit *d)
-{
-  vec_zero(nd, d);
-  return SC_ZERO;
-}
-
-
-// ----------------------------------------------------------------------------
-=======
->>>>>>> 3e2233b1
 //  Functions for both signed and unsigned numbers to convert sign-magnitude
 //  (SM) and 2's complement (2C) representations.
 //  added = 1 => for signed.
@@ -571,108 +184,11 @@
 {
 #ifdef DEBUG_SYSTEMC
   assert((nb > 0) && (nd > 0) && (d != NULL));
-<<<<<<< HEAD
 #endif
 
-  d[nd - 1] &= one_and_ones(bit_ord(nb - 1) + added);    
-}
-
-// ----------------------------------------------------------------------------
-//  Functions to convert between sign-magnitude (SM) and 2's complement
-//  (2C) representations of signed numbers.
-// ----------------------------------------------------------------------------
-
-// Trim the extra leading bits off a signed number.
-inline
-void
-trim_signed(int nb, int nd, sc_digit *d)
-{
-#ifdef DEBUG_SYSTEMC
-  assert((nb > 0) && (nd > 0) && (d != NULL));
-#endif
-
-  d[nd - 1] &= one_and_ones(bit_ord(nb - 1) + 1);
-}
-
-// ----------------------------------------------------------------------------
-//  Functions to convert between sign-magnitude (SM) and 2's complement
-//  (2C) representations of unsigned numbers.
-// ----------------------------------------------------------------------------
-
-// Trim the extra leading bits off an unsigned number.
-inline
-void
-trim_unsigned(int nb, int nd, sc_digit *d)
-{
-#ifdef DEBUG_SYSTEMC
-  assert((nb > 0) && (nd > 0) && (d != NULL));
-#endif
-
-  d[nd - 1] &= one_and_ones(bit_ord(nb - 1));    
-}
-
-// ----------------------------------------------------------------------------
-//  Functions to copy one (un)signed number to another.
-// ----------------------------------------------------------------------------
-
-// Copy v to u.
-inline
-void
-copy_digits_signed( int unb, int und, sc_digit *ud,
-                    int vnb, int vnd, const sc_digit *vd)
-{
-
-  if (und <= vnd) {
-
-    vec_copy(und, ud, vd);
-
-    // FIX SIGN @@@@#### 
-  }
-  else // und > vnd
-    vec_copy_and_zero(und, ud, vnd, vd);
-
-}
-
-// Copy v to u.
-inline
-void
-copy_digits_unsigned( int unb, int und, sc_digit *ud,
-                     int /* vnb */, int vnd, const sc_digit *vd)
-{
-
-    bool non_zero = false;
-    if (und <= vnd) {
-        sc_digit v;
-        for ( int ui = 0; ui < und-1; ++ui ) {
-            sc_digit v = vd[ui];
-            non_zero = non_zero | (v != 0) ;
-            ud[ui] = vd[ui];
-        }
-        v = vd[und-1] &  one_and_ones(bit_ord(unb - 1));
-        ud[und-1] = v;
-        non_zero = non_zero | (v != 0);
-    }
-    else {
-        for ( int ui = 0; ui < vnd; ++ui ) {
-            sc_digit v = vd[ui];
-            non_zero = non_zero | (v != 0) ;
-            ud[ui] = vd[ui];
-        }
-        for ( int ui = vnd; ui < und; ++ui ) {
-            ud[ui] = 0;
-        }
-    }
-
-}
-
-
-=======
-#endif
-
   d[nd - 1] &= one_and_ones(SC_BIT_INDEX(nb - 1) + added);    
 }
 
->>>>>>> 3e2233b1
 // ----------------------------------------------------------------------------
 //  Faster set(i, v), without bound checking.
 // ----------------------------------------------------------------------------
@@ -687,13 +203,8 @@
   assert((i >= 0) && (d != NULL));
 #endif
 
-<<<<<<< HEAD
-  int bit_num = bit_ord(i);
-  int digit_num = digit_ord(i);    
-=======
   int bit_num = SC_BIT_INDEX(i);
   int digit_num = SC_DIGIT_INDEX(i);    
->>>>>>> 3e2233b1
   
   if (v)
     d[digit_num] |= one_and_zeros(bit_num);      
@@ -733,155 +244,6 @@
 		         "v is not finite - NaN or Inf" );
 }
 
-<<<<<<< HEAD
-// +----------------------------------------------------------------------------
-// | Big Temporary Buffer Support.
-// |
-// | For efficiency rather than allocating temporary buffers in code like
-// | the support for sc_signed and sc_unsigned a large temporary buffer is
-// | available.
-// |
-// | Notes:
-// |   (1) If the static large buffers are already in use a warning message will
-// |       be be issued and a dynamically allocated buffer will be provided.
-// |   (2) When sc_release_big_temp() is called supplying a buffer that is
-// |       not one of the static large buffers the buffer will be deleted.
-// |   (3) The actual storage is defined in sc_nbutils.cpp.
-// |   (4) If the situation in (1) occurs with any frequency then changing the 
-// |       signature of sc_get_big_temp() to provide a size, to allow a smaller
-// |       buffer to be dynamically allocated, would seem appropriate. At 
-// |       present we don't ever get to the pointer where we need to dynamically
-// |       allocate a buffer.
-// +----------------------------------------------------------------------------
-class ScBigTemp
-{
-  public:
-    enum { BufferCount = 4, BufferSize = 32768 };
-  public:
-    ScBigTemp()
-    {
-        for ( int buffer_i = 0; buffer_i < BufferCount; ++buffer_i ) {
-	    if ( false == buffers_in_use[buffer_i] ) {
-	        m_p = buffers[buffer_i];
-		m_buffer_i = buffer_i;
-		buffers_in_use[buffer_i] = true;
-		return;
-	    }
-	}
-	m_p = new sc_digit[BufferSize];
-	m_buffer_i = -1;
-	std::cerr << "Allocated big buffer" << std::endl;
-    }
-
-    ~ScBigTemp()
-    {
-        if ( m_buffer_i < 0 ) {
-	    delete [] m_p;
-	}
-	else {
-	    buffers_in_use[m_buffer_i] = false;
-	}
-    }
-
-    operator sc_digit* ()
-    {
-        return m_p;
-    }
-
-  protected:
-    int       m_buffer_i; // buffer m_p points to, or -1.
-    sc_digit* m_p;        // pointer to allocated buffer.
-
-  protected:
-    static sc_digit buffers[BufferCount][BufferSize];
-    static bool     buffers_in_use[BufferCount];
-};
-
-#if 0
-#define SC_BIG_TEMP_SIZE 32768
-
-extern sc_digit sc_big_temp1[SC_BIG_TEMP_SIZE]; // big temporary buffer.
-extern bool     sc_big_temp1_in_use;            // true if sc_big_temp is in use
-extern sc_digit sc_big_temp2[SC_BIG_TEMP_SIZE]; // big temporary buffer.
-extern bool     sc_big_temp2_in_use;            // true if sc_big_temp is in use
-extern sc_digit sc_big_temp3[SC_BIG_TEMP_SIZE]; // big temporary buffer.
-extern bool     sc_big_temp3_in_use;            // true if sc_big_temp is in use
-extern sc_digit sc_big_temp4[SC_BIG_TEMP_SIZE]; // big temporary buffer.
-extern bool     sc_big_temp4_in_use;            // true if sc_big_temp is in use
-
-inline sc_digit* sc_get_big_temp()
-{
-    if ( !sc_big_temp1_in_use ) {
-        sc_big_temp1_in_use = true;
-        return sc_big_temp1;
-    }
-    else if ( !sc_big_temp2_in_use ) {
-        sc_big_temp2_in_use = true;
-        return sc_big_temp2;
-    }
-    else if ( !sc_big_temp3_in_use ) {
-        sc_big_temp3_in_use = true;
-        return sc_big_temp3;
-    }
-    else if ( !sc_big_temp4_in_use ) {
-        sc_big_temp4_in_use = true;
-        return sc_big_temp4;
-    }
-    else {
-        std::cerr << "out of big temp buffers!!!"
-                  << std::endl;
-        return new sc_digit[SC_BIG_TEMP_SIZE];
-    }
-}
-
-inline void sc_release_big_temp( sc_digit* release_p )
-{
-    if ( release_p == sc_big_temp1 ) {
-        if ( sc_big_temp1_in_use == false ) {
-            std::cerr << "Call to sc_release_big_temp on temp buffer 1 "
-                      << "but it has not been allocated!!!"
-                      << std::endl;
-	}
-        else {
-            sc_big_temp1_in_use = false;
-        }
-    }
-    else if ( release_p == sc_big_temp2 ) {
-        if ( sc_big_temp2_in_use == false ) {
-            std::cerr << "Call to sc_release_big_temp on temp buffer 2 "
-                      << "but it has not been allocated!!!"
-                      << std::endl;
-	}
-        else {
-            sc_big_temp2_in_use = false;
-        }
-    }
-    else if ( release_p == sc_big_temp3 ) {
-        if ( sc_big_temp3_in_use == false ) {
-            std::cerr << "Call to sc_release_big_temp on temp buffer 3 "
-                      << "but it has not been allocated!!!"
-                      << std::endl;
-	}
-        else {
-            sc_big_temp3_in_use = false;
-        }
-    }
-    else if ( release_p == sc_big_temp4 ) {
-        if ( sc_big_temp4_in_use == false ) {
-            std::cerr << "Call to sc_release_big_temp on temp buffer 4 "
-                      << "but it has not been allocated!!!"
-                      << std::endl;
-	}
-        else {
-            sc_big_temp4_in_use = false;
-        }
-    }
-    else {
-        delete release_p;
-    }
-}
-#endif
-=======
 //--------------------------------------------------------------------------------------------------
 // sc_digit_heap - CLASS MANAGING A TEMPORARY HEAP OF BYTES
 //
@@ -969,7 +331,6 @@
 // Reference to the sc_digit_heap instance present in sc_nbutils.cpp:
 
 extern sc_digit_heap SC_API sc_temporary_digits;
->>>>>>> 3e2233b1
 
 } // namespace sc_dt
 
