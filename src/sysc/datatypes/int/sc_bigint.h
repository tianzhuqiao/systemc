/*****************************************************************************
  
  Licensed to Accellera Systems Initiative Inc. (Accellera) under one or
  more contributor license agreements.  See the NOTICE file distributed
  with this work for additional information regarding copyright ownership.
  Accellera licenses this file to you under the Apache License, Version 2.0
  (the "License"); you may not use this file except in compliance with the
  License.  You may obtain a copy of the License at

    http://www.apache.org/licenses/LICENSE-2.0

  Unless required by applicable law or agreed to in writing, software
  distributed under the License is distributed on an "AS IS" BASIS,
  WITHOUT WARRANTIES OR CONDITIONS OF ANY KIND, either express or
  implied.  See the License for the specific language governing
  permissions and limitations under the License.

 *****************************************************************************/

/*****************************************************************************

  sc_bigint.h -- Template version of arbitrary length integer. This class 
                 enables compile-time bit widths for sc_signed numbers.

  Original Author: Ali Dasdan, Synopsys, Inc.

 *****************************************************************************/

/*****************************************************************************

  MODIFICATION LOG - modifiers, enter your name, affiliation, date and
  changes you are making here.

      Name, Affiliation, Date: Gene Bushayev, Synopsys, Inc.
  Description of Modification: - Interface between sc_bigint and sc_bv/sc_lv.

      Name, Affiliation, Date:
  Description of Modification:

 *****************************************************************************/

// $Log: sc_bigint.h,v $
// Revision 1.2  2011/02/18 20:19:14  acg
//  Andy Goodrich: updating Copyright notice.
//
// Revision 1.1.1.1  2006/12/15 20:20:05  acg
// SystemC 2.3
//
// Revision 1.3  2006/01/13 18:49:31  acg
// Added $Log command so that CVS check in comments are reproduced in the
// source.
//

#ifndef SC_BIGINT_H
#define SC_BIGINT_H


#include "sysc/datatypes/int/sc_signed.h"
#include "sysc/datatypes/int/sc_unsigned.h"

namespace sc_dt
{

// classes defined in this module
template <int W> class sc_bigint;

// forward class declarations
class sc_bv_base;
class sc_lv_base;
class sc_fxval;
class sc_fxval_fast;
class sc_fxnum;
class sc_fxnum_fast;
template <int W> class sc_biguint;


// ----------------------------------------------------------------------------
//  CLASS TEMPLATE : sc_bigint<W>
//
//  Arbitrary size signed integer type.
// ----------------------------------------------------------------------------

template< int W >
class sc_bigint
#if !defined(SC_BIGINT_CONFIG_TEMPLATE_CLASS_HAS_NO_BASE_CLASS)
    : public sc_signed
#endif
{
public: // anonymous compile-type information about this type.
    enum { 
	ACTUAL_WIDTH = W,                   // actual width.
<<<<<<< HEAD
        DIGITS_N     = SC_DIGIT_COUNT(W-1), // number of digits in digit vector.
=======
        DIGITS_N     = SC_DIGIT_COUNT(W),   // number of digits in digit vector.
>>>>>>> 3e2233b1
	HOB          = SC_BIT_INDEX(W-1),   // bit index of high order bit.
        HOD          = SC_DIGIT_INDEX(W-1), // digit index of high order bit.
	SIGNED       = 1,                   // this type is signed.
	WIDTH        = W                    // width as an enum.
    };
    typedef int HOD_TYPE;                   // type of high order sc_digit.

public:

    // constructors

    sc_bigint()
<<<<<<< HEAD
	: sc_signed( W, true )
	{}

    sc_bigint( bool flag )
        : sc_signed( W, false )
	{ *this = (int)flag; }

    sc_bigint( const sc_bigint<W>& v )
	: sc_signed( W, false )
	{ *this = v; }

    sc_bigint( const sc_signed& v )
	: sc_signed( W, false )
	{ *this = v; }

    sc_bigint( const sc_signed_subref& v )
	: sc_signed( W, false )
	{ *this = v; }

    template< class T >
    sc_bigint( const sc_generic_base<T>& a )
	: sc_signed( W, false )
	{ a->to_sc_signed(*this); }

    sc_bigint( const sc_unsigned& v )
	: sc_signed( W, false )
	{ *this = v; }

    sc_bigint( const sc_unsigned_subref& v )
	: sc_signed( W, false )
	{ *this = v; }

    sc_bigint( const char* v )
	: sc_signed( W, false )
	{ *this = v; }

    sc_bigint( int64 v )
	: sc_signed( W, false )
	{ *this = v; }

    sc_bigint( uint64 v )
	: sc_signed( W, false )
	{ *this = v; }

    sc_bigint( long v )
	: sc_signed( W, false )
	{ *this = v; }

    sc_bigint( unsigned long v )
	: sc_signed( W, false )
	{ *this = v; }

    sc_bigint( int v )
	: sc_signed( W, false )
	{ *this = v; }

    sc_bigint( unsigned int v )
	: sc_signed( W, false )
	{ *this = v; }

    sc_bigint( double v )
	: sc_signed( W, false )
	{ *this = v; }
  
    sc_bigint( const sc_bv_base& v )
	: sc_signed( W, false )
	{ *this = v; }

    sc_bigint( const sc_lv_base& v )
	: sc_signed( W, false )
=======
    #if defined(SC_BIGINT_CONFIG_TEMPLATE_CLASS_HAS_STORAGE)
        : sc_signed( W, compile_time_digits )
    #elif defined(SC_BIGINT_CONFIG_BASE_CLASS_HAS_STORAGE)
        : sc_signed( W, false )
    #endif
	{ *this = 0; }

    sc_bigint(int, int) 
    #if defined(SC_BIGINT_CONFIG_TEMPLATE_CLASS_HAS_STORAGE)
        : sc_signed( W, compile_time_digits )
    #elif defined(SC_BIGINT_CONFIG_BASE_CLASS_HAS_STORAGE)
        : sc_signed( W, false )
    #endif
	{ }

    template<int WO>
    inline sc_bigint( const sc_bigint<WO>& v ) 
    #if defined(SC_BIGINT_CONFIG_TEMPLATE_CLASS_HAS_STORAGE)
        : sc_signed( W, compile_time_digits )
    #elif defined(SC_BIGINT_CONFIG_BASE_CLASS_HAS_STORAGE)
        : sc_signed( W, false )
    #endif
        { *this = v; }

    template<int WO>
    inline sc_bigint( const sc_biguint<WO>& v ) 
    #if defined(SC_BIGINT_CONFIG_TEMPLATE_CLASS_HAS_STORAGE)
        : sc_signed( W, compile_time_digits )
    #elif defined(SC_BIGINT_CONFIG_BASE_CLASS_HAS_STORAGE)
        : sc_signed( W, false )
    #endif
        { *this = v; }

    sc_bigint( const sc_signed& v ) 
    #if defined(SC_BIGINT_CONFIG_TEMPLATE_CLASS_HAS_STORAGE)
        : sc_signed( W, compile_time_digits )
    #elif defined(SC_BIGINT_CONFIG_BASE_CLASS_HAS_STORAGE)
        : sc_signed( W, false )
    #endif
	{ *this = v; }

    sc_bigint( const sc_signed_subref& v ) 
    #if defined(SC_BIGINT_CONFIG_TEMPLATE_CLASS_HAS_STORAGE)
        : sc_signed( W, compile_time_digits )
    #elif defined(SC_BIGINT_CONFIG_BASE_CLASS_HAS_STORAGE)
        : sc_signed( W, false )
    #endif
	{ *this = v; }

    template< class T >
    sc_bigint( const sc_generic_base<T>& a ) 
    #if defined(SC_BIGINT_CONFIG_TEMPLATE_CLASS_HAS_STORAGE)
        : sc_signed( W, compile_time_digits )
    #elif defined(SC_BIGINT_CONFIG_BASE_CLASS_HAS_STORAGE)
        : sc_signed( W, false )
    #endif 
	{ a->to_sc_signed(*this); }

    sc_bigint( const sc_unsigned& v ) 
    #if defined(SC_BIGINT_CONFIG_TEMPLATE_CLASS_HAS_STORAGE)
        : sc_signed( W, compile_time_digits )
    #elif defined(SC_BIGINT_CONFIG_BASE_CLASS_HAS_STORAGE)
        : sc_signed( W, false )
    #endif 
	{ *this = v; }

    sc_bigint( const sc_unsigned_subref& v ) 
    #if defined(SC_BIGINT_CONFIG_TEMPLATE_CLASS_HAS_STORAGE)
        : sc_signed( W, compile_time_digits )
    #elif defined(SC_BIGINT_CONFIG_BASE_CLASS_HAS_STORAGE)
        : sc_signed( W, false )
    #endif 
	{ *this = v; }

    sc_bigint( const char* v ) 
    #if defined(SC_BIGINT_CONFIG_TEMPLATE_CLASS_HAS_STORAGE)
        : sc_signed( W, compile_time_digits )
    #elif defined(SC_BIGINT_CONFIG_BASE_CLASS_HAS_STORAGE)
        : sc_signed( W, false )
    #endif 
	{ *this = v; }

    sc_bigint( int64 v ) 
    #if defined(SC_BIGINT_CONFIG_TEMPLATE_CLASS_HAS_STORAGE)
        : sc_signed( W, compile_time_digits )
    #elif defined(SC_BIGINT_CONFIG_BASE_CLASS_HAS_STORAGE)
        : sc_signed( W, false )
    #endif 
	{ *this = v; }

    sc_bigint( uint64 v ) 
    #if defined(SC_BIGINT_CONFIG_TEMPLATE_CLASS_HAS_STORAGE)
        : sc_signed( W, compile_time_digits )
    #elif defined(SC_BIGINT_CONFIG_BASE_CLASS_HAS_STORAGE)
        : sc_signed( W, false )
    #endif 
	{ *this = v; }

    sc_bigint( long v ) 
    #if defined(SC_BIGINT_CONFIG_TEMPLATE_CLASS_HAS_STORAGE)
        : sc_signed( W, compile_time_digits )
    #elif defined(SC_BIGINT_CONFIG_BASE_CLASS_HAS_STORAGE)
        : sc_signed( W, false )
    #endif 
	{ *this = v; }

    sc_bigint( unsigned long v ) 
    #if defined(SC_BIGINT_CONFIG_TEMPLATE_CLASS_HAS_STORAGE)
        : sc_signed( W, compile_time_digits )
    #elif defined(SC_BIGINT_CONFIG_BASE_CLASS_HAS_STORAGE)
        : sc_signed( W, false )
    #endif 
	{ *this = v; }

    sc_bigint( int v ) 
    #if defined(SC_BIGINT_CONFIG_TEMPLATE_CLASS_HAS_STORAGE)
        : sc_signed( W, compile_time_digits )
    #elif defined(SC_BIGINT_CONFIG_BASE_CLASS_HAS_STORAGE)
        : sc_signed( W, false )
    #endif 
	{ *this = v; }

    sc_bigint( unsigned int v ) 
    #if defined(SC_BIGINT_CONFIG_TEMPLATE_CLASS_HAS_STORAGE)
        : sc_signed( W, compile_time_digits )
    #elif defined(SC_BIGINT_CONFIG_BASE_CLASS_HAS_STORAGE)
        : sc_signed( W, false )
    #endif 
	{ *this = v; }

    sc_bigint( double v ) 
    #if defined(SC_BIGINT_CONFIG_TEMPLATE_CLASS_HAS_STORAGE)
        : sc_signed( W, compile_time_digits )
    #elif defined(SC_BIGINT_CONFIG_BASE_CLASS_HAS_STORAGE)
        : sc_signed( W, false )
    #endif 
	{ *this = v; }
  
    sc_bigint( const sc_bv_base& v ) 
    #if defined(SC_BIGINT_CONFIG_TEMPLATE_CLASS_HAS_STORAGE)
        : sc_signed( W, compile_time_digits )
    #elif defined(SC_BIGINT_CONFIG_BASE_CLASS_HAS_STORAGE)
        : sc_signed( W, false )
    #endif 
	{ *this = v; }

    sc_bigint( const sc_lv_base& v ) 
    #if defined(SC_BIGINT_CONFIG_TEMPLATE_CLASS_HAS_STORAGE)
        : sc_signed( W, compile_time_digits )
    #elif defined(SC_BIGINT_CONFIG_BASE_CLASS_HAS_STORAGE)
        : sc_signed( W, false )
    #endif 
>>>>>>> 3e2233b1
	{ *this = v; }

#ifdef SC_INCLUDE_FX

<<<<<<< HEAD
    explicit sc_bigint( const sc_fxval& v )
	: sc_signed( W, false )
	{ *this = v; }

    explicit sc_bigint( const sc_fxval_fast& v )
	: sc_signed( W, false )
	{ *this = v; }

    explicit sc_bigint( const sc_fxnum& v )
	: sc_signed( W, false )
	{ *this = v; }

    explicit sc_bigint( const sc_fxnum_fast& v )
	: sc_signed( W, false )
=======
    explicit sc_bigint( const sc_fxval& v ) 
    #if defined(SC_BIGINT_CONFIG_TEMPLATE_CLASS_HAS_STORAGE)
        : sc_signed( W, compile_time_digits )
    #elif defined(SC_BIGINT_CONFIG_BASE_CLASS_HAS_STORAGE)
        : sc_signed( W, false )
    #endif 
	{ *this = v; }

    explicit sc_bigint( const sc_fxval_fast& v ) 
    #if defined(SC_BIGINT_CONFIG_TEMPLATE_CLASS_HAS_STORAGE)
        : sc_signed( W, compile_time_digits )
    #elif defined(SC_BIGINT_CONFIG_BASE_CLASS_HAS_STORAGE)
        : sc_signed( W, false )
    #endif 
	{ *this = v; }

    explicit sc_bigint( const sc_fxnum& v ) 
    #if defined(SC_BIGINT_CONFIG_TEMPLATE_CLASS_HAS_STORAGE)
        : sc_signed( W, compile_time_digits )
    #elif defined(SC_BIGINT_CONFIG_BASE_CLASS_HAS_STORAGE)
        : sc_signed( W, false )
    #endif 
	{ *this = v; }

    explicit sc_bigint( const sc_fxnum_fast& v ) 
    #if defined(SC_BIGINT_CONFIG_TEMPLATE_CLASS_HAS_STORAGE)
        : sc_signed( W, compile_time_digits )
    #elif defined(SC_BIGINT_CONFIG_BASE_CLASS_HAS_STORAGE)
        : sc_signed( W, false )
    #endif 
>>>>>>> 3e2233b1
	{ *this = v; }

#endif



    // destructor

    ~sc_bigint()
	{}

<<<<<<< HEAD
#endif
=======
>>>>>>> 3e2233b1
    // unary operators:

    inline const sc_bigint<W> operator - ();
    inline const sc_bigint<W> operator ~ ();
 
    // assignment operators

    template<int WO>
    inline const sc_bigint<W>& operator = ( const sc_bigint<WO>& other );
	// { sc_signed::operator = ( v ); return *this; }
<<<<<<< HEAD

    template<int WO>
    inline const sc_bigint<W>& operator = ( const sc_biguint<WO>& other );
=======
>>>>>>> 3e2233b1

    template<int WO>
    inline const sc_bigint<W>& operator = ( const sc_biguint<WO>& other );

    inline const sc_bigint<W>& operator = ( const sc_signed& v );

    inline const sc_bigint<W>& operator = ( const sc_unsigned& v );

    inline const sc_bigint<W>& operator=(const sc_signed_subref_r& v)
    {
        operator=(sc_unsigned(v));
        return * this;
    }

    template< class T >
    const sc_bigint<W>& operator = ( const sc_generic_base<T>& a )
        { a->to_sc_signed(sc_signed_proxy()); return *this;}

<<<<<<< HEAD
    inline sc_bigint<W>& operator = ( const sc_unsigned_subref& v )
	{ sc_signed::operator = ( v ); return *this; }

    inline sc_bigint<W>& operator = ( const char* v )
	{ sc_signed::operator = ( v ); return *this; }

    inline sc_bigint<W>& operator = ( int64 v );

    inline sc_bigint<W>& operator = ( uint64 v );

    inline sc_bigint<W>& operator = ( long v );

    inline sc_bigint<W>& operator = ( unsigned long v );

    inline sc_bigint<W>& operator = ( int v );

    inline sc_bigint<W>& operator = ( unsigned int v );

    inline sc_bigint<W>& operator = ( double v )
	{ sc_signed::operator = ( v ); return *this; }
=======
    inline const sc_bigint<W>& operator = ( const sc_unsigned_subref_r& v );

    inline const sc_bigint<W>& operator = ( const char* v )
	{ sc_signed_proxy() = v; return *this; }

    inline const sc_bigint<W>& operator = ( int64 v );

    inline const sc_bigint<W>& operator = ( uint64 v );

    inline const sc_bigint<W>& operator = ( long v );

    inline const sc_bigint<W>& operator = ( unsigned long v );

    inline const sc_bigint<W>& operator = ( int v );

    inline const sc_bigint<W>& operator = ( unsigned int v );

    inline const sc_bigint<W>& operator = ( double v )
	{ sc_signed_proxy() = v; return *this; }
>>>>>>> 3e2233b1


    const sc_bigint<W>& operator = ( const sc_bv_base& v )
	{ sc_signed_proxy() = v; return *this; }

    const sc_bigint<W>& operator = ( const sc_lv_base& v )
	{ sc_signed_proxy() = v; return *this; }

<<<<<<< HEAD
    inline sc_bigint<W>& operator = ( const sc_int_base& v );

    inline sc_bigint<W>& operator = ( const sc_uint_base& v );
=======
    inline const sc_bigint<W>& operator = ( const sc_int_base& v );

    inline const sc_bigint<W>& operator = ( const sc_uint_base& v );
>>>>>>> 3e2233b1

#ifdef SC_INCLUDE_FX

    const sc_bigint<W>& operator = ( const sc_fxval& v )
	{ sc_signed_proxy() = v; return *this; }

    const sc_bigint<W>& operator = ( const sc_fxval_fast& v )
	{ sc_signed_proxy() = v; return *this; }

    const sc_bigint<W>& operator = ( const sc_fxnum& v )
	{ sc_signed_proxy() = v; return *this; }

    const sc_bigint<W>& operator = ( const sc_fxnum_fast& v )
	{ sc_signed_proxy() = v; return *this; }

#endif
<<<<<<< HEAD
    inline void adjust_hod()
    {
        const int shift = (BITS_PER_DIGIT-1)-SC_BIT_INDEX(W-1);
        digit[HOD] = ( ( (int)digit[HOD] << shift ) >> shift );
    }
=======

// +----------------------------------------------------------------------------
// |"sc_bigint<W>::to_XXXX"
// | 
// | These functions return an object instance's value as the requested
// | native C++ type.
// |
// | Notes: 
// |   (1) These are set up for BITS_PER_DIGIT == 32.
// | Result:
// |     Native C++ type containing the object instance's value.
// +----------------------------------------------------------------------------
inline 
double
to_double() const
{
    return sc_signed_proxy().to_double();
}

inline
int 
to_int() const
{
    int result;

    result =  (int)digit[0];
    return result;
}

inline
unsigned int 
to_uint() const
{
    unsigned int result;

    result =  (unsigned int)digit[0];
    return result;
}

inline
int64 
to_int64() const
{
    int64 result;

    if ( W < 33 ) {
        result =  to_int();
    }
    else {
        result = ( (uint64)digit[1] << BITS_PER_DIGIT ) | digit[0]; 
    }
    return result;
}

inline
uint64 
to_uint64() const
{
    uint64 result;

    if ( W < 33 ) {
        result = to_uint();
    }
    else {
        result = ( (uint64)digit[1] << BITS_PER_DIGIT ) | digit[0];
    }
    return result;
}

inline
long 
to_long() const
{
    long result =  ( sizeof(long) < 5 ) ? to_int() : to_int64();
    return result;
}


inline
unsigned long 
to_ulong() const
{
    unsigned long result = ( sizeof(unsigned long) < 5 ) ? to_uint() : to_uint64();
    return result;
}

// SELF-REFERENCING OPERATORS:

inline sc_bigint<W>& operator += (const sc_signed&    v);
inline sc_bigint<W>& operator += (const sc_unsigned&  v);
inline sc_bigint<W>& operator += (int64               v);
inline sc_bigint<W>& operator += (uint64              v);
inline sc_bigint<W>& operator += (long                v);
inline sc_bigint<W>& operator += (unsigned long       v);
inline sc_bigint<W>& operator += (int                 v);
inline sc_bigint<W>& operator += (unsigned int        v);
inline sc_bigint<W>& operator += (const sc_int_base&  v);
inline sc_bigint<W>& operator += (const sc_uint_base& v);

inline sc_bigint<W>& operator -= (const sc_signed&    v);
inline sc_bigint<W>& operator -= (const sc_unsigned&  v);
inline sc_bigint<W>& operator -= (int64               v);
inline sc_bigint<W>& operator -= (uint64              v);
inline sc_bigint<W>& operator -= (long                v);
inline sc_bigint<W>& operator -= (unsigned long       v);
inline sc_bigint<W>& operator -= (int                 v);
inline sc_bigint<W>& operator -= (unsigned int        v);
inline sc_bigint<W>& operator -= (const sc_int_base&  v);
inline sc_bigint<W>& operator -= (const sc_uint_base& v);

inline sc_bigint<W>& operator *= (const sc_signed&    v);
inline sc_bigint<W>& operator *= (const sc_unsigned&  v);
inline sc_bigint<W>& operator *= (int64               v);
inline sc_bigint<W>& operator *= (uint64              v);
inline sc_bigint<W>& operator *= (long                v);
inline sc_bigint<W>& operator *= (unsigned long       v);
inline sc_bigint<W>& operator *= (int                 v);
inline sc_bigint<W>& operator *= (unsigned int        v);
inline sc_bigint<W>& operator *= (const sc_int_base&  v);
inline sc_bigint<W>& operator *= (const sc_uint_base& v);

inline sc_bigint<W>& operator /= (const sc_signed&    v);
inline sc_bigint<W>& operator /= (const sc_unsigned&  v);
inline sc_bigint<W>& operator /= (int64               v);
inline sc_bigint<W>& operator /= (uint64              v);
inline sc_bigint<W>& operator /= (long                v);
inline sc_bigint<W>& operator /= (unsigned long       v);
inline sc_bigint<W>& operator /= (int                 v);
inline sc_bigint<W>& operator /= (unsigned int        v);
inline sc_bigint<W>& operator /= (const sc_int_base&  v);
inline sc_bigint<W>& operator /= (const sc_uint_base& v);

inline sc_bigint<W>& operator %= (const sc_signed&    v);
inline sc_bigint<W>& operator %= (const sc_unsigned&  v);
inline sc_bigint<W>& operator %= (int64               v);
inline sc_bigint<W>& operator %= (uint64              v);
inline sc_bigint<W>& operator %= (long                v);
inline sc_bigint<W>& operator %= (unsigned long       v);
inline sc_bigint<W>& operator %= (int                 v);
inline sc_bigint<W>& operator %= (unsigned int        v);
inline sc_bigint<W>& operator %= (const sc_int_base&  v);
inline sc_bigint<W>& operator %= (const sc_uint_base& v);

inline sc_bigint<W>& operator &= (const sc_signed&    v);
inline sc_bigint<W>& operator &= (const sc_unsigned&  v);
inline sc_bigint<W>& operator &= (int64               v);
inline sc_bigint<W>& operator &= (uint64              v);
inline sc_bigint<W>& operator &= (long                v);
inline sc_bigint<W>& operator &= (unsigned long       v);
inline sc_bigint<W>& operator &= (int                 v);
inline sc_bigint<W>& operator &= (unsigned int        v);
inline sc_bigint<W>& operator &= (const sc_int_base&  v);
inline sc_bigint<W>& operator &= (const sc_uint_base& v);

inline sc_bigint<W>& operator |= (const sc_signed&    v);
inline sc_bigint<W>& operator |= (const sc_unsigned&  v);
inline sc_bigint<W>& operator |= (int64               v);
inline sc_bigint<W>& operator |= (uint64              v);
inline sc_bigint<W>& operator |= (long                v);
inline sc_bigint<W>& operator |= (unsigned long       v);
inline sc_bigint<W>& operator |= (int                 v);
inline sc_bigint<W>& operator |= (unsigned int        v);
inline sc_bigint<W>& operator |= (const sc_int_base&  v);
inline sc_bigint<W>& operator |= (const sc_uint_base& v);

inline sc_bigint<W>& operator ^= (const sc_signed&    v);
inline sc_bigint<W>& operator ^= (const sc_unsigned&  v);
inline sc_bigint<W>& operator ^= (int64               v);
inline sc_bigint<W>& operator ^= (uint64              v);
inline sc_bigint<W>& operator ^= (long                v);
inline sc_bigint<W>& operator ^= (unsigned long       v);
inline sc_bigint<W>& operator ^= (int                 v);
inline sc_bigint<W>& operator ^= (unsigned int        v);
inline sc_bigint<W>& operator ^= (const sc_int_base&  v);
inline sc_bigint<W>& operator ^= (const sc_uint_base& v);

// Range operators:

sc_signed_bitref& bit( int i ) { return sc_signed_proxy().bit(i); }
const sc_signed_bitref_r& bit( int i ) const { return sc_signed_proxy().bit(i); }
sc_signed_bitref& operator [] ( int i ) { return bit(i); }
const sc_signed_bitref_r& operator [] ( int i ) const { return bit(i); }

sc_signed_subref& range( int i, int j ) { return sc_signed_proxy().range(i,j); }
const sc_signed_subref_r& range( int i, int j ) const { return sc_signed_proxy().range(i,j); }
sc_signed_subref& operator () ( int i, int j ) { return range(i,j); }
const sc_signed_subref_r& operator () ( int i, int j ) const { return range(i,j); }

// reduce methods

inline bool and_reduce() const;
inline bool nand_reduce() const;
inline bool or_reduce() const;
inline bool nor_reduce() const;
inline bool xor_reduce() const ;
inline bool xnor_reduce() const;

// left shift operators

const sc_signed operator<<(int v) const;
const sc_signed operator<<(const sc_signed& v) const { return operator << (v.to_int()); }
const sc_signed operator<<(const sc_unsigned& v) const { return operator << (v.to_int()); }

const sc_bigint<W>& operator<<=(int v);
const sc_bigint<W>& operator<<=(const sc_unsigned& v) { return operator<<=( v.to_int() ); }
const sc_bigint<W>& operator<<=(const sc_signed& v)   { return operator<<= ( v.to_int() ); }

// right shift operators

const sc_signed operator>>(int v) const;
const sc_signed operator>>(const sc_signed& v) const { return operator >> (v.to_int()); }
const sc_signed operator>>(const sc_unsigned& v) const { return operator>>(v.to_int()); }

const sc_bigint<W>& operator>>=(int v);
const sc_bigint<W>& operator>>=(const sc_unsigned& v) { return operator>>= (v.to_int() ); }
const sc_bigint<W>& operator>>=(const sc_signed& v) { return operator>>=( v.to_int() ); }

// Increment operators:

inline sc_bigint<W>& operator ++ () // prefix
{
    *this = *this + 1;
    return *this;
}

inline const sc_bigint<W> operator ++ (int) // postfix
{
    sc_bigint<W> result(*this);
    *this = *this + 1;
    return result;
}

// Decrement operators:

inline sc_bigint<W>& operator -- () // prefix
{
    *this = *this - 1;
    return *this;
}

inline const sc_bigint<W> operator -- (int) // postfix
{
    sc_bigint<W> result(*this);
    *this = *this - 1;
    return result;
}

#if defined(SC_BIGINT_CONFIG_TEMPLATE_CLASS_HAS_STORAGE)
protected:
    // If the number of digits is sufficient to fit in sc_signed::small_vec then just allocate
    // a single word here to save storage. Otherwise we allocate enough storage to accomodate
    // our value.
    sc_digit compile_time_digits[DIV_CEIL(W)>SC_SMALL_VEC_DIGITS?DIV_CEIL(W):1];
#elif defined(SC_BIGINT_CONFIG_TEMPLATE_CLASS_HAS_NO_BASE_CLASS)
public:
    sc_digit digit[DIV_CEIL(W)];
#endif

public:
    inline void adjust_hod()
    {
        const int shift = (BITS_PER_DIGIT-1)-SC_BIT_INDEX(W-1);
        digit[HOD] = ( (std::make_signed<sc_digit>::type) (digit[HOD] << shift) ) >> shift ;
    }

public:
#if defined(SC_BIGINT_CONFIG_TEMPLATE_CLASS_HAS_NO_BASE_CLASS)
    inline sc_signed& sc_signed_proxy()
    {
        sc_dt::sc_signed& result = sc_signed::allocate_temporary(W,(sc_digit*)digit); 
	return result; 
    }

    inline const sc_signed& sc_signed_proxy() const
    {
        const sc_dt::sc_signed& result = sc_signed::allocate_temporary(W,(sc_digit*)digit); 
	return result; 
    }

    inline operator sc_dt::sc_signed& ()
    {
        return sc_signed_proxy();
    }

    inline operator const sc_dt::sc_signed& () const
    {
        return sc_signed_proxy();
    }
#else

    inline sc_signed& sc_signed_proxy()
    {
        return *this;
    }

    inline const sc_signed& sc_signed_proxy() const
    {
        return *this;
    }


#endif // SC_BIGINT_CONFIG_TEMPLATE_CLASS_HAS_NO_BASE_CLASS

public: // explicit conversion to character string:

    const std::string to_string( sc_numrep numrep = SC_DEC ) const { 
        return sc_signed_proxy().to_string( numrep );
    }

    const std::string to_string( sc_numrep numrep, bool w_prefix ) const {
        return sc_signed_proxy().to_string( numrep, w_prefix );
    }

#if defined(SC_BIGINT_CONFIG_TEMPLATE_CLASS_HAS_NO_BASE_CLASS)
public: // "mirror" for sc_value_base concatenation support:
  int              concat_length(bool xzp) const    { return W; }
#endif // SC_BIGINT_CONFIG_TEMPLATE_CLASS_HAS_NO_BASE_CLASS

public: // field and template value accesses:
  inline int              get_actual_length() const { return W; }
  inline const sc_digit*  get_digits() const        { return digit; }
  inline sc_digit*        get_digits()              { return digit; }
  inline int              get_digits_n() const      { return DIV_CEIL(W); }
  inline int              get_hod() const           { return SC_DIGIT_INDEX(W-1); }
  inline sc_digit*        get_raw()                 { return digit; }

  inline int              length() const            { return W; }

>>>>>>> 3e2233b1
};


} // namespace sc_dt


#endif<|MERGE_RESOLUTION|>--- conflicted
+++ resolved
@@ -89,11 +89,7 @@
 public: // anonymous compile-type information about this type.
     enum { 
 	ACTUAL_WIDTH = W,                   // actual width.
-<<<<<<< HEAD
-        DIGITS_N     = SC_DIGIT_COUNT(W-1), // number of digits in digit vector.
-=======
         DIGITS_N     = SC_DIGIT_COUNT(W),   // number of digits in digit vector.
->>>>>>> 3e2233b1
 	HOB          = SC_BIT_INDEX(W-1),   // bit index of high order bit.
         HOD          = SC_DIGIT_INDEX(W-1), // digit index of high order bit.
 	SIGNED       = 1,                   // this type is signed.
@@ -106,78 +102,6 @@
     // constructors
 
     sc_bigint()
-<<<<<<< HEAD
-	: sc_signed( W, true )
-	{}
-
-    sc_bigint( bool flag )
-        : sc_signed( W, false )
-	{ *this = (int)flag; }
-
-    sc_bigint( const sc_bigint<W>& v )
-	: sc_signed( W, false )
-	{ *this = v; }
-
-    sc_bigint( const sc_signed& v )
-	: sc_signed( W, false )
-	{ *this = v; }
-
-    sc_bigint( const sc_signed_subref& v )
-	: sc_signed( W, false )
-	{ *this = v; }
-
-    template< class T >
-    sc_bigint( const sc_generic_base<T>& a )
-	: sc_signed( W, false )
-	{ a->to_sc_signed(*this); }
-
-    sc_bigint( const sc_unsigned& v )
-	: sc_signed( W, false )
-	{ *this = v; }
-
-    sc_bigint( const sc_unsigned_subref& v )
-	: sc_signed( W, false )
-	{ *this = v; }
-
-    sc_bigint( const char* v )
-	: sc_signed( W, false )
-	{ *this = v; }
-
-    sc_bigint( int64 v )
-	: sc_signed( W, false )
-	{ *this = v; }
-
-    sc_bigint( uint64 v )
-	: sc_signed( W, false )
-	{ *this = v; }
-
-    sc_bigint( long v )
-	: sc_signed( W, false )
-	{ *this = v; }
-
-    sc_bigint( unsigned long v )
-	: sc_signed( W, false )
-	{ *this = v; }
-
-    sc_bigint( int v )
-	: sc_signed( W, false )
-	{ *this = v; }
-
-    sc_bigint( unsigned int v )
-	: sc_signed( W, false )
-	{ *this = v; }
-
-    sc_bigint( double v )
-	: sc_signed( W, false )
-	{ *this = v; }
-  
-    sc_bigint( const sc_bv_base& v )
-	: sc_signed( W, false )
-	{ *this = v; }
-
-    sc_bigint( const sc_lv_base& v )
-	: sc_signed( W, false )
-=======
     #if defined(SC_BIGINT_CONFIG_TEMPLATE_CLASS_HAS_STORAGE)
         : sc_signed( W, compile_time_digits )
     #elif defined(SC_BIGINT_CONFIG_BASE_CLASS_HAS_STORAGE)
@@ -330,27 +254,10 @@
     #elif defined(SC_BIGINT_CONFIG_BASE_CLASS_HAS_STORAGE)
         : sc_signed( W, false )
     #endif 
->>>>>>> 3e2233b1
 	{ *this = v; }
 
 #ifdef SC_INCLUDE_FX
 
-<<<<<<< HEAD
-    explicit sc_bigint( const sc_fxval& v )
-	: sc_signed( W, false )
-	{ *this = v; }
-
-    explicit sc_bigint( const sc_fxval_fast& v )
-	: sc_signed( W, false )
-	{ *this = v; }
-
-    explicit sc_bigint( const sc_fxnum& v )
-	: sc_signed( W, false )
-	{ *this = v; }
-
-    explicit sc_bigint( const sc_fxnum_fast& v )
-	: sc_signed( W, false )
-=======
     explicit sc_bigint( const sc_fxval& v ) 
     #if defined(SC_BIGINT_CONFIG_TEMPLATE_CLASS_HAS_STORAGE)
         : sc_signed( W, compile_time_digits )
@@ -381,7 +288,6 @@
     #elif defined(SC_BIGINT_CONFIG_BASE_CLASS_HAS_STORAGE)
         : sc_signed( W, false )
     #endif 
->>>>>>> 3e2233b1
 	{ *this = v; }
 
 #endif
@@ -393,10 +299,6 @@
     ~sc_bigint()
 	{}
 
-<<<<<<< HEAD
-#endif
-=======
->>>>>>> 3e2233b1
     // unary operators:
 
     inline const sc_bigint<W> operator - ();
@@ -407,12 +309,6 @@
     template<int WO>
     inline const sc_bigint<W>& operator = ( const sc_bigint<WO>& other );
 	// { sc_signed::operator = ( v ); return *this; }
-<<<<<<< HEAD
-
-    template<int WO>
-    inline const sc_bigint<W>& operator = ( const sc_biguint<WO>& other );
-=======
->>>>>>> 3e2233b1
 
     template<int WO>
     inline const sc_bigint<W>& operator = ( const sc_biguint<WO>& other );
@@ -431,28 +327,6 @@
     const sc_bigint<W>& operator = ( const sc_generic_base<T>& a )
         { a->to_sc_signed(sc_signed_proxy()); return *this;}
 
-<<<<<<< HEAD
-    inline sc_bigint<W>& operator = ( const sc_unsigned_subref& v )
-	{ sc_signed::operator = ( v ); return *this; }
-
-    inline sc_bigint<W>& operator = ( const char* v )
-	{ sc_signed::operator = ( v ); return *this; }
-
-    inline sc_bigint<W>& operator = ( int64 v );
-
-    inline sc_bigint<W>& operator = ( uint64 v );
-
-    inline sc_bigint<W>& operator = ( long v );
-
-    inline sc_bigint<W>& operator = ( unsigned long v );
-
-    inline sc_bigint<W>& operator = ( int v );
-
-    inline sc_bigint<W>& operator = ( unsigned int v );
-
-    inline sc_bigint<W>& operator = ( double v )
-	{ sc_signed::operator = ( v ); return *this; }
-=======
     inline const sc_bigint<W>& operator = ( const sc_unsigned_subref_r& v );
 
     inline const sc_bigint<W>& operator = ( const char* v )
@@ -472,7 +346,6 @@
 
     inline const sc_bigint<W>& operator = ( double v )
 	{ sc_signed_proxy() = v; return *this; }
->>>>>>> 3e2233b1
 
 
     const sc_bigint<W>& operator = ( const sc_bv_base& v )
@@ -481,15 +354,9 @@
     const sc_bigint<W>& operator = ( const sc_lv_base& v )
 	{ sc_signed_proxy() = v; return *this; }
 
-<<<<<<< HEAD
-    inline sc_bigint<W>& operator = ( const sc_int_base& v );
-
-    inline sc_bigint<W>& operator = ( const sc_uint_base& v );
-=======
     inline const sc_bigint<W>& operator = ( const sc_int_base& v );
 
     inline const sc_bigint<W>& operator = ( const sc_uint_base& v );
->>>>>>> 3e2233b1
 
 #ifdef SC_INCLUDE_FX
 
@@ -506,13 +373,6 @@
 	{ sc_signed_proxy() = v; return *this; }
 
 #endif
-<<<<<<< HEAD
-    inline void adjust_hod()
-    {
-        const int shift = (BITS_PER_DIGIT-1)-SC_BIT_INDEX(W-1);
-        digit[HOD] = ( ( (int)digit[HOD] << shift ) >> shift );
-    }
-=======
 
 // +----------------------------------------------------------------------------
 // |"sc_bigint<W>::to_XXXX"
@@ -841,7 +701,6 @@
 
   inline int              length() const            { return W; }
 
->>>>>>> 3e2233b1
 };
 
 
