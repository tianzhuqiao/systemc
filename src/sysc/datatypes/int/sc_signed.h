--- conflicted
+++ resolved
@@ -1,5 +1,5 @@
 /*****************************************************************************
-  
+
   Licensed to Accellera Systems Initiative Inc. (Accellera) under one or
   more contributor license agreements.  See the NOTICE file distributed
   with this work for additional information regarding copyright ownership.
@@ -100,10 +100,7 @@
 #include "sysc/datatypes/int/sc_length_param.h"
 #include "sysc/datatypes/int/sc_nbdefs.h"
 #include "sysc/datatypes/int/sc_nbutils.h"
-<<<<<<< HEAD
-=======
 #include "sysc/datatypes/int/sc_vector_utils.h"
->>>>>>> 3e2233b1
 #include "sysc/datatypes/int/sc_unsigned.h"
 
 
@@ -134,143 +131,18 @@
 class sc_fxnum_fast;
 
 // Operators that need to be declared so they can be friends:
-<<<<<<< HEAD
 
 #define SCFP inline
 #include "sc_signed_friends.h"
 #undef SCFP
 
-
-// Helper function declarations
-sc_signed add_signed_friend(small_type us,
-                                     int unb,
-                                     int und,
-                                     const sc_digit *ud,
-                                     small_type vs,
-                                     int vnb,
-                                     int vnd,
-                                     const sc_digit *vd);
-
-sc_signed sub_signed_friend(small_type us,
-                                     int unb,
-                                     int und,
-                                     const sc_digit *ud,
-                                     small_type vs,
-                                     int vnb,
-                                     int vnd,
-                                     const sc_digit *vd);
-
-sc_signed mul_signed_friend(small_type s,
-                                     int unb,
-                                     int und,
-                                     const sc_digit *ud,
-                                     int vnb,
-                                     int vnd,
-                                     const sc_digit *vd);
-
-sc_signed div_signed_friend(small_type s,
-                                     int unb,
-                                     int und,
-                                     const sc_digit *ud,
-                                     int vnb,
-                                     int vnd,
-                                     const sc_digit *vd);
-
-sc_signed mod_signed_friend(small_type us,
-                                     int unb,
-                                     int und,
-                                     const sc_digit *ud,
-                                     int vnb,
-                                     int vnd,
-                                     const sc_digit *vd);
-
-sc_signed and_signed_friend(small_type us,
-                                     int unb,
-                                     int und,
-                                     const sc_digit *ud,
-                                     small_type vs,
-                                     int vnb,
-                                     int vnd,
-                                     const sc_digit *vd);
-
-sc_signed or_signed_friend(small_type us,
-                                    int unb,
-                                    int und,
-                                    const sc_digit *ud,
-                                    small_type vs,
-                                    int vnb,
-                                    int vnd,
-                                    const sc_digit *vd);
-
-sc_signed xor_signed_friend(small_type us,
-                                     int unb,
-                                     int und,
-                                     const sc_digit *ud,
-                                     small_type vs,
-                                     int vnb,
-                                     int vnd,
-                                     const sc_digit *vd);
-
-
-
-  // SHIFT OPERATORS:
-
-  // LEFT SHIFT operators:
-
-  sc_unsigned operator << (const sc_unsigned&  u, const sc_signed&    v);
-    sc_signed operator << (const sc_signed&    u, const sc_unsigned&  v);
-
-    sc_signed operator << (const sc_signed&    u, const sc_signed&    v);
-    sc_signed operator << (const sc_signed&    u, int64               v);
-    sc_signed operator << (const sc_signed&    u, uint64              v);
-    sc_signed operator << (const sc_signed&    u, long                v);
-    sc_signed operator << (const sc_signed&    u, unsigned long       v);
-  inline   sc_signed operator << (const sc_signed&    u, int                 v);
-  inline   sc_signed operator << (const sc_signed&    u, unsigned int        v);
-
-    sc_signed operator << (const sc_signed&    u, const sc_int_base&  v);
-    sc_signed operator << (const sc_signed&    u, const sc_uint_base& v);
-
-
-
-  // RIGHT SHIFT operators:
-
-  sc_unsigned operator >> (const sc_unsigned&  u, const sc_signed&    v);
-    sc_signed operator >> (const sc_signed&    u, const sc_unsigned&  v);
-
-    sc_signed operator >> (const sc_signed&    u, const sc_signed&    v);
-    sc_signed operator >> (const sc_signed&    u, int64               v);
-    sc_signed operator >> (const sc_signed&    u, uint64              v);
-    sc_signed operator >> (const sc_signed&    u, long                v);
-    sc_signed operator >> (const sc_signed&    u, unsigned long       v);
-  inline   sc_signed operator >> (const sc_signed&    u, int                 v);
-  inline   sc_signed operator >> (const sc_signed&    u, unsigned int        v);
-
-  sc_signed operator >> (const sc_signed&    u, const sc_int_base&  v);
-  sc_signed operator >> (const sc_signed&    u, const sc_uint_base& v);
-
-=======
->>>>>>> 3e2233b1
-
-#define SCFP inline
-#include "sc_signed_friends.h"
-#undef SCFP
-
   // Unary arithmetic operators
-<<<<<<< HEAD
+
   sc_signed operator + (const sc_signed&   u);
   sc_signed operator - (const sc_signed&   u);
-  sc_signed operator - (const sc_unsigned& u);
 
   // Bitwise NOT operator (unary).
-=======
-
-  sc_signed operator + (const sc_signed&   u);
-  sc_signed operator - (const sc_signed&   u);
-
-  // Bitwise NOT operator (unary).
-
->>>>>>> 3e2233b1
+
   sc_signed operator ~ (const sc_signed& u);
 
 // ----------------------------------------------------------------------------
@@ -294,10 +166,6 @@
         {
 	    m_obj_p = ( CCAST<sc_signed*>( obj_p ) );
 	    m_index = index_;
-<<<<<<< HEAD
-	    m_obj_p = ( CCAST<sc_signed*>( obj_p ) );
-=======
->>>>>>> 3e2233b1
 	}
 
 public:
@@ -480,7 +348,7 @@
     // copy constructor
 
     sc_signed_subref_r( const sc_signed_subref_r& a )
-	: sc_value_base(a), m_left( a.m_left ), m_obj_p( a.m_obj_p ), 
+	: sc_value_base(a), m_left( a.m_left ), m_obj_p( a.m_obj_p ),
 	  m_right( a.m_right )
 	{}
 
@@ -688,16 +556,6 @@
     friend class sc_signed_subref;
     friend class sc_unsigned;
     friend class sc_unsigned_subref;
-<<<<<<< HEAD
-    template<int W> friend class sc_bigint;
-    template<int W> friend class sc_biguint;
-    template<int W> friend class sc_int;
-    template<int W> friend class sc_uint;
-
-  // Needed for types using sc_signed.
-  typedef bool elemtype;
-
-=======
     friend class sc_unsigned_subref_r;
     template<int W> friend class sc_bigint;
     template<int W> friend class sc_biguint;
@@ -708,7 +566,6 @@
   // Needed for types using sc_signed.
   typedef bool elemtype;
 
->>>>>>> 3e2233b1
 public:
     enum { SIGNED=1 };
 
@@ -717,12 +574,9 @@
     // constructors
 
     explicit inline sc_signed( int nb = sc_length_param().len() );
-<<<<<<< HEAD
-=======
 #if !defined(SC_BIGINT_CONFIG_BASE_CLASS_HAS_STORAGE)
     explicit inline sc_signed( int nb, sc_digit* digit_p );
 #endif // !defined(SC_BIGINT_CONFIG_BASE_CLASS_HAS_STORAGE)
->>>>>>> 3e2233b1
     sc_signed( const sc_signed&   v );
     sc_signed( const sc_unsigned& v );
     template<class T>
@@ -777,15 +631,7 @@
 
     virtual ~sc_signed()
 	{
-<<<<<<< HEAD
-#ifndef SC_MAX_NBITS
-            if ( digit != small_vec ) {
-		delete [] digit;
-	    }
-#endif
-=======
 	    if ( digit_is_allocated() ) { delete [] digit; }
->>>>>>> 3e2233b1
 	}
 
     // Concatenation support:
@@ -830,11 +676,7 @@
     sc_signed_bitref& operator [] ( int i )
         {
             check_index(i);
-<<<<<<< HEAD
-	    sc_signed_bitref* result_p = temporary_bitref();
-=======
             sc_signed_bitref* result_p = temporary_bitref();
->>>>>>> 3e2233b1
 	    result_p->initialize( this, i );
 	    return *result_p;
 	}
@@ -842,11 +684,7 @@
     const sc_signed_bitref_r& operator [] ( int i ) const
         {
             check_index(i);
-<<<<<<< HEAD
-	    sc_signed_bitref* result_p = temporary_bitref();
-=======
             sc_signed_bitref* result_p = temporary_bitref();
->>>>>>> 3e2233b1
 	    result_p->initialize( this, i );
 	    return *result_p;
 	}
@@ -854,11 +692,7 @@
     sc_signed_bitref& bit( int i )
         {
             check_index(i);
-<<<<<<< HEAD
-	    sc_signed_bitref* result_p = temporary_bitref();
-=======
             sc_signed_bitref* result_p = temporary_bitref();
->>>>>>> 3e2233b1
 	    result_p->initialize( this, i );
 	    return *result_p;
 	}
@@ -866,11 +700,7 @@
     const sc_signed_bitref_r& bit( int i ) const
         {
             check_index(i);
-<<<<<<< HEAD
-	    sc_signed_bitref* result_p = temporary_bitref();
-=======
             sc_signed_bitref* result_p = temporary_bitref();
->>>>>>> 3e2233b1
 	    result_p->initialize( this, i );
 	    return *result_p;
 	}
@@ -940,22 +770,15 @@
 
     // explicit conversions
 
-<<<<<<< HEAD
-=======
     double               to_double() const;
->>>>>>> 3e2233b1
     inline int           to_int() const;
     inline unsigned int  to_uint() const;
     inline long          to_long() const;
     inline unsigned long to_ulong() const;
     inline int64         to_int64() const;
     inline uint64        to_uint64() const;
-<<<<<<< HEAD
-    double               to_double() const;
-=======
 
     //inline operator bool() const { return to_uint64(); }
->>>>>>> 3e2233b1
 
 #ifdef SC_DT_DEPRECATED
     int to_signed() const
@@ -1013,13 +836,8 @@
       if (check_if_outside(i))
 	return;
 
-<<<<<<< HEAD
-      int bit_num = bit_ord(i);
-      int digit_num = digit_ord(i);
-=======
       int bit_num = SC_BIT_INDEX(i);
       int digit_num = SC_DIGIT_INDEX(i);
->>>>>>> 3e2233b1
 
       digit[digit_num] |= one_and_zeros(bit_num);
       digit[digit_num] = SC_MASK_DIGIT(digit[digit_num]);
@@ -1034,13 +852,8 @@
       if (check_if_outside(i))
 	return;
 
-<<<<<<< HEAD
-      int bit_num = bit_ord(i);
-      int digit_num = digit_ord(i);
-=======
       int bit_num = SC_BIT_INDEX(i);
       int digit_num = SC_DIGIT_INDEX(i);
->>>>>>> 3e2233b1
 
       digit[digit_num] &= ~(one_and_zeros(bit_num));
       digit[digit_num] = SC_MASK_DIGIT(digit[digit_num]);
@@ -1056,22 +869,13 @@
     test(int i) const
     {
       if (check_if_outside(i)) {
-<<<<<<< HEAD
-	if ( (int)digit[get_hod()] < 0 ) 
-=======
 	if ( (int)digit[get_hod()] < 0 )
->>>>>>> 3e2233b1
 	  return 1;
 	else
 	  return 0;
       }
-<<<<<<< HEAD
-      int bit_num = bit_ord(i);
-      int digit_num = digit_ord(i);
-=======
       int bit_num = SC_BIT_INDEX(i);
       int digit_num = SC_DIGIT_INDEX(i);
->>>>>>> 3e2233b1
 
 	return ((digit[digit_num] & one_and_zeros(bit_num)) != 0);
     }
@@ -1082,11 +886,7 @@
     { if (test(i)) clear(i); else set(i);  }
 
   bool is_negative() const
-<<<<<<< HEAD
-    { return (int)digit[ndigits-1] < 0; } 
-=======
     { return (int)digit[ndigits-1] < 0; }
->>>>>>> 3e2233b1
 
   // Make the number equal to its mirror image.
   void reverse();
@@ -1129,11 +929,7 @@
 #   define SCFP friend
 #   include "sc_signed_friends.h"
 #   undef SCFP
-<<<<<<< HEAD
-  
-=======
-
->>>>>>> 3e2233b1
+
   // SELF-REFERENCING OPERATORS:
 
   inline sc_signed& operator += (const sc_signed&    v);
@@ -1228,69 +1024,6 @@
 
   // LEFT SHIFT operators:
 
-<<<<<<< HEAD
-  friend sc_unsigned operator << (const sc_unsigned&  u, const sc_signed&    v);
-  friend   sc_signed operator << (const sc_signed&    u, const sc_unsigned&  v);
-
-  friend   sc_signed operator << (const sc_signed&    u, const sc_signed&    v);
-  friend   sc_signed operator << (const sc_signed&    u, int64               v);
-  friend   sc_signed operator << (const sc_signed&    u, uint64              v);
-  friend   sc_signed operator << (const sc_signed&    u, long                v);
-  friend   sc_signed operator << (const sc_signed&    u, unsigned long       v);
-  friend   sc_signed operator << (const sc_signed&    u, int                 v)
-    { return operator<<(u, (long) v); }
-  friend   sc_signed operator << (const sc_signed&    u, unsigned int        v)
-    { return operator<<(u, (unsigned long) v); }
-
-  const sc_signed& operator <<= (const sc_signed&    v);
-  const sc_signed& operator <<= (const sc_unsigned&  v);
-  const sc_signed& operator <<= (int64               v);
-  const sc_signed& operator <<= (uint64              v);
-  const sc_signed& operator <<= (long                v);
-  const sc_signed& operator <<= (unsigned long       v);
-  const sc_signed& operator <<= (int                 v)
-    { return operator<<=((long) v); }
-  const sc_signed& operator <<= (unsigned int        v)
-    { return operator<<=((unsigned long) v); }
-
-  friend   sc_signed operator << (const sc_signed&    u, const sc_int_base&  v);
-  friend   sc_signed operator << (const sc_signed&    u, const sc_uint_base& v);
-  const sc_signed& operator <<= (const sc_int_base&  v);
-  const sc_signed& operator <<= (const sc_uint_base& v);
-
-  // RIGHT SHIFT operators:
-
-  friend sc_unsigned operator >> (const sc_unsigned&  u, const sc_signed&    v);
-  friend   sc_signed operator >> (const sc_signed&    u, const sc_unsigned&  v);
-
-  friend   sc_signed operator >> (const sc_signed&    u, const sc_signed&    v);
-  friend   sc_signed operator >> (const sc_signed&    u, int64               v);
-  friend   sc_signed operator >> (const sc_signed&    u, uint64              v);
-  friend   sc_signed operator >> (const sc_signed&    u, long                v);
-  friend   sc_signed operator >> (const sc_signed&    u, unsigned long       v);
-  friend   sc_signed operator >> (const sc_signed&    u, int                 v)
-    { return operator>>(u, (long) v); }
-  friend   sc_signed operator >> (const sc_signed&    u, unsigned int        v)
-    { return operator>>(u, (unsigned long) v); }
-
-  const sc_signed& operator >>= (const sc_signed&    v);
-  const sc_signed& operator >>= (const sc_unsigned&  v);
-  const sc_signed& operator >>= (int64               v);
-  const sc_signed& operator >>= (uint64              v);
-  const sc_signed& operator >>= (long                v);
-  const sc_signed& operator >>= (unsigned long       v);
-  const sc_signed& operator >>= (int                 v)
-    { return operator>>=((long) v); }
-  const sc_signed& operator >>= (unsigned int        v)
-    { return operator>>=((unsigned long) v); }
-
-  friend sc_signed operator >> (const sc_signed&    u, const sc_int_base&  v);
-  friend sc_signed operator >> (const sc_signed&    u, const sc_uint_base& v);
-  const sc_signed& operator >>= (const sc_int_base&  v);
-  const sc_signed& operator >>= (const sc_uint_base& v);
-
-  // Unary arithmetic operators
-=======
   inline
   sc_signed
   operator<<(int v) const
@@ -1405,90 +1138,11 @@
 
   // Unary arithmetic operators
 
->>>>>>> 3e2233b1
   friend sc_signed operator + (const sc_signed&   u);
   friend sc_signed operator - (const sc_signed&   u);
   friend sc_signed operator - (const sc_unsigned& u);
 
   // Bitwise NOT operator (unary).
-<<<<<<< HEAD
-  friend sc_signed operator ~ (const sc_signed& u);
-
-  // Helper functions.
-  friend sc_signed add_signed_friend(small_type us,
-                                     int unb,
-                                     int und,
-                                     const sc_digit *ud,
-                                     small_type vs,
-                                     int vnb,
-                                     int vnd,
-                                     const sc_digit *vd);
-
-  friend sc_signed sub_signed_friend(small_type us,
-                                     int unb,
-                                     int und,
-                                     const sc_digit *ud,
-                                     small_type vs,
-                                     int vnb,
-                                     int vnd,
-                                     const sc_digit *vd);
-
-  friend sc_signed mul_signed_friend(small_type s,
-                                     int unb,
-                                     int und,
-                                     const sc_digit *ud,
-                                     int vnb,
-                                     int vnd,
-                                     const sc_digit *vd);
-
-  friend sc_signed div_signed_friend(small_type s,
-                                     int unb,
-                                     int und,
-                                     const sc_digit *ud,
-                                     int vnb,
-                                     int vnd,
-                                     const sc_digit *vd);
-
-  friend sc_signed mod_signed_friend(small_type us,
-                                     int unb,
-                                     int und,
-                                     const sc_digit *ud,
-                                     int vnb,
-                                     int vnd,
-                                     const sc_digit *vd);
-
-  friend sc_signed and_signed_friend(small_type us,
-                                     int unb,
-                                     int und,
-                                     const sc_digit *ud,
-                                     small_type vs,
-                                     int vnb,
-                                     int vnd,
-                                     const sc_digit *vd);
-
-  friend sc_signed or_signed_friend(small_type us,
-                                    int unb,
-                                    int und,
-                                    const sc_digit *ud,
-                                    small_type vs,
-                                    int vnb,
-                                    int vnd,
-                                    const sc_digit *vd);
-
-  friend sc_signed xor_signed_friend(small_type us,
-                                     int unb,
-                                     int und,
-                                     const sc_digit *ud,
-                                     small_type vs,
-                                     int vnb,
-                                     int vnd,
-                                     const sc_digit *vd);
-
-protected: 
-
-  int nbits;       // Shortened as nb.
-  int ndigits;     // Shortened as nd.
-=======
 
   friend sc_signed operator ~ (const sc_signed& u);
 
@@ -1498,33 +1152,12 @@
   int      ndigits;                                                // number words in 'digits'
   sc_digit *digit;                                                 // storage for our value.
   sc_digit small_vec[SC_SMALL_VEC_DIGITS>0?SC_SMALL_VEC_DIGITS:1]; // make small values faster.
->>>>>>> 3e2233b1
 
 #if !defined(SC_BIGINT_CONFIG_BASE_CLASS_HAS_STORAGE)
   bool m_free; // true if should free 'digit'.
 public:
   inline bool digit_is_allocated() const { return m_free; }
 #else
-<<<<<<< HEAD
-  sc_digit *digit;                          // Shortened as d.
-  sc_digit small_vec[SC_SMALL_VEC_DIGITS];  // make small values faster. 
-#endif
-
-inline void adjust_hod() 
-{ 
-    const int shift = 31-SC_BIT_INDEX(nbits-1);
-    digit[ndigits-1] = ( ((int)digit[ndigits-1] << shift) >> shift);
-}
-        
-
-public: // back door access:
-  int        get_actual_width() const { return nbits; }
-  sc_digit*  get_digits() const       { return digit; }
-  sc_digit*  get_digits()             { return digit; }
-  int        get_digits_n() const     { return ndigits; }
-  int        get_hod() const          { return SC_DIGIT_INDEX(nbits-1); }
-  int        get_width() const        { return nbits; }
-=======
 public:
   inline bool digit_is_allocated() const { return digit != (sc_digit*)small_vec; }
 #endif
@@ -1567,30 +1200,20 @@
   inline sc_digit*  get_digits()              { return digit; }
   inline int        get_digits_n() const      { return ndigits; }
   inline int        get_hod() const           { return ndigits-1; }
->>>>>>> 3e2233b1
 
 private:
 
   // Private constructors:
 
   // Constructor for sc_signed<W>:
-<<<<<<< HEAD
-  
-=======
-
->>>>>>> 3e2233b1
+
   explicit sc_signed( int nb, bool zero );
 
   // Create a copy of v with sign s.
   sc_signed(const sc_signed&   v, small_type s);
   sc_signed(const sc_unsigned& v, small_type s);
 
-<<<<<<< HEAD
-  // Create a signed number with the given attributes.
-  sc_signed(int nb, int nd, sc_digit *d, bool alloc = true);
-=======
   // Private member functions. The called functions are inline functions.
->>>>>>> 3e2233b1
 
   static int num_bits(int nb) { return nb; }
 
@@ -1602,16 +1225,6 @@
 
 // functional notation for the reduce methods
 
-<<<<<<< HEAD
-  void copy_digits(int nb, int nd, const sc_digit *d)
-    {} 
-
-  void makezero()
-    { make_zero(ndigits, digit); }
-
-  // Conversion functions between 2's complement (2C) and
-  // sign-magnitude (SM):
-=======
 inline bool and_reduce( const sc_signed& a ) { return a.and_reduce(); }
 
 inline bool nand_reduce( const sc_signed& a ) { return a.nand_reduce(); }
@@ -1621,7 +1234,6 @@
 inline bool nor_reduce( const sc_signed& a ) { return a.nor_reduce(); }
 
 inline bool xor_reduce( const sc_signed& a ) { return a.xor_reduce(); }
->>>>>>> 3e2233b1
 
 inline bool xnor_reduce( const sc_signed& a ) { return a.xnor_reduce(); }
 
@@ -1762,17 +1374,6 @@
         SC_REPORT_ERROR( sc_core::SC_ID_INIT_FAILED_, msg );
     }
     ndigits = DIV_CEIL(nbits);
-<<<<<<< HEAD
-#   ifdef SC_MAX_NBITS
-        test_bound(nb);
-#    else
-        if ( ndigits > ( (int)(sizeof(small_vec)/sizeof(sc_digit)) ) ) 
-	    digit = new sc_digit[ndigits];
-	else  {
-	    digit = small_vec;
-	}
-#    endif
-=======
     if ( ndigits > SC_SMALL_VEC_DIGITS ) {
 	digit = new sc_digit[ndigits];
 	SC_FREE_DIGIT(true)
@@ -1781,7 +1382,6 @@
 	digit = small_vec;
 	SC_FREE_DIGIT(false)
     }
->>>>>>> 3e2233b1
     makezero();
     v->to_sc_signed(*this);
 }
@@ -1842,11 +1442,7 @@
 	    result = (result << BITS_PER_DIGIT) | digits[right_i+1];
 	    result = (result << (BITS_PER_DIGIT-right_lob)) |
 		     (digits[right_i]>>right_lob);
-<<<<<<< HEAD
-	  break;     
-=======
 	  break;
->>>>>>> 3e2233b1
 	}
 	return result;
 }
@@ -1888,29 +1484,17 @@
 
 // +----------------------------------------------------------------------------
 // |"sc_signed::to_XXXX"
-<<<<<<< HEAD
-// | 
-// | These functions return an object instance's value as the requested
-// | native C++ type.
-// |
-// | Notes: 
-=======
 // |
 // | These functions return an object instance's value as the requested
 // | native C++ type.
 // |
 // | Notes:
->>>>>>> 3e2233b1
 // |   (1) These are set up for BITS_PER_DIGIT == 32.
 // | Result:
 // |     Native C++ type containing the object instance's value.
 // +----------------------------------------------------------------------------
 inline
-<<<<<<< HEAD
-int 
-=======
 int
->>>>>>> 3e2233b1
 sc_signed::to_int() const
 {
     int result;
@@ -1920,29 +1504,15 @@
 }
 
 inline
-<<<<<<< HEAD
-unsigned int 
-sc_signed::to_uint() const
-{
-    unsigned int result;
-
-    result =  (unsigned int)digit[0];
-    if ( nbits < 32 ) { result &= ~(-1<<nbits); }
-=======
 unsigned int
 sc_signed::to_uint() const
 {
     unsigned int result = (unsigned int)digit[0];
->>>>>>> 3e2233b1
     return result;
 }
 
 inline
-<<<<<<< HEAD
-int64 
-=======
 int64
->>>>>>> 3e2233b1
 sc_signed::to_int64() const
 {
     int64 result;
@@ -1957,11 +1527,7 @@
 }
 
 inline
-<<<<<<< HEAD
-uint64 
-=======
 uint64
->>>>>>> 3e2233b1
 sc_signed::to_uint64() const
 {
     uint64 result;
@@ -1971,20 +1537,12 @@
     }
     else {
         result = ( (uint64)digit[1] << BITS_PER_DIGIT ) | digit[0];
-<<<<<<< HEAD
-	if ( nbits < 64 ) { result &= ~(-1LL << nbits); } // this is plain wrong!!!
-=======
->>>>>>> 3e2233b1
     }
     return result;
 }
 
 inline
-<<<<<<< HEAD
-long 
-=======
 long
->>>>>>> 3e2233b1
 sc_signed::to_long() const
 {
     long result =  ( sizeof(long) < 5 ) ? to_int() : to_int64();
@@ -1993,18 +1551,6 @@
 
 
 inline
-<<<<<<< HEAD
-unsigned long 
-sc_signed::to_ulong() const
-{
-    unsigned long result = ( sizeof(unsigned long) < 5 ) ? to_uint() : to_uint64();
-    return result;
-}
-
-// +----------------------------------------------------------------------------
-// |"sc_signed::sc_signed"
-// | 
-=======
 unsigned long
 sc_signed::to_ulong() const
 {
@@ -2046,7 +1592,6 @@
 // +----------------------------------------------------------------------------
 // |"sc_signed::sc_signed"
 // |
->>>>>>> 3e2233b1
 // | This is the object constructor for sc_bigint<W>.
 // |
 // | Arguments:
@@ -2055,18 +1600,6 @@
 // +----------------------------------------------------------------------------
 inline
 sc_signed::sc_signed( int nb, bool zero ) :
-<<<<<<< HEAD
-    nbits(nb), ndigits( (nb+BITS_PER_DIGIT-1)/BITS_PER_DIGIT )
-{
-    if ( ( (nb+BITS_PER_DIGIT-1)/BITS_PER_DIGIT ) <= SC_SMALL_VEC_DIGITS ) {
-        digit = small_vec;
-    }
-    else {
-        digit = new sc_digit[ndigits];
-    }
-    if ( zero ) {
-        vec_zero(ndigits, digit);
-=======
     nbits(nb), ndigits( DIV_CEIL(nb) )
 {
     if ( ndigits <= SC_SMALL_VEC_DIGITS ) {
@@ -2079,17 +1612,12 @@
     }
     if ( zero ) {
         makezero();
->>>>>>> 3e2233b1
     }
 }
 
 // +----------------------------------------------------------------------------
 // |"sc_signed::sc_signed"
-<<<<<<< HEAD
-// | 
-=======
 // |
->>>>>>> 3e2233b1
 // | This is the explicit object instance constructor.
 // |
 // | Arguments:
@@ -2110,17 +1638,11 @@
     ndigits = DIV_CEIL(nbits);
     if ( ndigits > ( (int)(sizeof(small_vec)/sizeof(sc_digit)) ) ) {
         digit = new sc_digit[ndigits];
-<<<<<<< HEAD
-    }
-    else {
-        digit = small_vec;
-=======
         SC_FREE_DIGIT(true)
     }
     else {
         digit = small_vec;
         SC_FREE_DIGIT(false)
->>>>>>> 3e2233b1
     }
     makezero();
 }
