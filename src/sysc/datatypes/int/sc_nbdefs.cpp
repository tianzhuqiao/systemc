--- conflicted
+++ resolved
@@ -1,4 +1,3 @@
-<<<<<<< HEAD
 /*****************************************************************************
   
   Licensed to Accellera Systems Initiative Inc. (Accellera) under one or
@@ -20,8 +19,8 @@
 
 /*****************************************************************************
 
-  sc_nbdefs.cpp -- Top level file for arbitrary precision signed/unsigned
-                   arithmetic.
+  sc_nbdefs.h -- Top level header file for arbitrary precision signed/unsigned
+                 arithmetic. This file defines all the constants needed.
 
   Original Author: Ali Dasdan, Synopsys, Inc.
   
@@ -54,6 +53,7 @@
 //
 
 #include "sysc/datatypes/int/sc_nbdefs.h"
+
 
 namespace sc_dt
 {
@@ -320,329 +320,4 @@
     7, // 0xfe
     8, // 0xff
 };
-} // namespace sc_dt
-=======
-/*****************************************************************************
-  
-  Licensed to Accellera Systems Initiative Inc. (Accellera) under one or
-  more contributor license agreements.  See the NOTICE file distributed
-  with this work for additional information regarding copyright ownership.
-  Accellera licenses this file to you under the Apache License, Version 2.0
-  (the "License"); you may not use this file except in compliance with the
-  License.  You may obtain a copy of the License at
-
-    http://www.apache.org/licenses/LICENSE-2.0
-
-  Unless required by applicable law or agreed to in writing, software
-  distributed under the License is distributed on an "AS IS" BASIS,
-  WITHOUT WARRANTIES OR CONDITIONS OF ANY KIND, either express or
-  implied.  See the License for the specific language governing
-  permissions and limitations under the License.
-
- *****************************************************************************/
-
-/*****************************************************************************
-
-  sc_nbdefs.h -- Top level header file for arbitrary precision signed/unsigned
-                 arithmetic. This file defines all the constants needed.
-
-  Original Author: Ali Dasdan, Synopsys, Inc.
-  
- *****************************************************************************/
-
-/*****************************************************************************
-
-  MODIFICATION LOG - modifiers, enter your name, affiliation, date and
-  changes you are making here.
-
-      Name, Affiliation, Date:
-  Description of Modification:
-
- *****************************************************************************/
-
-
-// $Log: sc_nbdefs.cpp,v $
-// Revision 1.3  2011/02/18 20:19:15  acg
-//  Andy Goodrich: updating Copyright notice.
-//
-// Revision 1.2  2009/05/22 16:06:29  acg
-//  Andy Goodrich: process control updates.
-//
-// Revision 1.1.1.1  2006/12/15 20:20:05  acg
-// SystemC 2.3
-//
-// Revision 1.3  2006/01/13 18:49:32  acg
-// Added $Log command so that CVS check in comments are reproduced in the
-// source.
-//
-
-#include "sysc/datatypes/int/sc_nbdefs.h"
-
-
-namespace sc_dt
-{
-
-const small_type NB_DEFAULT_BASE = SC_DEC;
-
-// Table providing the number of bits on in a byte, used in sc_vector_utils.h.
-
-int byte_one_bits[256] = { 
-    0, // 0x0
-    1, // 0x1
-    1, // 0x2
-    2, // 0x3
-    1, // 0x4
-    2, // 0x5
-    2, // 0x6
-    3, // 0x7
-    1, // 0x8
-    2, // 0x9
-    2, // 0xa
-    3, // 0xb
-    2, // 0xc
-    3, // 0xd
-    3, // 0xe
-    4, // 0xf
-    1, // 0x10
-    2, // 0x11
-    2, // 0x12
-    3, // 0x13
-    2, // 0x14
-    3, // 0x15
-    3, // 0x16
-    4, // 0x17
-    2, // 0x18
-    3, // 0x19
-    3, // 0x1a
-    4, // 0x1b
-    3, // 0x1c
-    4, // 0x1d
-    4, // 0x1e
-    5, // 0x1f
-    1, // 0x20
-    2, // 0x21
-    2, // 0x22
-    3, // 0x23
-    2, // 0x24
-    3, // 0x25
-    3, // 0x26
-    4, // 0x27
-    2, // 0x28
-    3, // 0x29
-    3, // 0x2a
-    4, // 0x2b
-    3, // 0x2c
-    4, // 0x2d
-    4, // 0x2e
-    5, // 0x2f
-    2, // 0x30
-    3, // 0x31
-    3, // 0x32
-    4, // 0x33
-    3, // 0x34
-    4, // 0x35
-    4, // 0x36
-    5, // 0x37
-    3, // 0x38
-    4, // 0x39
-    4, // 0x3a
-    5, // 0x3b
-    4, // 0x3c
-    5, // 0x3d
-    5, // 0x3e
-    6, // 0x3f
-    1, // 0x40
-    2, // 0x41
-    2, // 0x42
-    3, // 0x43
-    2, // 0x44
-    3, // 0x45
-    3, // 0x46
-    4, // 0x47
-    2, // 0x48
-    3, // 0x49
-    3, // 0x4a
-    4, // 0x4b
-    3, // 0x4c
-    4, // 0x4d
-    4, // 0x4e
-    5, // 0x4f
-    2, // 0x50
-    3, // 0x51
-    3, // 0x52
-    4, // 0x53
-    3, // 0x54
-    4, // 0x55
-    4, // 0x56
-    5, // 0x57
-    3, // 0x58
-    4, // 0x59
-    4, // 0x5a
-    5, // 0x5b
-    4, // 0x5c
-    5, // 0x5d
-    5, // 0x5e
-    6, // 0x5f
-    2, // 0x60
-    3, // 0x61
-    3, // 0x62
-    4, // 0x63
-    3, // 0x64
-    4, // 0x65
-    4, // 0x66
-    5, // 0x67
-    3, // 0x68
-    4, // 0x69
-    4, // 0x6a
-    5, // 0x6b
-    4, // 0x6c
-    5, // 0x6d
-    5, // 0x6e
-    6, // 0x6f
-    3, // 0x70
-    4, // 0x71
-    4, // 0x72
-    5, // 0x73
-    4, // 0x74
-    5, // 0x75
-    5, // 0x76
-    6, // 0x77
-    4, // 0x78
-    5, // 0x79
-    5, // 0x7a
-    6, // 0x7b
-    5, // 0x7c
-    6, // 0x7d
-    6, // 0x7e
-    7, // 0x7f
-    1, // 0x80
-    2, // 0x81
-    2, // 0x82
-    3, // 0x83
-    2, // 0x84
-    3, // 0x85
-    3, // 0x86
-    4, // 0x87
-    2, // 0x88
-    3, // 0x89
-    3, // 0x8a
-    4, // 0x8b
-    3, // 0x8c
-    4, // 0x8d
-    4, // 0x8e
-    5, // 0x8f
-    2, // 0x90
-    3, // 0x91
-    3, // 0x92
-    4, // 0x93
-    3, // 0x94
-    4, // 0x95
-    4, // 0x96
-    5, // 0x97
-    3, // 0x98
-    4, // 0x99
-    4, // 0x9a
-    5, // 0x9b
-    4, // 0x9c
-    5, // 0x9d
-    5, // 0x9e
-    6, // 0x9f
-    2, // 0xa0
-    3, // 0xa1
-    3, // 0xa2
-    4, // 0xa3
-    3, // 0xa4
-    4, // 0xa5
-    4, // 0xa6
-    5, // 0xa7
-    3, // 0xa8
-    4, // 0xa9
-    4, // 0xaa
-    5, // 0xab
-    4, // 0xac
-    5, // 0xad
-    5, // 0xae
-    6, // 0xaf
-    3, // 0xb0
-    4, // 0xb1
-    4, // 0xb2
-    5, // 0xb3
-    4, // 0xb4
-    5, // 0xb5
-    5, // 0xb6
-    6, // 0xb7
-    4, // 0xb8
-    5, // 0xb9
-    5, // 0xba
-    6, // 0xbb
-    5, // 0xbc
-    6, // 0xbd
-    6, // 0xbe
-    7, // 0xbf
-    2, // 0xc0
-    3, // 0xc1
-    3, // 0xc2
-    4, // 0xc3
-    3, // 0xc4
-    4, // 0xc5
-    4, // 0xc6
-    5, // 0xc7
-    3, // 0xc8
-    4, // 0xc9
-    4, // 0xca
-    5, // 0xcb
-    4, // 0xcc
-    5, // 0xcd
-    5, // 0xce
-    6, // 0xcf
-    3, // 0xd0
-    4, // 0xd1
-    4, // 0xd2
-    5, // 0xd3
-    4, // 0xd4
-    5, // 0xd5
-    5, // 0xd6
-    6, // 0xd7
-    4, // 0xd8
-    5, // 0xd9
-    5, // 0xda
-    6, // 0xdb
-    5, // 0xdc
-    6, // 0xdd
-    6, // 0xde
-    7, // 0xdf
-    3, // 0xe0
-    4, // 0xe1
-    4, // 0xe2
-    5, // 0xe3
-    4, // 0xe4
-    5, // 0xe5
-    5, // 0xe6
-    6, // 0xe7
-    4, // 0xe8
-    5, // 0xe9
-    5, // 0xea
-    6, // 0xeb
-    5, // 0xec
-    6, // 0xed
-    6, // 0xee
-    7, // 0xef
-    4, // 0xf0
-    5, // 0xf1
-    5, // 0xf2
-    6, // 0xf3
-    5, // 0xf4
-    6, // 0xf5
-    6, // 0xf6
-    7, // 0xf7
-    5, // 0xf8
-    6, // 0xf9
-    6, // 0xfa
-    7, // 0xfb
-    6, // 0xfc
-    7, // 0xfd
-    7, // 0xfe
-    8, // 0xff
-};
-} // namespace sc_dt
->>>>>>> 4963c788
+} // namespace sc_dt