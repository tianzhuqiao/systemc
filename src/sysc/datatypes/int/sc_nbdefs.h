/*****************************************************************************
  
  Licensed to Accellera Systems Initiative Inc. (Accellera) under one or
  more contributor license agreements.  See the NOTICE file distributed
  with this work for additional information regarding copyright ownership.
  Accellera licenses this file to you under the Apache License, Version 2.0
  (the "License"); you may not use this file except in compliance with the
  License.  You may obtain a copy of the License at

    http://www.apache.org/licenses/LICENSE-2.0

  Unless required by applicable law or agreed to in writing, software
  distributed under the License is distributed on an "AS IS" BASIS,
  WITHOUT WARRANTIES OR CONDITIONS OF ANY KIND, either express or
  implied.  See the License for the specific language governing
  permissions and limitations under the License.

 *****************************************************************************/

/*****************************************************************************

  sc_nbdefs.h -- Top level header file for arbitrary precision signed/unsigned
                 arithmetic. This file defines all the constants needed.

  Original Author: Ali Dasdan, Synopsys, Inc.
  
 *****************************************************************************/

/*****************************************************************************

  MODIFICATION LOG - modifiers, enter your name, affiliation, date and
  changes you are making here.

      Name, Affiliation, Date: Torsten Maehne, Berner Fachhochschule, 2016-09-24
  Description of Modification: Move constant definitions to the header so that
                               that their value is known at compile time.

 *****************************************************************************/

// $Log: sc_nbdefs.h,v $
// Revision 1.7  2011/02/18 20:19:15  acg
//  Andy Goodrich: updating Copyright notice.
//
// Revision 1.6  2011/02/18 20:09:34  acg
//  Philipp A. Hartmann: added alternative #define for Windows to guard.
//
// Revision 1.5  2011/01/20 16:52:20  acg
//  Andy Goodrich: changes for IEEE 1666 2011.
//
// Revision 1.4  2010/02/08 18:35:55  acg
//  Andy Goodrich: Philipp Hartmann's changes for Solaris and Linux 64.
//
// Revision 1.2  2009/05/22 16:06:29  acg
//  Andy Goodrich: process control updates.
//
// Revision 1.1.1.1  2006/12/15 20:20:05  acg
// SystemC 2.3
//
// Revision 1.3  2006/01/13 18:49:32  acg
// Added $Log command so that CVS check in comments are reproduced in the
// source.
//

#ifndef SC_NBDEFS_H
#define SC_NBDEFS_H


#include "sysc/kernel/sc_cmnhdr.h"

#include <climits>

#if defined(__sun) || defined(__sun__)
#  include <inttypes.h>
#elif !defined(WIN32) && !defined(_WIN32)
#  include <stdint.h>
#endif

#include "sysc/utils/sc_iostream.h"
<<<<<<< HEAD
#include "sysc/kernel/sc_constants.h"   // For SC_MAX_NBITS
=======
>>>>>>> 3e2233b1
#include "sysc/utils/sc_string.h"       // For sc_numrep

// Activate support mixed operands for concatenation via the comma operator
#define SC_DT_MIXED_COMMA_OPERATORS


namespace sc_dt
{
<<<<<<< HEAD

// Sign of a number:
#define SC_NEG       -1     // Negative number
#define SC_ZERO      0      // Zero
#define SC_POS       1      // Positive number
#define SC_NOSIGN    2      // Uninitialized sc_signed number
=======
// BIGINT CONFIGURATIONS
//
// One of these three #defines should be defined, but only one:
//
// SC_BIGINT_CONFIG_TEMPLATE_CLASS_HAS_NO_BASE_CLASS:
//     Configure sc_bigint and sc_biguint so that they do not have parent classes. That is,
//     sc_signed is not a parent of sc_bigint, and sc_unsigned is not a parent of sc_biguint.
//
// SC_BIGINT_CONFIG_TEMPLATE_CLASS_HAS_STORAGE:
//     Configure sc_bigint and sc_biguint so they have storage for their values rather than
//     relying on sc_signed and sc_unsigned to provide it.
//
// SC_BIGINT_CONFIG_BASE_CLASS_HAS_STORAGE:
//     Configure sc_bigint and sc_biguint so that sc_signed and sc_unsigned provide the storage
//     for their values. This includes the small vector support to eliminate malloc and free
//     for smaller values. (See SC_SMALL_VEC_DIGITS below).

// #define SC_BIGINT_CONFIG_TEMPLATE_CLASS_HAS_NO_BASE_CLASS
// #define SC_BIGINT_CONFIG_TEMPLATE_CLASS_HAS_STORAGE
// #define SC_BIGINT_CONFIG_BASE_CLASS_HAS_STORAGE

#if !defined(SC_BIGINT_CONFIG_TEMPLATE_CLASS_HAS_NO_BASE_CLASS) && \
    !defined(SC_BIGINT_CONFIG_TEMPLATE_CLASS_HAS_STORAGE) && \
    !defined(SC_BIGINT_CONFIG_BASE_CLASS_HAS_STORAGE)

    #error no BIGINT_CONFIG specified in CMakefile.txt!!!
#endif



// SC_FREE_DIGIT - this macro is present to allow SC_BIGINT_CONFIG_BASE_CLASS_HAS_STORAGE to
// dispense with having an m_free boolean value, since it is sufficient to check the value of
// 'digit' against the address of 'small_vec' to determine if digit should be freed. If we settle on
// SC_BIGINT_CONFIG_BASE_CLASS_HAS_STORAGE as the configuration to use in the long run, all the
// instances of SC_FREE_DIGIT may be removed.

#if defined(SC_BIGINT_CONFIG_BASE_CLASS_HAS_STORAGE)
#   define SC_FREE_DIGIT(FLAG)
#else
#   define SC_FREE_DIGIT(FLAG) { m_free = FLAG; }
#endif

// SC_SMALL_VEC_DIGITS - controls the size of the compile-time buffer contained in sc_signed and
// sc_unsigned values. This buffer is used in place of a malloc of storage for the object
// instance's value. The compile-time buffer's size is a trade-off between preventing malloc/free
// invocations for the storage, and the footprint of sc_signed and sc_unsigned instances.

#define SC_SMALL_VEC_DIGITS 40
>>>>>>> 3e2233b1

typedef unsigned char uchar;

// A small_type number is at least a char. Defining an int is probably
// better for alignment.
typedef int small_type;

#define SC_SMALL_VEC_DIGITS 40

// Attributes of a byte.
#define BITS_PER_BYTE   8
#define BYTE_RADIX      256
#define BYTE_MASK       255

// LOG2_BITS_PER_BYTE = log2(BITS_PER_BYTE), assuming that
// BITS_PER_BYTE is a power of 2.
#define LOG2_BITS_PER_BYTE 3

// Attributes of the unsigned int. These definitions are used mainly in
// the functions that are aware of the internal representation of
// digits, e.g., get/set_packed_rep().
#define BYTES_PER_DIGIT_TYPE  4
#define BITS_PER_DIGIT_TYPE   32

// Support for "digit" vectors used to hold the values of sc_signed,
<<<<<<< HEAD
// sc_unsigned, sc_bv_base,  and sc_lv_base data types. This type is also used 
// in the concatenation support. An sc_digit is currently an unsigned 32-bit 
// quantity. The typedef used is an unsigned int, rather than an unsigned long,
// since the unsigned long data type varies in size between 32-bit and 64-bit 
// machines.

#define BYTES_PER_DIGIT 4
// #define BITS_PER_DIGIT  30
#define BITS_PER_DIGIT  32 

typedef unsigned int sc_digit;        // type holding "digits" in big values.

=======
// sc_unsigned, sc_bv_base,  and sc_lv_base data types. This type is also used
// in the concatenation support. An sc_digit is currently an unsigned 32-bit
// quantity. The typedef used is an unsigned int, rather than an unsigned long,
// since the unsigned long data type varies in size between 32-bit and 64-bit
// machines.

typedef unsigned int sc_digit;        // type holding "digits" in big values.

#define BYTES_PER_DIGIT (std::numeric_limits<sc_digit>::digits/8)
#define BITS_PER_DIGIT  32


>>>>>>> 3e2233b1
#define DIGIT_RADIX     ((sc_carry)1 << BITS_PER_DIGIT)
#define DIGIT_MASK      (DIGIT_RADIX - 1)

// If the number of valid bits in an sc_digit is the same as the number of
// bits in the sc_digit optimize for that fact.
//
//   SC_BIT_INDEX   - return the index of this bit within its sc_digit.
//   SC_DIGIT_INDEX - return the index within an sc_digit vector of the
<<<<<<< HEAD
//                    supplied bit.
//   SC_MASK_DIGIT  - mask the supplied sc_digit, keeping the valid bits
//                    within an sc_digit.
//   SC_BIT_MASK    - this is the mask for digits below the supplied bit
//   SC_BIT_MASK1   - this is the mask for digits below, and including 
//                    the supplied bit
//   SC_DIGIT_COUNT - this is the number of digits required to accommodate
//                    the supplied bit.

#if BITS_PER_DIGIT == 32
#   define SC_BIT_INDEX(BIT) ((BIT)&0x1f)
#   define SC_DIGIT_INDEX(BIT) ((BIT)>>5)
#   define SC_MASK_DIGIT(v) (v) 
=======
//                    supplied bit index.
//   SC_MASK_DIGIT  - mask the supplied sc_digit, keeping the valid bits
//                    within an sc_digit.
//   SC_BIT_MASK    - this is the mask for digits below the supplied bit
//   SC_BIT_MASK1   - this is the mask for digits below, and including
//                    the supplied bit
//   SC_DIGIT_COUNT - this is the number of digits required to accommodate
//                    the supplied number of bits.

#if BITS_PER_DIGIT == 32
#   define SC_BIT_INDEX(BIT) ( (BIT)&(std::numeric_limits<sc_digit>::digits-1) )
#   define SC_DIGIT_INDEX(BIT_INDEX) ((BIT_INDEX)>>5)
#   define SC_MASK_DIGIT(v) (v)
#   define SC_DIGIT_COUNT(BIT_WIDTH) ((BIT_WIDTH+BITS_PER_DIGIT-1)/BITS_PER_DIGIT)
>>>>>>> 3e2233b1
#else
#   define SC_BIT_INDEX(BIT) ((BIT)%BITS_PER_DIGIT)
#   define SC_DIGIT_INDEX(BIT) ((BIT)/BITS_PER_DIGIT)
#   define SC_MASK_DIGIT(v) ((v) & DIGIT_MASK)
<<<<<<< HEAD
#endif
#define SC_BIT_MASK(BITS) ~( -1 << SC_BIT_INDEX(BITS) )
#define SC_BIT_MASK1(BITS) ~( -2 << SC_BIT_INDEX(BITS) )
#define SC_DIGIT_COUNT(BIT) (SC_DIGIT_INDEX(BIT)+1)
=======
#   define SC_DIGIT_COUNT(BIT) (SC_DIGIT_INDEX(BIT)+1)
#endif
#define SC_BIT_MASK(BITS)  ~( (std::numeric_limits<sc_digit>::max()  ) << SC_BIT_INDEX(BITS) )
#define SC_BIT_MASK1(BITS) ~( (std::numeric_limits<sc_digit>::max()-1) << SC_BIT_INDEX(BITS) )
>>>>>>> 3e2233b1

// Make sure that BYTES_PER_DIGIT = ceil(BITS_PER_DIGIT / BITS_PER_BYTE).

// Similar attributes for the half of a digit. Note that
// HALF_DIGIT_RADIX is equal to the square root of DIGIT_RADIX. These
// definitions are used mainly in the multiplication routines.
#define BITS_PER_HALF_DIGIT (BITS_PER_DIGIT / 2)
#define HALF_DIGIT_RADIX    (1ul << BITS_PER_HALF_DIGIT)
#define HALF_DIGIT_MASK     (HALF_DIGIT_RADIX - 1)

// DIV_CEIL2(x, y) = ceil(x / y). x and y are positive numbers.
#define DIV_CEIL2(x, y) (((x) - 1) / (y) + 1)

// DIV_CEIL(x) = ceil(x / BITS_PER_DIGIT) = the number of digits to
// store x bits. x is a positive number.
#define DIV_CEIL(x) DIV_CEIL2(x, BITS_PER_DIGIT)

<<<<<<< HEAD
#ifdef SC_MAX_NBITS
extern const int MAX_NDIGITS;
// Consider a number with x bits another with y bits. The maximum
// number of bits happens when we multiply them. The result will have
// (x + y) bits. Assume that x + y <= SC_MAX_NBITS. Then, DIV_CEIL(x) +
// DIV_CEIL(y) <= DIV_CEIL(SC_MAX_NBITS) + 2. This is the reason for +2
// above. With this change, MAX_NDIGITS must be enough to hold the
// result of any operation.
#endif

=======
>>>>>>> 3e2233b1
// Support for the long long type. This type is not in the standard
// but is usually supported by compilers.
#ifndef _WIN32
#   if defined(__x86_64__) || defined(__aarch64_)
        typedef long long          int64;
        typedef unsigned long long uint64;
#   else
        typedef int64_t            int64;
        typedef uint64_t           uint64;
#   endif
    extern const uint64        UINT64_ZERO;
    extern const uint64        UINT64_ONE;
    extern const uint64        UINT64_32ONES;
#else
    typedef __int64            int64;
    typedef unsigned __int64   uint64;
    extern const uint64        UINT64_ZERO;
    extern const uint64        UINT64_ONE;
    extern const uint64        UINT64_32ONES;
#endif
#if BITS_PER_DIGIT < 32
    typedef unsigned int sc_carry;    // type of carry temporaries.
#else
    typedef uint64       sc_carry;    // type of carry temporaries.
#endif

// Bits per ...
// will be deleted in the future. Use numeric_limits instead
#define BITS_PER_CHAR    8
#define BITS_PER_INT    (sizeof(int) * BITS_PER_CHAR)
#define BITS_PER_LONG   (sizeof(long) * BITS_PER_CHAR)
#define BITS_PER_INT64  (sizeof(::sc_dt::int64) * BITS_PER_CHAR)
#define BITS_PER_UINT   (sizeof(unsigned int) * BITS_PER_CHAR)
#define BITS_PER_ULONG  (sizeof(unsigned long) * BITS_PER_CHAR)
#define BITS_PER_UINT64 (sizeof(::sc_dt::uint64) * BITS_PER_CHAR)

// Digits per ...
#define DIGITS_PER_CHAR   1
#define DIGITS_PER_INT    ((BITS_PER_INT+(BITS_PER_DIGIT-1))/BITS_PER_DIGIT)
#define DIGITS_PER_LONG   ((BITS_PER_LONG+(BITS_PER_DIGIT-1))/BITS_PER_DIGIT)
#define DIGITS_PER_INT64  ((BITS_PER_INT64+(BITS_PER_DIGIT-1))/BITS_PER_DIGIT)
#define DIGITS_PER_UINT   ((BITS_PER_UINT+(BITS_PER_DIGIT-1))/BITS_PER_DIGIT)
#define DIGITS_PER_ULONG  ((BITS_PER_ULONG+(BITS_PER_DIGIT-1))/BITS_PER_DIGIT)
#define DIGITS_PER_UINT64 ((BITS_PER_UINT64+(BITS_PER_DIGIT-1))/BITS_PER_DIGIT)

// Above, BITS_PER_X is mainly used for sc_signed, and BITS_PER_UX is
// mainly used for sc_unsigned.

#if defined( WIN32 ) || defined( __SUNPRO_CC ) || defined( __HP_aCC )
typedef unsigned long fmtflags;
#else
typedef ::std::ios::fmtflags fmtflags;
#endif

extern const small_type NB_DEFAULT_BASE ;

// For sc_int code:
#define LLWIDTH  BITS_PER_INT64
#define INTWIDTH BITS_PER_INT

typedef int64 int_type;
typedef uint64 uint_type;
#define SC_INTWIDTH 64
extern const uint64 UINT_ZERO;
extern const uint64 UINT_ONE;

} // namespace sc_dt


#endif<|MERGE_RESOLUTION|>--- conflicted
+++ resolved
@@ -1,5 +1,5 @@
 /*****************************************************************************
-  
+
   Licensed to Accellera Systems Initiative Inc. (Accellera) under one or
   more contributor license agreements.  See the NOTICE file distributed
   with this work for additional information regarding copyright ownership.
@@ -23,7 +23,7 @@
                  arithmetic. This file defines all the constants needed.
 
   Original Author: Ali Dasdan, Synopsys, Inc.
-  
+
  *****************************************************************************/
 
 /*****************************************************************************
@@ -76,10 +76,6 @@
 #endif
 
 #include "sysc/utils/sc_iostream.h"
-<<<<<<< HEAD
-#include "sysc/kernel/sc_constants.h"   // For SC_MAX_NBITS
-=======
->>>>>>> 3e2233b1
 #include "sysc/utils/sc_string.h"       // For sc_numrep
 
 // Activate support mixed operands for concatenation via the comma operator
@@ -88,14 +84,6 @@
 
 namespace sc_dt
 {
-<<<<<<< HEAD
-
-// Sign of a number:
-#define SC_NEG       -1     // Negative number
-#define SC_ZERO      0      // Zero
-#define SC_POS       1      // Positive number
-#define SC_NOSIGN    2      // Uninitialized sc_signed number
-=======
 // BIGINT CONFIGURATIONS
 //
 // One of these three #defines should be defined, but only one:
@@ -144,15 +132,12 @@
 // invocations for the storage, and the footprint of sc_signed and sc_unsigned instances.
 
 #define SC_SMALL_VEC_DIGITS 40
->>>>>>> 3e2233b1
 
 typedef unsigned char uchar;
 
 // A small_type number is at least a char. Defining an int is probably
 // better for alignment.
 typedef int small_type;
-
-#define SC_SMALL_VEC_DIGITS 40
 
 // Attributes of a byte.
 #define BITS_PER_BYTE   8
@@ -170,20 +155,6 @@
 #define BITS_PER_DIGIT_TYPE   32
 
 // Support for "digit" vectors used to hold the values of sc_signed,
-<<<<<<< HEAD
-// sc_unsigned, sc_bv_base,  and sc_lv_base data types. This type is also used 
-// in the concatenation support. An sc_digit is currently an unsigned 32-bit 
-// quantity. The typedef used is an unsigned int, rather than an unsigned long,
-// since the unsigned long data type varies in size between 32-bit and 64-bit 
-// machines.
-
-#define BYTES_PER_DIGIT 4
-// #define BITS_PER_DIGIT  30
-#define BITS_PER_DIGIT  32 
-
-typedef unsigned int sc_digit;        // type holding "digits" in big values.
-
-=======
 // sc_unsigned, sc_bv_base,  and sc_lv_base data types. This type is also used
 // in the concatenation support. An sc_digit is currently an unsigned 32-bit
 // quantity. The typedef used is an unsigned int, rather than an unsigned long,
@@ -196,7 +167,6 @@
 #define BITS_PER_DIGIT  32
 
 
->>>>>>> 3e2233b1
 #define DIGIT_RADIX     ((sc_carry)1 << BITS_PER_DIGIT)
 #define DIGIT_MASK      (DIGIT_RADIX - 1)
 
@@ -205,21 +175,6 @@
 //
 //   SC_BIT_INDEX   - return the index of this bit within its sc_digit.
 //   SC_DIGIT_INDEX - return the index within an sc_digit vector of the
-<<<<<<< HEAD
-//                    supplied bit.
-//   SC_MASK_DIGIT  - mask the supplied sc_digit, keeping the valid bits
-//                    within an sc_digit.
-//   SC_BIT_MASK    - this is the mask for digits below the supplied bit
-//   SC_BIT_MASK1   - this is the mask for digits below, and including 
-//                    the supplied bit
-//   SC_DIGIT_COUNT - this is the number of digits required to accommodate
-//                    the supplied bit.
-
-#if BITS_PER_DIGIT == 32
-#   define SC_BIT_INDEX(BIT) ((BIT)&0x1f)
-#   define SC_DIGIT_INDEX(BIT) ((BIT)>>5)
-#   define SC_MASK_DIGIT(v) (v) 
-=======
 //                    supplied bit index.
 //   SC_MASK_DIGIT  - mask the supplied sc_digit, keeping the valid bits
 //                    within an sc_digit.
@@ -234,22 +189,14 @@
 #   define SC_DIGIT_INDEX(BIT_INDEX) ((BIT_INDEX)>>5)
 #   define SC_MASK_DIGIT(v) (v)
 #   define SC_DIGIT_COUNT(BIT_WIDTH) ((BIT_WIDTH+BITS_PER_DIGIT-1)/BITS_PER_DIGIT)
->>>>>>> 3e2233b1
 #else
 #   define SC_BIT_INDEX(BIT) ((BIT)%BITS_PER_DIGIT)
 #   define SC_DIGIT_INDEX(BIT) ((BIT)/BITS_PER_DIGIT)
 #   define SC_MASK_DIGIT(v) ((v) & DIGIT_MASK)
-<<<<<<< HEAD
-#endif
-#define SC_BIT_MASK(BITS) ~( -1 << SC_BIT_INDEX(BITS) )
-#define SC_BIT_MASK1(BITS) ~( -2 << SC_BIT_INDEX(BITS) )
-#define SC_DIGIT_COUNT(BIT) (SC_DIGIT_INDEX(BIT)+1)
-=======
 #   define SC_DIGIT_COUNT(BIT) (SC_DIGIT_INDEX(BIT)+1)
 #endif
 #define SC_BIT_MASK(BITS)  ~( (std::numeric_limits<sc_digit>::max()  ) << SC_BIT_INDEX(BITS) )
 #define SC_BIT_MASK1(BITS) ~( (std::numeric_limits<sc_digit>::max()-1) << SC_BIT_INDEX(BITS) )
->>>>>>> 3e2233b1
 
 // Make sure that BYTES_PER_DIGIT = ceil(BITS_PER_DIGIT / BITS_PER_BYTE).
 
@@ -267,19 +214,6 @@
 // store x bits. x is a positive number.
 #define DIV_CEIL(x) DIV_CEIL2(x, BITS_PER_DIGIT)
 
-<<<<<<< HEAD
-#ifdef SC_MAX_NBITS
-extern const int MAX_NDIGITS;
-// Consider a number with x bits another with y bits. The maximum
-// number of bits happens when we multiply them. The result will have
-// (x + y) bits. Assume that x + y <= SC_MAX_NBITS. Then, DIV_CEIL(x) +
-// DIV_CEIL(y) <= DIV_CEIL(SC_MAX_NBITS) + 2. This is the reason for +2
-// above. With this change, MAX_NDIGITS must be enough to hold the
-// result of any operation.
-#endif
-
-=======
->>>>>>> 3e2233b1
 // Support for the long long type. This type is not in the standard
 // but is usually supported by compilers.
 #ifndef _WIN32
