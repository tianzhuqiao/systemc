--- conflicted
+++ resolved
@@ -121,12 +121,7 @@
 #if !defined(SC_BIGINT_CONFIG_TEMPLATE_CLASS_HAS_NO_BASE_CLASS) && \
     !defined(SC_BIGINT_CONFIG_TEMPLATE_CLASS_HAS_STORAGE) && \
     !defined(SC_BIGINT_CONFIG_BASE_CLASS_HAS_STORAGE)
-<<<<<<< HEAD
-  // Default:
   #define SC_BIGINT_CONFIG_BASE_CLASS_HAS_STORAGE
-=======
-  #error "need to define one new sc_bigint config"
->>>>>>> f040f95a
 #endif
 
 // SC_FREE_DIGIT - this macro is present to allow SC_BIGINT_CONFIG_BASE_CLASS_HAS_STORAGE to
