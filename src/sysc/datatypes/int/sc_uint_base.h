/*****************************************************************************
  
  Licensed to Accellera Systems Initiative Inc. (Accellera) under one or
  more contributor license agreements.  See the NOTICE file distributed
  with this work for additional information regarding copyright ownership.
  Accellera licenses this file to you under the Apache License, Version 2.0
  (the "License"); you may not use this file except in compliance with the
  License.  You may obtain a copy of the License at

    http://www.apache.org/licenses/LICENSE-2.0

  Unless required by applicable law or agreed to in writing, software
  distributed under the License is distributed on an "AS IS" BASIS,
  WITHOUT WARRANTIES OR CONDITIONS OF ANY KIND, either express or
  implied.  See the License for the specific language governing
  permissions and limitations under the License.

 *****************************************************************************/

/*****************************************************************************

  sc_uint_base.h -- A sc_uint is an unsigned integer whose length is less than
               the machine's native integer length. We provide two
               implementations (i) sc_uint with length between 1 - 64, and (ii)
               sc_uint with length between 1 - 32. Implementation (i) is the
               default implementation, while implementation (ii) can be used
               only if compiled with -D_32BIT_. Unlike arbitrary precision,
               arithmetic and bitwise operations are performed using the native
               types (hence capped at 32/64 bits). The sc_uint integer is
               useful when the user does not need arbitrary precision and the
               performance is superior to sc_bigint/sc_biguint.

  Original Author: Amit Rao, Synopsys, Inc.

 *****************************************************************************/

/*****************************************************************************

  MODIFICATION LOG - modifiers, enter your name, affiliation, date and
  changes you are making here.

      Name, Affiliation, Date: Ali Dasdan, Synopsys, Inc.
  Description of Modification: - Resolved ambiguity with sc_(un)signed.
                               - Merged the code for 64- and 32-bit versions
                                 via the constants in sc_nbdefs.h.
                               - Eliminated redundant file inclusions.

      Name, Affiliation, Date:
  Description of Modification:

 *****************************************************************************/

// $Log: sc_uint_base.h,v $
// Revision 1.3  2011/08/24 22:05:46  acg
//  Torsten Maehne: initialization changes to remove warnings.
//
// Revision 1.2  2011/02/18 20:19:15  acg
//  Andy Goodrich: updating Copyright notice.
//
// Revision 1.1.1.1  2006/12/15 20:20:05  acg
// SystemC 2.3
//
// Revision 1.4  2006/05/08 17:50:02  acg
//   Andy Goodrich: Added David Long's declarations for friend operators,
//   functions, and methods, to keep the Microsoft compiler happy.
//
// Revision 1.3  2006/01/13 18:49:32  acg
// Added $Log command so that CVS check in comments are reproduced in the
// source.
//

#ifndef SC_UINT_BASE_H
#define SC_UINT_BASE_H


#include "sysc/kernel/sc_object.h"
#include "sysc/datatypes/misc/sc_value_base.h"
#include "sysc/datatypes/int/sc_int_ids.h"
#include "sysc/datatypes/int/sc_length_param.h"
#include "sysc/datatypes/int/sc_nbdefs.h"
#include "sysc/datatypes/fx/scfx_ieee.h"
#include "sysc/utils/sc_iostream.h"
#include "sysc/utils/sc_temporary.h"


namespace sc_dt
{

class sc_concatref;

// classes defined in this module
class sc_uint_bitref_r;
class sc_uint_bitref;
class sc_uint_subref_r;
class sc_uint_subref;
class sc_uint_base;

// forward class declarations
class sc_bv_base;
class sc_lv_base;
class sc_int_subref_r;
class sc_signed_subref_r;
class sc_unsigned_subref_r;
class sc_signed;
class sc_unsigned;
class sc_fxval;
class sc_fxval_fast;
class sc_fxnum;
class sc_fxnum_fast;


extern const uint_type mask_int[SC_INTWIDTH][SC_INTWIDTH];

// friend operator declarations
    inline bool operator == ( const sc_uint_base& a, const sc_uint_base& b );
    inline bool operator != ( const sc_uint_base& a, const sc_uint_base& b );
    inline bool operator <  ( const sc_uint_base& a, const sc_uint_base& b );
    inline bool operator <= ( const sc_uint_base& a, const sc_uint_base& b );
    inline bool operator >  ( const sc_uint_base& a, const sc_uint_base& b );
    inline bool operator >= ( const sc_uint_base& a, const sc_uint_base& b );



// ----------------------------------------------------------------------------
//  CLASS : sc_uint_bitref_r
//
//  Proxy class for sc_uint bit selection (r-value only).
// ----------------------------------------------------------------------------

class sc_uint_bitref_r : public sc_value_base
{
    friend class sc_uint_base;
    friend class sc_uint_signal;


    // constructors

public:
    sc_uint_bitref_r( const sc_uint_bitref_r& init ) :
	 sc_value_base(init), m_index(init.m_index), m_obj_p(init.m_obj_p)
	 {}

protected:
    sc_uint_bitref_r() : sc_value_base(), m_index(0), m_obj_p(0)
        {}

    // initializer for sc_core::sc_vpool:

    void initialize( const sc_uint_base* obj_p, int index_ )
    {
        m_obj_p = (sc_uint_base*)obj_p;
        m_index = index_;
    }

public:

    // destructor

    virtual ~sc_uint_bitref_r()
	{}

    // concatenation support

    virtual int concat_length(bool* xz_present_p) const
	{ if ( xz_present_p ) *xz_present_p = false; return 1; }
    virtual bool concat_get_ctrl( sc_digit* dst_p, int low_i ) const
        {
            int  bit_mask = 1 << SC_BIT_INDEX(low_i);
            int  word_i = SC_DIGIT_INDEX(low_i);

	    dst_p[word_i] &= ~bit_mask;
	    return false;
        }
    virtual bool concat_get_data( sc_digit* dst_p, int low_i ) const
        {
            int  bit_mask = 1 << SC_BIT_INDEX(low_i);
	    bool result;             // True is non-zero.
            int  word_i = SC_DIGIT_INDEX(low_i);

            if ( operator uint64() )
	    {
                dst_p[word_i] |= bit_mask;
		result = true;
	    }
            else
	    {
                dst_p[word_i] &= ~bit_mask;
		result = false;
	    }
	    return result;
        }
    virtual uint64 concat_get_uint64() const
	{ return operator uint64(); }

    // capacity

    int length() const
	{ return 1; }

#ifdef SC_DT_DEPRECATED
    int bitwidth() const
	{ return length(); }
#endif


    // implicit conversion to uint64

    operator uint64 () const;
    bool operator ! () const;
    bool operator ~ () const;


    // explicit conversions

    uint64 value() const
	{ return operator uint64 (); }

    bool to_bool() const
	{ return operator uint64 (); }


    // other methods

    void print( ::std::ostream& os = ::std::cout ) const
	{ os << to_bool(); }

protected:

    int           m_index;
    sc_uint_base* m_obj_p;

private:

    // disabled
    sc_uint_bitref_r& operator = ( const sc_uint_bitref_r& );
};



inline
::std::ostream&
operator << ( ::std::ostream&, const sc_uint_bitref_r& );


// ----------------------------------------------------------------------------
//  CLASS : sc_uint_bitref
//
//  Proxy class for sc_uint bit selection (r-value and l-value).
// ----------------------------------------------------------------------------

class sc_uint_bitref
    : public sc_uint_bitref_r
{
    friend class sc_uint_base;
    friend class sc_core::sc_vpool<sc_uint_bitref>;


    // constructors

protected:
    sc_uint_bitref() : sc_uint_bitref_r()
        {}
public:
    sc_uint_bitref( const sc_uint_bitref& init ) : sc_uint_bitref_r(init)
        {}

public:

    // assignment operators

    sc_uint_bitref& operator = ( const sc_uint_bitref_r& b );
    sc_uint_bitref& operator = ( const sc_uint_bitref& b );
    sc_uint_bitref& operator = ( bool b );

    sc_uint_bitref& operator &= ( bool b );
    sc_uint_bitref& operator |= ( bool b );
    sc_uint_bitref& operator ^= ( bool b );

	// concatenation methods

    virtual void concat_set(int64 src, int low_i);
    virtual void concat_set(const sc_signed& src, int low_i);
    virtual void concat_set(const sc_unsigned& src, int low_i);
    virtual void concat_set(uint64 src, int low_i);

    // other methods

    void scan( ::std::istream& is = ::std::cin );

};



inline
::std::istream&
operator >> ( ::std::istream&, sc_uint_bitref& );


// ----------------------------------------------------------------------------
//  CLASS : sc_uint_subref_r
//
//  Proxy class for sc_uint part selection (r-value only).
// ----------------------------------------------------------------------------

class sc_uint_subref_r : public sc_value_base
{
    friend class sc_uint_base;
	friend class sc_uint_subref;


    // constructors

public:
    sc_uint_subref_r( const sc_uint_subref_r& init ) :
        sc_value_base(init), m_left(init.m_left), m_obj_p(init.m_obj_p), 
	m_right(init.m_right)
	{}

protected:
    sc_uint_subref_r() : sc_value_base(), m_left(0), m_obj_p(0), m_right(0)
	{}

    // initializer for sc_core::sc_vpool:

    void initialize( const sc_uint_base* obj_p, int left_i, int right_i )
    {
        m_obj_p = (sc_uint_base*)obj_p;
        m_left = left_i;
        m_right = right_i;
    }

public:

    // destructor

    virtual ~sc_uint_subref_r()
	{}

    // capacity

    int length() const
	{ return ( m_left - m_right + 1 ); }

#ifdef SC_DT_DEPRECATED
    int bitwidth() const
	{ return length(); }
#endif

    // concatenation support

    virtual int concat_length(bool* xz_present_p) const
	{ if ( xz_present_p ) *xz_present_p = false; return length(); }
    virtual bool concat_get_ctrl( sc_digit* dst_p, int low_i ) const;
    virtual bool concat_get_data( sc_digit* dst_p, int low_i ) const;
    virtual uint64 concat_get_uint64() const
	{ return (uint64)operator uint_type(); }


    // reduce methods

    bool and_reduce() const;

    bool nand_reduce() const
	{ return ( ! and_reduce() ); }

    bool or_reduce() const;

    bool nor_reduce() const
	{ return ( ! or_reduce() ); }

    bool xor_reduce() const;

    bool xnor_reduce() const
	{ return ( ! xor_reduce() ); }


    // implicit conversion to uint_type

    operator uint_type() const;


    // explicit conversions

    uint_type value() const
	{ return operator uint_type(); }


    int           to_int() const;
    unsigned int  to_uint() const;
    long          to_long() const;
    unsigned long to_ulong() const;
    int64         to_int64() const;
    uint64        to_uint64() const;
    double        to_double() const;


    // explicit conversion to character string

    const std::string to_string( sc_numrep numrep = SC_DEC ) const;
    const std::string to_string( sc_numrep numrep, bool w_prefix ) const;


    // other methods

    void print( ::std::ostream& os = ::std::cout ) const
	{ os << to_string(sc_io_base(os,SC_DEC),sc_io_show_base(os)); }

protected:

    int           m_left;
    sc_uint_base* m_obj_p;
    int           m_right;

private:

    // disabled
    sc_uint_subref_r& operator = ( const sc_uint_subref_r& );
};



inline
::std::ostream&
operator << ( ::std::ostream&, const sc_uint_subref_r& );


// ----------------------------------------------------------------------------
//  CLASS : sc_uint_subref
//
//  Proxy class for sc_uint part selection (r-value and l-value).
// ----------------------------------------------------------------------------

class sc_uint_subref
    : public sc_uint_subref_r
{
    friend class sc_uint_base;
    friend class sc_core::sc_vpool<sc_uint_subref>;


    // constructors

protected:
    sc_uint_subref() : sc_uint_subref_r()
        {}

public:
    sc_uint_subref( const sc_uint_subref& init ) : sc_uint_subref_r(init)
        {}

public:

    // assignment operators

    sc_uint_subref& operator = ( uint_type v );

    sc_uint_subref& operator = ( const sc_uint_base& a );

    sc_uint_subref& operator = ( const sc_uint_subref_r& a )
	{ return operator = ( a.operator uint_type() ); }

    sc_uint_subref& operator = ( const sc_uint_subref& a )
	{ return operator = ( a.operator uint_type() ); }

    template<class T>
    sc_uint_subref& operator = ( const sc_generic_base<T>& a )
        { return operator = ( a->to_uint64() ); }

    sc_uint_subref& operator = ( const char* a );

    sc_uint_subref& operator = ( unsigned long a )
	{ return operator = ( (uint_type) a ); }

    sc_uint_subref& operator = ( long a )
	{ return operator = ( (uint_type) a ); }

    sc_uint_subref& operator = ( unsigned int a )
	{ return operator = ( (uint_type) a ); }

    sc_uint_subref& operator = ( int a )
	{ return operator = ( (uint_type) a ); }

    sc_uint_subref& operator = ( int64 a )
	{ return operator = ( (uint_type) a ); }

    sc_uint_subref& operator = ( double a )
	{ return operator = ( (uint_type) a ); }

    sc_uint_subref& operator = ( const sc_signed& );
    sc_uint_subref& operator = ( const sc_unsigned& );
    sc_uint_subref& operator = ( const sc_bv_base& );
    sc_uint_subref& operator = ( const sc_lv_base& );

	// concatenation methods

    virtual void concat_set(int64 src, int low_i);
    virtual void concat_set(const sc_signed& src, int low_i);
    virtual void concat_set(const sc_unsigned& src, int low_i);
    virtual void concat_set(uint64 src, int low_i);

    // other methods

    void scan( ::std::istream& is = ::std::cin );

};



inline
::std::istream&
operator >> ( ::std::istream&, sc_uint_subref& );


// ----------------------------------------------------------------------------
//  CLASS : sc_uint_base
//
//  Base class for sc_uint.
// ----------------------------------------------------------------------------

class sc_uint_base : public sc_value_base
{
    friend class sc_uint_bitref_r;
    friend class sc_uint_bitref;
    friend class sc_uint_subref_r;
    friend class sc_uint_subref;


    // support methods

    void invalid_length() const;
    void invalid_index( int i ) const;
    void invalid_range( int l, int r ) const;

    void check_length() const
	{ if( m_len <= 0 || m_len > SC_INTWIDTH ) { invalid_length(); } }

    void check_index( int i ) const
	{ if( i < 0 || i >= m_len ) { invalid_index( i ); } }

    void check_range( int l, int r ) const
	{ if( r < 0 || l >= m_len || l < r ) { invalid_range( l, r ); } }

    void check_value() const;

    void extend_sign()
	{
#ifdef DEBUG_SYSTEMC
	    check_value();
#endif
	    m_val &= ( ~UINT_ZERO >> m_ulen );
	}

public:

    // constructors

    explicit sc_uint_base( int w = sc_length_param().len() )
	: m_val( 0 ), m_len( w ), m_ulen( SC_INTWIDTH - m_len )
	{ check_length(); }

    sc_uint_base( uint_type v, int w )
	: m_val( v ), m_len( w ), m_ulen( SC_INTWIDTH - m_len )
	{ check_length(); extend_sign(); }

    sc_uint_base( const sc_uint_base& a )
        : sc_value_base(a), m_val(a.m_val), m_len(a.m_len), m_ulen(a.m_ulen)
	{}

    explicit sc_uint_base( const sc_uint_subref_r& a )
        : m_val( a ), m_len( a.length() ), 
	  m_ulen( SC_INTWIDTH - m_len )
        { extend_sign(); }

    template<class T>
    explicit sc_uint_base( const sc_generic_base<T>& a )
	: m_val( a->to_uint64() ), m_len( a->length() ),
	  m_ulen( SC_INTWIDTH - m_len )
	{ check_length(); extend_sign(); }

    explicit sc_uint_base( const sc_bv_base& v );
    explicit sc_uint_base( const sc_lv_base& v );
    explicit sc_uint_base( const sc_int_subref_r& v );
    explicit sc_uint_base( const sc_signed_subref_r& v );
    explicit sc_uint_base( const sc_unsigned_subref_r& v );
    explicit sc_uint_base( const sc_signed& a );
    explicit sc_uint_base( const sc_unsigned& a );


    // destructor

    virtual ~sc_uint_base()
	{}


    // assignment operators

    sc_uint_base& operator = ( uint_type v )
	{ m_val = v; extend_sign(); return *this; }

    sc_uint_base& operator = ( const sc_uint_base& a )
	{ m_val = a.m_val; extend_sign(); return *this; }

    sc_uint_base& operator = ( const sc_uint_subref_r& a )
        { m_val = a; extend_sign(); return *this; }

    template<class T>
    sc_uint_base& operator = ( const sc_generic_base<T>& a )
        { m_val = a->to_uint64(); extend_sign(); return *this; }

    sc_uint_base& operator = ( const sc_signed& a );
    sc_uint_base& operator = ( const sc_unsigned& a );

    inline sc_uint_base& operator = ( const sc_signed_subref_r& a );
    inline sc_uint_base& operator = ( const sc_unsigned_subref_r& a );

#ifdef SC_INCLUDE_FX
    sc_uint_base& operator = ( const sc_fxval& a );
    sc_uint_base& operator = ( const sc_fxval_fast& a );
    sc_uint_base& operator = ( const sc_fxnum& a );
    sc_uint_base& operator = ( const sc_fxnum_fast& a );
#endif

    sc_uint_base& operator = ( const sc_bv_base& a );
    sc_uint_base& operator = ( const sc_lv_base& a );

    sc_uint_base& operator = ( const char* a );

    sc_uint_base& operator = ( unsigned long a )
	{ m_val = a; extend_sign(); return *this; }

    sc_uint_base& operator = ( long a )
	{ m_val = a; extend_sign(); return *this; }

    sc_uint_base& operator = ( unsigned int a )
	{ m_val = a; extend_sign(); return *this; }

    sc_uint_base& operator = ( int a )
	{ m_val = a; extend_sign(); return *this; }

    sc_uint_base& operator = ( int64 a )
	{ m_val = a; extend_sign(); return *this; }

    sc_uint_base& operator = ( double a )
	{ m_val = (uint_type) a; extend_sign(); return *this; }


    // arithmetic assignment operators

    sc_uint_base& operator += ( uint_type v )
	{ m_val += v; extend_sign(); return *this; }

    sc_uint_base& operator -= ( uint_type v )
	{ m_val -= v; extend_sign(); return *this; }

    sc_uint_base& operator *= ( uint_type v )
	{ m_val *= v; extend_sign(); return *this; }

    sc_uint_base& operator /= ( uint_type v )
	{ m_val /= v; extend_sign(); return *this; }

    sc_uint_base& operator %= ( uint_type v )
	{ m_val %= v; extend_sign(); return *this; }


    // bitwise assignment operators

    sc_uint_base& operator &= ( uint_type v )
	{ m_val &= v; extend_sign(); return *this; }

    sc_uint_base& operator |= ( uint_type v )
	{ m_val |= v; extend_sign(); return *this; }

    sc_uint_base& operator ^= ( uint_type v )
	{ m_val ^= v; extend_sign(); return *this; }


    sc_uint_base& operator <<= ( uint_type v )
	{ m_val <<= v; extend_sign(); return *this; }

    sc_uint_base& operator >>= ( uint_type v )
	{ m_val >>= v; /* no sign extension needed */ return *this; }


    // prefix and postfix increment and decrement operators

    sc_uint_base& operator ++ () // prefix
	{ ++ m_val; extend_sign(); return *this; }

    const sc_uint_base operator ++ ( int ) // postfix
	{ sc_uint_base tmp( *this ); ++ m_val; extend_sign(); return tmp; }

    sc_uint_base& operator -- () // prefix
	{ -- m_val; extend_sign(); return *this; }

    const sc_uint_base operator -- ( int ) // postfix
	{ sc_uint_base tmp( *this ); -- m_val; extend_sign(); return tmp; }


    // relational operators

    friend bool operator == ( const sc_uint_base& a, const sc_uint_base& b )
	{ return a.m_val == b.m_val; }

    friend bool operator != ( const sc_uint_base& a, const sc_uint_base& b )
	{ return a.m_val != b.m_val; }

    friend bool operator <  ( const sc_uint_base& a, const sc_uint_base& b )
	{ return a.m_val < b.m_val; }

    friend bool operator <= ( const sc_uint_base& a, const sc_uint_base& b )
	{ return a.m_val <= b.m_val; }

    friend bool operator >  ( const sc_uint_base& a, const sc_uint_base& b )
	{ return a.m_val > b.m_val; }

    friend bool operator >= ( const sc_uint_base& a, const sc_uint_base& b )
	{ return a.m_val >= b.m_val; }


    // bit selection

    sc_uint_bitref&         operator [] ( int i );
    const sc_uint_bitref_r& operator [] ( int i ) const;

    sc_uint_bitref&         bit( int i );
    const sc_uint_bitref_r& bit( int i ) const;

    sc_uint_bitref* temporary_bitref() const
    {
        static sc_core::sc_vpool<sc_uint_bitref> pool(9);
        return pool.allocate();
    }
<<<<<<< HEAD
=======

>>>>>>> 3e2233b1

    // part selection

    sc_uint_subref&         operator () ( int left, int right );
    const sc_uint_subref_r& operator () ( int left, int right ) const;

    sc_uint_subref&         range( int left, int right );
    const sc_uint_subref_r& range( int left, int right ) const;

    sc_uint_subref* temporary_subref() const
    {
        static sc_core::sc_vpool<sc_uint_subref> pool(9);
        return pool.allocate();
    }
<<<<<<< HEAD
=======

>>>>>>> 3e2233b1

    // bit access, without bounds checking or sign extension

    bool test( int i ) const
	{ return ( 0 != (m_val & (UINT_ONE << i)) ); }

    void set( int i )
	{ m_val |= (UINT_ONE << i); }

    void set( int i, bool v )
	{ v ? m_val |= (UINT_ONE << i) : m_val &= ~(UINT_ONE << i); }


    // capacity

    int length() const
	{ return m_len; }

#ifdef SC_DT_DEPRECATED
    int bitwidth() const
	{ return length(); }
#endif

    // concatenation support

    virtual int concat_length(bool* xz_present_p) const
	{ if ( xz_present_p ) *xz_present_p = false; return length(); }
    virtual bool concat_get_ctrl( sc_digit* dst_p, int low_i ) const;
    virtual bool concat_get_data( sc_digit* dst_p, int low_i ) const;
    virtual uint64 concat_get_uint64() const
        { return m_val; }
    virtual void concat_set(int64 src, int low_i);
    virtual void concat_set(const sc_signed& src, int low_i);
    virtual void concat_set(const sc_unsigned& src, int low_i);
    virtual void concat_set(uint64 src, int low_i);


    // reduce methods

    bool and_reduce() const;

    bool nand_reduce() const
	{ return ( ! and_reduce() ); }

    bool or_reduce() const;

    bool nor_reduce() const
	{ return ( ! or_reduce() ); }

    bool xor_reduce() const;

    bool xnor_reduce() const
	{ return ( ! xor_reduce() ); }


    // implicit conversion to uint_type

    operator uint_type() const
	{ return m_val; }


    // explicit conversions

    uint_type value() const
	{ return operator uint_type(); }


    int to_int() const
	{ return (int) m_val; }

    unsigned int to_uint() const
	{ return (unsigned int) m_val; }

    long to_long() const
	{ return (long) m_val; }

    unsigned long to_ulong() const
	{ return (unsigned long) m_val; }

    int64 to_int64() const
	{ return (int64) m_val; }

    uint64 to_uint64() const
	{ return (uint64) m_val; }

    double to_double() const
        { return uint64_to_double( m_val ); }


#ifndef _32BIT_
    long long_low() const
	{ return (long) (m_val & UINT64_32ONES); }

    long long_high() const
	{ return (long) ((m_val >> 32) & UINT64_32ONES); }
#endif

    // explicit conversion to character string

    const std::string to_string( sc_numrep numrep = SC_DEC ) const;
    const std::string to_string( sc_numrep numrep, bool w_prefix ) const;


    // other methods

    void print( ::std::ostream& os = ::std::cout ) const
	{ os << to_string(sc_io_base(os,SC_DEC),sc_io_show_base(os)); }

    void scan( ::std::istream& is = ::std::cin );

protected:

    uint_type m_val;   // value
    int       m_len;   // length
    int       m_ulen;  // unused length
};



inline
::std::ostream&
operator << ( ::std::ostream&, const sc_uint_base& );

inline
::std::istream&
operator >> ( ::std::istream&, sc_uint_base& );



// ----------------------------------------------------------------------------
//  CLASS : sc_uint_bitref_r
//
//  Proxy class for sc_uint bit selection (r-value only).
// ----------------------------------------------------------------------------

// implicit conversion to bool

inline
sc_uint_bitref_r::operator uint64 () const
{
    return m_obj_p->test( m_index );
}

inline
bool
sc_uint_bitref_r::operator ! () const
{
    return ! m_obj_p->test( m_index );
}

inline
bool
sc_uint_bitref_r::operator ~ () const
{
    return ! m_obj_p->test( m_index );
}



inline
::std::ostream&
operator << ( ::std::ostream& os, const sc_uint_bitref_r& a )
{
    a.print( os );
    return os;
}


// ----------------------------------------------------------------------------
//  CLASS : sc_uint_bitref
//
//  Proxy class for sc_uint bit selection (r-value and l-value).
// ----------------------------------------------------------------------------

// assignment operators

inline
sc_uint_bitref&
sc_uint_bitref::operator = ( const sc_uint_bitref_r& b )
{
    m_obj_p->set( m_index, b.to_bool() );
    return *this;
}

inline
sc_uint_bitref&
sc_uint_bitref::operator = ( const sc_uint_bitref& b )
{
    m_obj_p->set( m_index, b.to_bool() );
    return *this;
}

inline
sc_uint_bitref&
sc_uint_bitref::operator = ( bool b )
{
    m_obj_p->set( m_index, b );
    return *this;
}


inline
sc_uint_bitref&
sc_uint_bitref::operator &= ( bool b )
{
    if( ! b ) {
	m_obj_p->set( m_index, b );
    }
    return *this;
}

inline
sc_uint_bitref&
sc_uint_bitref::operator |= ( bool b )
{
    if( b ) {
	m_obj_p->set( m_index, b );
    }
    return *this;
}

inline
sc_uint_bitref&
sc_uint_bitref::operator ^= ( bool b )
{
    if( b ) {
	m_obj_p->m_val ^= (UINT_ONE << m_index);
    }
    return *this;
}



inline
::std::istream&
operator >> ( ::std::istream& is, sc_uint_bitref& a )
{
    a.scan( is );
    return is;
}


// ----------------------------------------------------------------------------
//  CLASS : sc_uint_subref_r
//
//  Proxy class for sc_uint part selection (r-value only).
// ----------------------------------------------------------------------------

// implicit conversion to uint_type

inline
sc_uint_subref_r::operator uint_type() const
{
    uint_type val = m_obj_p->m_val;
    int uleft = SC_INTWIDTH - (m_left + 1);
    return ( (val & (~UINT_ZERO >> uleft)) >> m_right );
}


// reduce methods

inline
bool
sc_uint_subref_r::and_reduce() const
{
    sc_uint_base a( *this );
    return a.and_reduce();
}

inline
bool
sc_uint_subref_r::or_reduce() const
{
    sc_uint_base a( *this );
    return a.or_reduce();
}

inline
bool
sc_uint_subref_r::xor_reduce() const
{
    sc_uint_base a( *this );
    return a.xor_reduce();
}


// explicit conversions

inline
int
sc_uint_subref_r::to_int() const
{
    sc_uint_base a( *this );
    return a.to_int();
}

inline
unsigned int
sc_uint_subref_r::to_uint() const
{
    sc_uint_base a( *this );
    return a.to_uint();
}

inline
long
sc_uint_subref_r::to_long() const
{
    sc_uint_base a( *this );
    return a.to_long();
}

inline
unsigned long
sc_uint_subref_r::to_ulong() const
{
    sc_uint_base a( *this );
    return a.to_ulong();
}

inline
int64
sc_uint_subref_r::to_int64() const
{
    sc_uint_base a( *this );
    return a.to_int64();
}

inline
uint64
sc_uint_subref_r::to_uint64() const
{
    sc_uint_base a( *this );
    return a.to_uint64();
}

inline
double
sc_uint_subref_r::to_double() const
{
    sc_uint_base a( *this );
    return a.to_double();
}


// explicit conversion to character string

inline
const std::string
sc_uint_subref_r::to_string( sc_numrep numrep ) const
{
    sc_uint_base a( *this );
    return a.to_string( numrep );
}

inline
const std::string
sc_uint_subref_r::to_string( sc_numrep numrep, bool w_prefix ) const
{
    sc_uint_base a( *this );
    return a.to_string( numrep, w_prefix );
}


// functional notation for the reduce methods

inline
bool
and_reduce( const sc_uint_subref_r& a )
{
    return a.and_reduce();
}

inline
bool
nand_reduce( const sc_uint_subref_r& a )
{
    return a.nand_reduce();
}

inline
bool
or_reduce( const sc_uint_subref_r& a )
{
    return a.or_reduce();
}

inline
bool
nor_reduce( const sc_uint_subref_r& a )
{
    return a.nor_reduce();
}

inline
bool
xor_reduce( const sc_uint_subref_r& a )
{
    return a.xor_reduce();
}

inline
bool
xnor_reduce( const sc_uint_subref_r& a )
{
    return a.xnor_reduce();
}



inline
::std::ostream&
operator << ( ::std::ostream& os, const sc_uint_subref_r& a )
{
    a.print( os );
    return os;
}


// ----------------------------------------------------------------------------
//  CLASS : sc_uint_subref
//
//  Proxy class for sc_uint part selection (r-value and l-value).
// ----------------------------------------------------------------------------

// assignment operators

inline
sc_uint_subref&
sc_uint_subref::operator = ( const sc_uint_base& a )
{
    return operator = ( a.operator uint_type() );
}

inline
sc_uint_subref&
sc_uint_subref::operator = ( const char* a )
{
    sc_uint_base aa( length() );
    return ( *this = aa = a );
}



inline
::std::istream&
operator >> ( ::std::istream& is, sc_uint_subref& a )
{
    a.scan( is );
    return is;
}


// ----------------------------------------------------------------------------
//  CLASS : sc_uint_base
//
//  Base class for sc_uint.
// ----------------------------------------------------------------------------

// bit selection

inline
sc_uint_bitref&
sc_uint_base::operator [] ( int i )
{
    check_index( i );
    sc_uint_bitref* result_p = temporary_bitref();
    result_p->initialize(this, i);
    return *result_p;
}

inline
const sc_uint_bitref_r&
sc_uint_base::operator [] ( int i ) const
{
    check_index( i );
    sc_uint_bitref* result_p = temporary_bitref();
    result_p->initialize(this, i);
    return *result_p;
}


inline
sc_uint_bitref&
sc_uint_base::bit( int i )
{
    check_index( i );
    sc_uint_bitref* result_p = temporary_bitref();
    result_p->initialize(this, i);
    return *result_p;
}

inline
const sc_uint_bitref_r&
sc_uint_base::bit( int i ) const
{
    check_index( i );
    sc_uint_bitref* result_p = temporary_bitref();
    result_p->initialize(this, i);
    return *result_p;
}


// part selection

inline
sc_uint_subref&
sc_uint_base::operator () ( int left, int right )
{
    check_range( left, right );
    sc_uint_subref* result_p = temporary_subref();
    result_p->initialize(this, left, right);
    return *result_p;
}

inline
const sc_uint_subref_r&
sc_uint_base::operator () ( int left, int right ) const
{
    check_range( left, right );
    sc_uint_subref* result_p = temporary_subref();
    result_p->initialize(this, left, right);
    return *result_p;
}


inline
sc_uint_subref&
sc_uint_base::range( int left, int right )
{
    check_range( left, right );
    sc_uint_subref* result_p = temporary_subref();
    result_p->initialize(this, left, right);
    return *result_p;
}

inline
const sc_uint_subref_r&
sc_uint_base::range( int left, int right ) const
{
    check_range( left, right );
    sc_uint_subref* result_p = temporary_subref();
    result_p->initialize(this, left, right);
    return *result_p;
}


// functional notation for the reduce methods

inline
bool
and_reduce( const sc_uint_base& a )
{
    return a.and_reduce();
}

inline
bool
nand_reduce( const sc_uint_base& a )
{
    return a.nand_reduce();
}

inline
bool
or_reduce( const sc_uint_base& a )
{
    return a.or_reduce();
}

inline
bool
nor_reduce( const sc_uint_base& a )
{
    return a.nor_reduce();
}

inline
bool
xor_reduce( const sc_uint_base& a )
{
    return a.xor_reduce();
}

inline
bool
xnor_reduce( const sc_uint_base& a )
{
    return a.xnor_reduce();
}



inline
::std::ostream&
operator << ( ::std::ostream& os, const sc_uint_base& a )
{
    a.print( os );
    return os;
}

inline
::std::istream&
operator >> ( ::std::istream& is, sc_uint_base& a )
{
    a.scan( is );
    return is;
}

} // namespace sc_dt


#endif

// Taf!<|MERGE_RESOLUTION|>--- conflicted
+++ resolved
@@ -729,10 +729,7 @@
         static sc_core::sc_vpool<sc_uint_bitref> pool(9);
         return pool.allocate();
     }
-<<<<<<< HEAD
-=======
-
->>>>>>> 3e2233b1
+
 
     // part selection
 
@@ -747,10 +744,7 @@
         static sc_core::sc_vpool<sc_uint_subref> pool(9);
         return pool.allocate();
     }
-<<<<<<< HEAD
-=======
-
->>>>>>> 3e2233b1
+
 
     // bit access, without bounds checking or sign extension
 
