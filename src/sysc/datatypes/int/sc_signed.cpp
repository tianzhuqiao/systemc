--- conflicted
+++ resolved
@@ -1,5 +1,5 @@
 /*****************************************************************************
-  
+
   Licensed to Accellera Systems Initiative Inc. (Accellera) under one or
   more contributor license agreements.  See the NOTICE file distributed
   with this work for additional information regarding copyright ownership.
@@ -20,7 +20,7 @@
 /*****************************************************************************
 
   sc_signed.cpp -- Arbitrary precision signed arithmetic.
- 
+
                    This file includes the definitions of sc_signed_bitref,
                    sc_signed_subref, and sc_signed classes. The first two
                    classes are proxy classes to reference one bit and a range
@@ -162,7 +162,7 @@
     // We may "clobber" upper bits, but they will be written at some point
     // anyway.
 
-    mask = ~(~0U << left_shift);    
+    mask = ~(~0U << left_shift);
     dst_p[dst_i] = ( dst_p[dst_i] & ~mask );
     dst_i++;
 
@@ -200,11 +200,7 @@
     if ( dst_i == end_i )
     {
 	mask = ~((sc_carry)-1 << left_shift);
-<<<<<<< HEAD
-	dst_p[dst_i] = ( ( dst_p[dst_i] & mask ) | 
-=======
 	dst_p[dst_i] = ( ( dst_p[dst_i] & mask ) |
->>>>>>> 3e2233b1
 	    (digit[0] << left_shift) ) & DIGIT_MASK;
     }
 
@@ -231,11 +227,7 @@
 	right_shift = BITS_PER_DIGIT - left_shift;
 	mask = ~((sc_carry)-1 << left_shift);
 	right_word = digit[0];
-<<<<<<< HEAD
-	dst_p[dst_i] = (dst_p[dst_i] & mask) | 
-=======
 	dst_p[dst_i] = (dst_p[dst_i] & mask) |
->>>>>>> 3e2233b1
 	    ((right_word << left_shift) & DIGIT_MASK);
 	for ( src_i = 1, dst_i++; dst_i < end_i; dst_i++, src_i++ )
 	{
@@ -269,7 +261,7 @@
 
 // #### OPTIMIZE
 void sc_signed::concat_set(int64 src, int low_i)
-{    
+{
     *this = (low_i < 64) ? src >> low_i : src >> 63;
 }
 
@@ -295,10 +287,10 @@
 }
 
 // ----------------------------------------------------------------------------
-//  SECTION: Public members - Reduction methods.   
-// ----------------------------------------------------------------------------
-
-bool sc_signed::and_reduce() const 
+//  SECTION: Public members - Reduction methods.
+// ----------------------------------------------------------------------------
+
+bool sc_signed::and_reduce() const
 {
     for ( int digit_i = ndigits-1; digit_i >= 0; --digit_i ) {
         if ( digit[digit_i] != (sc_digit)-1 ) {
@@ -308,7 +300,7 @@
     return true;
 }
 
-bool sc_signed::or_reduce() const 
+bool sc_signed::or_reduce() const
 {
     for ( int digit_i = ndigits-1; digit_i >= 0; --digit_i ) {
         if ( digit[digit_i] != 0 ) {
@@ -318,7 +310,7 @@
     return false;
 }
 
-bool sc_signed::xor_reduce() const 
+bool sc_signed::xor_reduce() const
 {
     int i;   // Digit examining.
     int odd; // Flag for odd number of digits.
@@ -343,7 +335,7 @@
     if( a == 0 ) {
         SC_REPORT_ERROR( sc_core::SC_ID_CONVERSION_FAILED_,
                          "character string is zero" );
-    } 
+    }
     else if( *a == 0 ) {
         SC_REPORT_ERROR( sc_core::SC_ID_CONVERSION_FAILED_,
                          "character string is empty" );
@@ -354,11 +346,7 @@
         this->operator = ( aa );
 	this->adjust_hod();
         return *this;
-<<<<<<< HEAD
-    } catch( sc_core::sc_report ) {
-=======
     } catch( sc_core::sc_report& ) {
->>>>>>> 3e2233b1
         std::stringstream msg;
         msg << "character string '" << a << "' is not valid";
         SC_REPORT_ERROR( sc_core::SC_ID_CONVERSION_FAILED_, msg.str().c_str() );
@@ -371,11 +359,7 @@
 sc_signed::operator=(double v)
 {
   is_bad_double(v);
-<<<<<<< HEAD
-  register int i = 0;
-=======
   int i = 0;
->>>>>>> 3e2233b1
   while (floor(v) && (i < ndigits)) {
 #ifndef WIN32
     digit[i++] = ((sc_digit)floor(remainder(v, DIGIT_RADIX))) & DIGIT_MASK;
@@ -384,13 +368,8 @@
 #endif
     v /= DIGIT_RADIX;
   }
-<<<<<<< HEAD
-  vec_zero(i, ndigits, digit);
-  return *this;  
-=======
   vector_zero(i, ndigits, digit);
   return *this;
->>>>>>> 3e2233b1
 }
 
 
@@ -404,12 +383,6 @@
     for ( int digit_i = 0; digit_i < digits_n; ++digit_i ) {
         digit[digit_i] = v.get_word(digit_i);
     }
-<<<<<<< HEAD
-    for( ; i < nbits; ++ i ) {
-	safe_set( i, 0, digit );  // zero-extend
-    }
-=======
->>>>>>> 3e2233b1
     adjust_hod();
     return *this;
 }
@@ -428,10 +401,7 @@
         }
         digit[digit_i] = v.get_word(digit_i);
     }
-<<<<<<< HEAD
-=======
-
->>>>>>> 3e2233b1
+
     adjust_hod();
     return *this;
 }
@@ -460,55 +430,6 @@
 //  SECTION: Input and output operators
 // ----------------------------------------------------------------------------
 
-<<<<<<< HEAD
-sc_signed 
-operator << (const sc_signed& u, const sc_int_base& v)
-{ return operator<<(u, (int64) v); }
-
-const sc_signed& 
-sc_signed::operator <<= (const sc_int_base& v)
-{ return operator<<=((int64) v); }
-
-
-sc_signed 
-operator >> (const sc_signed&    u, const sc_int_base&  v)
-{ return operator>>(u, (int64) v); }
-
-const sc_signed& 
-sc_signed::operator >>= (const sc_int_base&  v)
-{ return operator>>=((int64) v); }
-
-// ----------------------------------------------------------------------------
-//  SECTION: Interfacing with sc_uint_base
-// ----------------------------------------------------------------------------
-
-const sc_signed& 
-sc_signed::operator <<= (const sc_uint_base& v)
-{ return operator<<=((uint64) v); }
-=======
-// Operators in this section are included from sc_nbcommon.cpp.
-
-
-// ----------------------------------------------------------------------------
-//  SECTION: Bitwise NOT operator: ~
-// ----------------------------------------------------------------------------
->>>>>>> 3e2233b1
-
-// Operators in this section are included from sc_nbcommon.cpp.
-
-<<<<<<< HEAD
-sc_signed
-operator >> (const sc_signed&    u, const sc_uint_base&  v)
-{ return operator>>(u, (uint64) v); }
-
-const sc_signed& 
-sc_signed::operator >>= (const sc_uint_base&  v)
-{ return operator>>=((uint64) v); }
-
-// ----------------------------------------------------------------------------
-//  SECTION: Input and output operators
-// ----------------------------------------------------------------------------
-
 // Operators in this section are included from sc_nbcommon.cpp.
 
 
@@ -526,25 +447,11 @@
 sc_signed
 operator<<(const sc_signed& u, const sc_unsigned& v)
 {
-  return operator<<(u, v.to_ulong());
+  return u << v.to_uint(); // operator<<(u, v.to_uint());
 }
 
 // The rest of the operators in this section are included from
 // sc_nbcommon.cpp.
-=======
-
-// ----------------------------------------------------------------------------
-//  SECTION: LEFT SHIFT operators: <<, <<=
-// ----------------------------------------------------------------------------
-
-sc_signed
-operator<<(const sc_signed& u, const sc_unsigned& v)
-{
-  return u << v.to_uint(); // operator<<(u, v.to_uint());
-}
-
-// The rest of the operators in this section are included from
-// sc_nbcommon.cpp.
 
 
 // ----------------------------------------------------------------------------
@@ -556,28 +463,6 @@
 {
 
   return u >> v.to_uint(); // operator>>(u, v.to_ulong());
-
-}
-
-// The rest of the operators in this section are included from
-// sc_nbcommon.cpp.
-
->>>>>>> 3e2233b1
-
-// ----------------------------------------------------------------------------
-//  SECTION: Unary arithmetic operators.
-// ----------------------------------------------------------------------------
-
-<<<<<<< HEAD
-// ----------------------------------------------------------------------------
-//  SECTION: RIGHT SHIFT operators: >>, >>=
-// ----------------------------------------------------------------------------
-
-sc_signed
-operator>>(const sc_signed& u, const sc_unsigned& v)
-{
-
-  return operator>>(u, v.to_ulong());
 
 }
 
@@ -625,113 +510,6 @@
 }
 
 // Get a packed bit representation of the number.
-void 
-sc_signed::get_packed_rep(sc_digit *buf) const
-{
-  for (int digit_i =0; digit_i < ndigits; ++digit_i) {
-      digit[digit_i] = *buf++;
-  }
-}
-
-
-// Set a packed bit representation of the number.
-void 
-sc_signed::set_packed_rep(sc_digit *buf)
-{
-  for (int digit_i =0; digit_i < ndigits; ++digit_i) {
-      *buf++ = digit[digit_i];
-   }
-}
-
-
-// ---------------------------------------------------------------------------
-//  SECTION: Public members - Other utils.
-// ---------------------------------------------------------------------------
-
-bool 
-sc_signed::iszero() const
-{
-    return check_for_zero(ndigits, digit);
-}
-
-
-bool
-sc_signed::sign() const
-{
-    //@@@@#### CHECK THIS
-    return ((digit[ndigits - 1] & one_and_zeros(bit_ord(nbits - 1))) != 0);
-}
-
-// The rest of the utils in this section are included from sc_nbcommon.cpp.
-
-
-// ----------------------------------------------------------------------------
-//  SECTION: Private members.
-// ----------------------------------------------------------------------------
-
-// The private members in this section are included from sc_nbcommon.cpp.
-
-#define CLASS_TYPE sc_signed
-#define CLASS_TYPE_STR "sc_signed"
-
-#define ADD_HELPER add_signed_friend
-#define SUB_HELPER sub_signed_friend
-#define MUL_HELPER mul_signed_friend
-#define DIV_HELPER div_signed_friend
-#define MOD_HELPER mod_signed_friend
-#define AND_HELPER and_signed_friend
-#define  OR_HELPER  or_signed_friend
-#define XOR_HELPER xor_signed_friend 
-
-// REMOVE #include "sc_nbfriends.inc"
-
-#undef  SC_UNSIGNED
-#define SC_SIGNED
-#define IF_SC_SIGNED              1  // 1 = sc_signed
-#define CLASS_TYPE_SUBREF         sc_signed_subref_r
-#define OTHER_CLASS_TYPE          sc_unsigned
-#define OTHER_CLASS_TYPE_SUBREF   sc_unsigned_subref_r
-
-#define MUL_ON_HELPER mul_on_help_signed
-#define DIV_ON_HELPER div_on_help_signed
-#define MOD_ON_HELPER mod_on_help_signed
-=======
-sc_signed
-operator+(const sc_signed& u)
-{
-  return sc_signed(u);
-}
-
-sc_signed
-operator-(const sc_signed& u)
-{
-  sc_carry  carry = 1;
-  sc_signed result(u.nbits,false);
-
-  for ( int digit_i = 0; digit_i < u.ndigits; ++digit_i ) {
-      carry += (sc_digit)~u.digit[digit_i];
-      result.digit[digit_i] = carry;
-      carry >>= BITS_PER_DIGIT;
-  }
-  return result;
-}
-
-sc_signed
-operator-(const sc_unsigned& u)
-{
-  sc_carry  carry = 1;
-  sc_signed result(u.nbits,false);
-  sc_digit* result_p = result.get_digits();
-
-  for ( int digit_i = 0; digit_i < u.ndigits; ++digit_i ) {
-      carry += (sc_digit)~u.digit[digit_i];
-      result_p[digit_i] = carry;
-      carry >>= BITS_PER_DIGIT;
-  }
-  return result;
-}
-
-// Get a packed bit representation of the number.
 void
 sc_signed::get_packed_rep(sc_digit *buf) const
 {
@@ -822,62 +600,8 @@
   // Restore old_flags.
   os.setf(old_flags, ::std::ios::basefield);
 }
->>>>>>> 3e2233b1
-
-#undef MOD_ON_HELPER
-#undef DIV_ON_HELPER
-#undef MUL_ON_HELPER
-
-<<<<<<< HEAD
-#undef OTHER_CLASS_TYPE_SUBREF
-#undef OTHER_CLASS_TYPE
-#undef CLASS_TYPE_SUBREF
-#undef IF_SC_SIGNED
-#undef SC_SIGNED
-
-#undef XOR_HELPER
-#undef  OR_HELPER
-#undef AND_HELPER
-#undef MOD_HELPER
-#undef DIV_HELPER
-#undef MUL_HELPER
-#undef SUB_HELPER
-#undef ADD_HELPER
-
-#undef CLASS_TYPE
-#undef CLASS_TYPE_STR
-
-
-// ----------------------------------------------------------------------------
-//  SECTION: Input and output operators
-// ----------------------------------------------------------------------------
-
-void
-sc_signed::scan( ::std::istream& is )
-{
-    std::string s;
-    is >> s;
-    *this = s.c_str();
-}
-
-
-// ----------------------------------------------------------------------------
-//  SECTION: LEFT SHIFT operators: <<, <<=
-// ----------------------------------------------------------------------------
-
-sc_signed
-operator<<(const sc_signed& u, const sc_signed& v)
-{
-  return operator<<(u, v.to_ulong());
-}
-
-
-const sc_signed&
-sc_signed::operator<<=(const sc_signed& v)
-{
-  return operator<<=(v.to_ulong());
-}
-=======
+
+
 // Checks to see if bit_num is out of bounds.
 bool
 sc_signed::check_if_outside(int bit_num) const
@@ -931,581 +655,9 @@
 //
 //  Proxy class for sc_signed bit selection (r-value and l-value).
 // ----------------------------------------------------------------------------
->>>>>>> 3e2233b1
 
 // assignment operators
 
-<<<<<<< HEAD
-sc_signed
-operator<<(const sc_signed& u, int64 v)
-{
-  if (v <= 0)
-    return sc_signed(u);
-
-  return operator<<(u, (unsigned long) v);
-}
-
-
-sc_signed
-operator<<(const sc_signed& u, uint64 v)
-{
-  if (v == 0)
-    return sc_signed(u);
-
-  return operator<<(u, (unsigned long) v);
-}
-
-
-const sc_signed&
-sc_signed::operator<<=(int64 v)
-{
-  if (v <= 0)
-    return *this;
-
-  return operator<<=((unsigned long) v);
-}
-
-
-const sc_signed&
-sc_signed::operator<<=(uint64 v)
-{
-  if (v == 0)
-    return *this;
-
-  return operator<<=((unsigned long) v);
-}
-
-
-sc_signed
-operator<<(const sc_signed& u, long v)
-{
-  if (v <= 0)
-    return sc_signed(u);
-
-  return operator<<(u, (unsigned long) v);
-}
-
-sc_signed
-operator<<(const sc_signed& u, unsigned long v)
-{
-  if (v == 0)
-    return sc_signed(u);
-
-  int nb = u.nbits + v;
-  int nd = DIV_CEIL(nb);
-  sc_signed result(nb, false);
-
-  vector_copy( nd, u.digit, result.digit ); 
-
-  vector_shift_left( nd, result.digit, v );
-
-  return result;
-}
-
-
-const sc_signed&
-sc_signed::operator<<=(long v)
-{
-  if (v <= 0)
-    return *this;
-
-  return operator<<=((unsigned long) v);
-}
-
-
-const sc_signed&
-sc_signed::operator<<=(unsigned long v)
-{
-  if (v == 0)
-    return *this;
-
-  vec_shift_left(ndigits, digit, v);
-  adjust_hod();
-  return *this;
-}
-
-
-// ----------------------------------------------------------------------------
-//  SECTION: RIGHT SHIFT operators: >>, >>=
-// ----------------------------------------------------------------------------
-
-sc_signed
-operator>>(const sc_signed& u, const sc_signed& v)
-{
-  return operator>>(u, v.to_long());
-}
-
-
-const sc_signed&
-sc_signed::operator>>=(const sc_signed& v)
-{
-  return operator>>=(v.to_long());
-}
-
-
-sc_signed
-operator>>(const sc_signed& u, int64 v)
-{
-  if (v <= 0)
-    return sc_signed(u);
-
-  return operator>>(u, (unsigned long) v);
-}
-
-
-sc_signed
-operator>>(const sc_signed& u, uint64 v)
-{
-  if (v == 0)
-    return sc_signed(u);
-
-  return operator>>(u, (unsigned long) v);
-}
-
-const sc_signed&
-sc_signed::operator>>=(int64 v)
-{
-  if (v <= 0)
-    return *this;
-
-  return operator>>=((unsigned long) v);
-}
-
-
-const sc_signed&
-sc_signed::operator>>=(uint64 v)
-{
-  if (v == 0)
-    return *this;
-
-  return operator>>=((unsigned long) v);
-}
-
-
-sc_signed
-operator>>(const sc_signed& u, long v)
-{
-  if (v <= 0)
-    return sc_signed(u);
-
-  return operator>>(u, (unsigned long) v);
-}
-
-
-sc_signed
-operator>>(const sc_signed& u, unsigned long v)
-{
-  if (v == 0)
-    return sc_signed(u);
-
-  int nb = u.nbits;
-  int nd = u.ndigits;
-
-  sc_signed result(nb, false);
-  vector_copy(nd, u.digit, result.digit);
-  vector_shift_right( nd, result.digit, v, 
-                      sc_signed::SIGNED&&(int)u.digit[nd-1]<0 ? DIGIT_MASK:0);
-    
-  return result;
-}
-
-
-const sc_signed&
-sc_signed::operator>>=(long v)
-{
-  if (v <= 0)
-    return *this;
-
-  return operator>>=((unsigned long) v);
-}
-
-
-const sc_signed&
-sc_signed::operator>>=(unsigned long v)
-{
-    if (v == 0)
-        return *this;
-
-    vec_shift_right(ndigits, digit, v, sc_signed::SIGNED&&(int)digit[ndigits-1]<0 ? DIGIT_MASK:0);
-
-  return *this;
-}
-
-
-
-// ----------------------------------------------------------------------------
-//  SECTION: Private members.
-// ----------------------------------------------------------------------------
-
-
-// Create a signed number with (s, nb, nd, d) as its attributes (as
-// defined in class sc_signed). If alloc is set, delete d.
-sc_signed::sc_signed(int nb, int nd, sc_digit *d, 
-                       bool alloc) :
-    sc_value_base(), nbits(num_bits(nb)), ndigits(), digit()
-{
-  ndigits = DIV_CEIL(nbits);
-
-    if ( ndigits > ( (int)(sizeof(small_vec)/sizeof(sc_digit)) ) ) {
-	digit = new sc_digit[ndigits];
-    } else {
-	digit = small_vec;
-    }
-
-  if (ndigits <= nd)
-    vec_copy(ndigits, digit, d);
-  else
-    vec_copy_and_zero(ndigits-1, digit, nd-1, d);
-    //vec_copy_and_zero(ndigits, digit, nd, d);
-
-}
-
-// This constructor is mainly used in finding a "range" of bits from a
-// number of type sc_signed. The function range(l, r) can have
-// arbitrary precedence between l and r. If l is smaller than r, then
-// the output is the reverse of range(r, l). 
-sc_signed::sc_signed(const sc_signed* u, int l, int r) :
-    sc_value_base(), nbits(), ndigits(), digit()
-{
-  bool reversed = false;
-
-  if( l < r ) {
-    reversed = true;
-    int tmp = l;
-    l = r;
-    r = tmp;
-  }
-
-  // at this point, l >= r
-
-  // make sure that l and r point to the bits of u
-  r = sc_max( r, 0 );
-  l = sc_min( l, u->nbits - 1 );
-    
-  nbits = num_bits( l - r + 1 );
-
-  // nbits can still be <= 0 because l and r have just been updated
-  // with the bounds of u.
-
-  // if u == 0 or the range is out of bounds, return 0
-  if( nbits <= num_bits( 0 ) ) {
-    if( nbits <= num_bits( 0 ) ) {
-      nbits = 1;
-    }
-    ndigits = DIV_CEIL( nbits );
-    if ( ndigits > ( (int)(sizeof(small_vec)/sizeof(sc_digit)) ) ) {
-	digit = new sc_digit[ndigits];
-    } else {
-	digit = small_vec;
-    }
-    vec_zero( ndigits, digit );
-    return;
-  }
-
-  // The rest will be executed if u is not zero.
-
-  ndigits = DIV_CEIL(nbits);
-  
-  // The number of bits up to and including l and r, respectively.
-  int nl = l + 1; 
-  int nr = r + 1; 
-  
-  // The indices of the digits that have lth and rth bits, respectively.
-  int left_digit = DIV_CEIL(nl) - 1;
-  int right_digit = DIV_CEIL(nr) - 1;
-  
-  int nd;
-
-    // The range is performed on the 2's complement representation, so
-    // first get the indices for that.
-
-    nd = left_digit - right_digit + 1;
-    if ( ndigits > ( (int)(sizeof(small_vec)/sizeof(sc_digit)) ) ) {
-	digit = new sc_digit[ndigits];
-    } else {
-	digit = small_vec;
-    }
-    ScBigTemp d; // sc_digit *d = sc_get_big_temp();
-  
-    for (int i = right_digit; i <= left_digit; ++i)
-        d[i - right_digit] = u->digit[i];
-    
-    vec_shift_right(nd, d, r - right_digit * BITS_PER_DIGIT, sc_signed::SIGNED&&(int)d[nd-1]<0 ? DIGIT_MASK:0);
-    
-    if (! reversed) {
-      vec_copy(sc_min(nd, ndigits), digit, d);
-  
-    }
-    else {
-
-    // If l < r, i.e., reversed is set, reverse the bits of digit.  d
-    // will be used as a temporary store. The following code tries to
-    // minimize the use of bit_ord and digit_ord, which use mod and
-    // div operators. Since these operators are function calls to
-    // standard library routines, they are slow. The main idea in
-    // reversing is "read bits out of d from left to right and push
-    // them into digit using right shifting."
-
-    // Take care of the last digit.
-    int nd_less_1 = nd - 1;
-
-    // Deletions will start from the left end and move one position
-    // after each deletion.
-    sc_digit del_mask = one_and_zeros(bit_ord(l - r));
-      
-    while (del_mask) {
-      vec_shift_right(ndigits, digit, 1, ((d[nd_less_1] & del_mask) != 0));
-      del_mask >>= 1;
-    }
-
-    // Take care of the other digits if any.
-
-    // Insertion to digit will always occur at the left end.
-    sc_digit ins_mask = one_and_zeros(BITS_PER_DIGIT - 1);
-
-    for (int j = nd - 2; j >= 0; --j) { // j = nd - 2
-
-      // Deletions will start from the left end and move one position
-      // after each deletion.
-      del_mask = ins_mask;
-
-      while (del_mask) {
-        vec_shift_right(ndigits, digit, 1, ((d[j] & del_mask) != 0));
-        del_mask >>= 1;
-      }
-    }
-
-      vec_shift_right(ndigits, digit, 
-                      ndigits * BITS_PER_DIGIT - length(), 0);
-
-
-  }  // if reversed.
-
-  
-}
-
-// This constructor is mainly used in finding a "range" of bits from a
-// number of type sc_unsigned. The function range(l, r) can have
-// arbitrary precedence between l and r. If l is smaller than r, then
-// the output is the reverse of range(r, l). 
-sc_signed::sc_signed(const sc_unsigned* u, int l, int r) :
-    sc_value_base(), nbits(), ndigits(), digit()
-{
-  bool reversed = false;
-
-  if( l < r ) {
-    reversed = true;
-    int tmp = l;
-    l = r;
-    r = tmp;
-  }
-
-  // at this point, l >= r
-
-  // make sure that l and r point to the bits of u
-  r = sc_max( r, 0 );
-  l = sc_min( l, u->nbits - 1 );
-    
-  nbits = num_bits( l - r + 1 );
-
-  // nbits can still be <= 0 because l and r have just been updated
-  // with the bounds of u.
-
-  // if u == 0 or the range is out of bounds, return 0
-  if( nbits <= num_bits( 0 ) ) {
-    if( nbits <= num_bits( 0 ) ) {
-      nbits = 1;
-    }
-    ndigits = DIV_CEIL( nbits );
-    if ( ndigits > ( (int)(sizeof(small_vec)/sizeof(sc_digit)) ) ) {
-	digit = new sc_digit[ndigits];
-    } else {
-	digit = small_vec;
-    }
-    vec_zero( ndigits, digit );
-    return;
-  }
-
-  // The rest will be executed if u is not zero.
-
-  ndigits = DIV_CEIL(nbits);
-  
-  // The number of bits up to and including l and r, respectively.
-  int nl = l + 1; 
-  int nr = r + 1; 
-  
-  // The indices of the digits that have lth and rth bits, respectively.
-  int left_digit = DIV_CEIL(nl) - 1;
-  int right_digit = DIV_CEIL(nr) - 1;
-  
-  int nd;
-
-  // The range is performed on the 2's complement representation, so
-  // first get the indices for that.
-    nd = left_digit - right_digit + 1;
-
-  // Allocate memory for the range.
-    if ( ndigits > ( (int)(sizeof(small_vec)/sizeof(sc_digit)) ) ) {
-	digit = new sc_digit[ndigits];
-    } else {
-	digit = small_vec;
-    }
-  ScBigTemp d; // sc_digit *d = sc_get_big_temp();
-  
-  // Getting the range on the 2's complement representation.
-  {
-    
-    for (int i = right_digit; i <= left_digit; ++i)
-      d[i - right_digit] = u->digit[i];
-    
-    vec_shift_right(nd, d, r - right_digit * BITS_PER_DIGIT, sc_signed::SIGNED&&(int)d[nd-1]<0 ? DIGIT_MASK:0);
-    
-  }
-  
-  vec_zero(ndigits, digit);
-
-  if (! reversed)
-    vec_copy(sc_min(nd, ndigits), digit, d);
-  
-  else {
-
-    // If l < r, i.e., reversed is set, reverse the bits of digit.  d
-    // will be used as a temporary store. The following code tries to
-    // minimize the use of bit_ord and digit_ord, which use mod and
-    // div operators. Since these operators are function calls to
-    // standard library routines, they are slow. The main idea in
-    // reversing is "read bits out of d from left to right and push
-    // them into digit using right shifting."
-
-    // Take care of the last digit.
-    int nd_less_1 = nd - 1;
-
-    // Deletions will start from the left end and move one position
-    // after each deletion.
-    sc_digit del_mask = one_and_zeros(bit_ord(l - r));
-      
-    while (del_mask) {
-      vec_shift_right(ndigits, digit, 1, ((d[nd_less_1] & del_mask) != 0));
-      del_mask >>= 1;
-    }
-
-    // Take care of the other digits if any.
-
-    // Insertion to digit will always occur at the left end.
-    sc_digit ins_mask = one_and_zeros(BITS_PER_DIGIT - 1);
-
-    for (int j = nd - 2; j >= 0; --j) { // j = nd - 2
-
-      // Deletions will start from the left end and move one position
-      // after each deletion.
-      del_mask = ins_mask;
-
-      while (del_mask) {
-        vec_shift_right(ndigits, digit, 1, ((d[j] & del_mask) != 0));
-        del_mask >>= 1;
-      }
-    }
-
-      vec_shift_right(ndigits, digit, 
-                      ndigits * BITS_PER_DIGIT - length(), sc_signed::SIGNED&&(int)d[nd-1]<0 ? DIGIT_MASK:0);
-
-
-  }  // if reversed.
-
-  
-}
-
-
-// Print out all the physical attributes.
-void
-sc_signed::dump(::std::ostream& os) const
-{
-  // Save the current setting, and set the base to decimal.
-#if defined(__MINGW32__)
-  std::_Ios_Fmtflags old_flags = os.setf(::std::ios::dec,::std::ios::basefield);
-#else
-  fmtflags old_flags = os.setf(::std::ios::dec, ::std::ios::basefield);
-#endif
-
-  os << "width = " << length() << ::std::endl;
-  os << "value = " << *this << ::std::endl;
-  os << "bits  = ";
-
-  int len = length();
-
-  for (int i = len - 1; i >= 0; --i) {
-
-    os << "01"[test(i)];
-    if (--len % 4 == 0)
-      os << " ";
-
-  }
-
-  os << ::std::endl;
-
-  // Restore old_flags.
-  os.setf(old_flags, ::std::ios::basefield);
-}
-
-
-// Checks to see if bit_num is out of bounds.
-bool
-sc_signed::check_if_outside(int bit_num) const
-{
-  if ((bit_num < 0) || (num_bits(bit_num) >= nbits)) {
-
-#ifdef DEBUG_SYSTEMC
-      if( bit_num < 0 || bit_num >= nbits ) {
-	  char msg[BUFSIZ];
-	  std::sprintf( msg, "%s::check_if_outside( int bit_num ) : "
-		   "bit_num = %d is out of bounds",
-		   "sc_signed", bit_num );
-	  SC_REPORT_WARNING( sc_core::SC_ID_OUT_OF_BOUNDS_, msg );
-      }
-#endif
-
-    return true;
-  }
-
-  return false;
-}
-
-// ----------------------------------------------------------------------------
-//  CLASS : sc_signed_bitref_r
-//
-//  Proxy class for sc_signed bit selection (r-value only).
-// ----------------------------------------------------------------------------
-
-// implicit conversion to uint64
-
-sc_signed_bitref_r::operator uint64 () const
-{
-    return m_obj_p->test( m_index );
-}
-
-bool
-sc_signed_bitref_r::operator ! () const
-{
-    return ( ! m_obj_p->test( m_index ) );
-}
-
-bool
-sc_signed_bitref_r::operator ~ () const
-{
-    return ( ! m_obj_p->test( m_index ) );
-}
-
-
-// ----------------------------------------------------------------------------
-//  CLASS : sc_signed_bitref
-//
-//  Proxy class for sc_signed bit selection (r-value and l-value).
-// ----------------------------------------------------------------------------
-
-// assignment operators
-
-=======
->>>>>>> 3e2233b1
 const sc_signed_bitref&
 sc_signed_bitref::operator = ( const sc_signed_bitref_r& b )
 {
@@ -1556,56 +708,32 @@
 }
 
 // #### OPTIMIZE
-<<<<<<< HEAD
-void sc_signed_bitref::concat_set(int64 src, int low_i)  
-{    
-	bool value = 1 & ((low_i < 64) ? (src >> low_i) : (src >> 63));
-    m_obj_p->set(low_i, value);
-=======
 void sc_signed_bitref::concat_set(int64 src, int low_i)
 {
 	bool value = 1 & ((low_i < 64) ? (src >> low_i) : (src >> 63));
     m_obj_p->set(m_index, value);
->>>>>>> 3e2233b1
 }
 
 void sc_signed_bitref::concat_set(const sc_signed& src, int low_i)
 {
     if ( low_i < src.length() )
-<<<<<<< HEAD
-        m_obj_p->set(low_i, src.test(low_i));
-    else
-        m_obj_p->set(low_i, src<0);
-}       
-=======
         m_obj_p->set(m_index, src.test(low_i));
     else
         m_obj_p->set(m_index, src<0);
 }
->>>>>>> 3e2233b1
 
 void sc_signed_bitref::concat_set(const sc_unsigned& src, int low_i)
 {
     if ( low_i < src.length() )
-<<<<<<< HEAD
-        m_obj_p->set(low_i, src.test(low_i));
-    else
-        m_obj_p->set(low_i, 0);
-=======
         m_obj_p->set(m_index, src.test(low_i));
     else
         m_obj_p->set(m_index, 0);
->>>>>>> 3e2233b1
 }
 
 void sc_signed_bitref::concat_set(uint64 src, int low_i)
 {
 	bool value = 1 & ((low_i < 64) ? (src >> low_i) : 0);
-<<<<<<< HEAD
-    m_obj_p->set(low_i, value);
-=======
     m_obj_p->set(m_index, value);
->>>>>>> 3e2233b1
 }
 
 
@@ -1627,11 +755,7 @@
 
 // concatenation support
 
-<<<<<<< HEAD
-uint64 sc_signed_subref_r::concat_get_uint64() const 
-=======
 uint64 sc_signed_subref_r::concat_get_uint64() const
->>>>>>> 3e2233b1
 {
     return to_uint64();
 }
@@ -1713,30 +837,18 @@
     return operator = ( (sc_unsigned)( a ) );
 }
 
-<<<<<<< HEAD
-const sc_signed_subref& 
-=======
-const sc_signed_subref&
->>>>>>> 3e2233b1
+const sc_signed_subref&
 sc_signed_subref::operator = ( const sc_signed_subref& v )
 {
     if( this == &v ) {
 	return *this;
     }
-<<<<<<< HEAD
-    return operator = ( (sc_unsigned)( v ) ); 
-=======
     return operator = ( (sc_unsigned)( v ) );
->>>>>>> 3e2233b1
 }
 
 // +----------------------------------------------------------------------------
 // |"sc_signed_subref::operator ="
-<<<<<<< HEAD
-// | 
-=======
 // |
->>>>>>> 3e2233b1
 // | These operators assign a value to an sc_signed part selection.
 // |
 // | Arguments:
@@ -1747,21 +859,13 @@
 const sc_signed_subref&
 sc_signed_subref::operator = ( const sc_signed& v )
 {
-<<<<<<< HEAD
-    vector_insert_bits( v.get_hod(), v.get_digits(), m_obj_p->get_digits(), 
-=======
     vector_insert_bits( v.get_digits_n(), v.get_digits(), m_obj_p->get_digits(),
->>>>>>> 3e2233b1
                         m_left, m_right );
     m_obj_p->adjust_hod();
     return *this;
 }
 
-<<<<<<< HEAD
-const sc_signed_subref& 
-=======
-const sc_signed_subref&
->>>>>>> 3e2233b1
+const sc_signed_subref&
 sc_signed_subref::operator = ( const sc_unsigned_subref_r& v )
 {
     return operator = ( (sc_unsigned)( v ) );
@@ -1770,99 +874,57 @@
 const sc_signed_subref&
 sc_signed_subref::operator = ( const sc_unsigned& v )
 {
-<<<<<<< HEAD
-    vector_insert_bits( v.get_hod(), v.get_digits(), m_obj_p->get_digits(), 
-=======
     vector_insert_bits( v.get_digits_n(), v.get_digits(), m_obj_p->get_digits(),
->>>>>>> 3e2233b1
                           m_left, m_right );
     m_obj_p->adjust_hod();
     return *this;
 }
 
-<<<<<<< HEAD
-const sc_signed_subref& 
-=======
-const sc_signed_subref&
->>>>>>> 3e2233b1
+const sc_signed_subref&
 sc_signed_subref::operator = ( unsigned long v )
 {
     ScNativeDigits<unsigned long> source(v);
 
-<<<<<<< HEAD
-    vector_insert_bits( source.get_hod(), source.get_digits(), 
-=======
     vector_insert_bits( source.get_digits_n(), source.get_digits(),
->>>>>>> 3e2233b1
                         m_obj_p->get_digits(), m_left, m_right );
     m_obj_p->adjust_hod();
     return *this;
 }
 
-<<<<<<< HEAD
-const sc_signed_subref& 
-sc_signed_subref::operator = ( long v ) 
+const sc_signed_subref&
+sc_signed_subref::operator = ( long v )
 {
     ScNativeDigits<long> source(v);
 
-    vector_insert_bits( source.get_hod(), source.get_digits(), 
-=======
-const sc_signed_subref&
-sc_signed_subref::operator = ( long v )
-{
-    ScNativeDigits<long> source(v);
-
     vector_insert_bits( source.get_digits_n(), source.get_digits(),
->>>>>>> 3e2233b1
                         m_obj_p->get_digits(), m_left, m_right );
     m_obj_p->adjust_hod();
     return *this;
 }
 
-<<<<<<< HEAD
-const sc_signed_subref& 
-=======
-const sc_signed_subref&
->>>>>>> 3e2233b1
+const sc_signed_subref&
 sc_signed_subref::operator = ( uint64 v )
 {
     ScNativeDigits<uint64> source(v);
 
-<<<<<<< HEAD
-    vector_insert_bits( source.get_hod(), source.get_digits(), 
-=======
     vector_insert_bits( source.get_digits_n(), source.get_digits(),
->>>>>>> 3e2233b1
                         m_obj_p->get_digits(), m_left, m_right );
     m_obj_p->adjust_hod();
     return *this;
 }
 
-<<<<<<< HEAD
-const sc_signed_subref& 
-sc_signed_subref::operator = ( int64 v ) 
+const sc_signed_subref&
+sc_signed_subref::operator = ( int64 v )
 {
     ScNativeDigits<int64> source(v);
 
-    vector_insert_bits( source.get_hod(), source.get_digits(), 
-=======
-const sc_signed_subref&
-sc_signed_subref::operator = ( int64 v )
-{
-    ScNativeDigits<int64> source(v);
-
     vector_insert_bits( source.get_digits_n(), source.get_digits(),
->>>>>>> 3e2233b1
                         m_obj_p->get_digits(), m_left, m_right );
     m_obj_p->adjust_hod();
     return *this;
 }
 
-<<<<<<< HEAD
-const sc_signed_subref& 
-=======
-const sc_signed_subref&
->>>>>>> 3e2233b1
+const sc_signed_subref&
 sc_signed_subref::operator = ( double v )
 {
     is_bad_double(v);
@@ -1870,11 +932,7 @@
     int nb = m_left - m_right + 1;
     int nd = DIV_CEIL(nb);
 
-<<<<<<< HEAD
-    ScBigTemp d; // sc_digit *d = sc_get_big_temp(); 
-=======
     sc_digit* d = sc_temporary_digits.allocate(nd);
->>>>>>> 3e2233b1
 
     if (v < 0)
 	v = -v;
@@ -1890,33 +948,10 @@
 	v /= DIGIT_RADIX;
     }
 
-<<<<<<< HEAD
-    vec_zero(i, nd, d);
-
-    sc_digit val = 1;  // Bit value.
-    int j = 0;   // Current digit in d.
-
-    i = 0;  // Current bit in d.
-
-    while (i < nb) {
-
-	m_obj_p->set(i + m_right, (bool) (d[j] & val));
-
-	++i;
-
-	if (SC_BIT_INDEX(i) == 0) {
-	    val = 1;
-	    ++j;
-	}
-	else
-	    val <<= 1;
-    }
-=======
     vector_zero(i, nd, d);
 
     vector_insert_bits( nd, d, m_obj_p->get_digits(), m_left, m_right );
     m_obj_p->adjust_hod();
->>>>>>> 3e2233b1
 
     return *this;
 }
@@ -1933,8 +968,6 @@
     return operator = ( (uint64) a );
 }
 
-<<<<<<< HEAD
-=======
 
 const sc_signed_subref&
 sc_signed_subref::operator = ( const sc_bv_base& a )
@@ -1952,7 +985,6 @@
 }
 
 
->>>>>>> 3e2233b1
 // concatenation methods
 
 
@@ -1962,22 +994,6 @@
     int  l;
     bool sign = src < 0;
 
-<<<<<<< HEAD
-    if ( low_i < 64 )    
-    {    
-	src = src >> low_i;
-	l = sc_min( m_left, (63-low_i) + m_right );    
-	for( i = m_right; i <= l; ++ i ) {    
-		m_obj_p->set( i, src & 1 );    
-		src = src >> 1;    
-	}    
-	for ( ; i <= m_left; i++ ) m_obj_p->set(i, sign);     
-    }    
-    else    
-    {    
-	for( i = m_right; i <= m_left; ++ i ) m_obj_p->set(i, sign);     
-    }    
-=======
     if ( low_i < 64 )
     {
 	src = src >> low_i;
@@ -1992,7 +1008,6 @@
     {
 	for( i = m_right; i <= m_left; ++ i ) m_obj_p->set(i, sign);
     }
->>>>>>> 3e2233b1
 }
 
 void sc_signed_subref::concat_set( const sc_signed& src, int low_i )
@@ -2012,15 +1027,9 @@
 	for ( ; i <= m_left; i++ ) m_obj_p->set(i, sign);
     }
     else
-<<<<<<< HEAD
-    {    
-	for( i = m_right; i <= m_left; ++ i ) m_obj_p->set(i, sign);     
-    }    
-=======
     {
 	for( i = m_right; i <= m_left; ++ i ) m_obj_p->set(i, sign);
     }
->>>>>>> 3e2233b1
 }
 
 void sc_signed_subref::concat_set( const sc_unsigned& src, int low_i )
@@ -2039,15 +1048,9 @@
 	for ( ; i <= m_left; i++ ) m_obj_p->set(false);
     }
     else
-<<<<<<< HEAD
-    {    
-	for( i = m_right; i <= m_left; ++ i ) m_obj_p->set(false);     
-    }    
-=======
     {
 	for( i = m_right; i <= m_left; ++ i ) m_obj_p->set(false);
     }
->>>>>>> 3e2233b1
 }
 
 void sc_signed_subref::concat_set( uint64 src, int low_i )
@@ -2055,22 +1058,6 @@
     int  i;
     int  l;
 
-<<<<<<< HEAD
-    if ( low_i < 64 )  
-    {    
-	src = src >> low_i;
-	l = sc_min( m_left, (63-low_i) + m_right );    
-	for( i = m_right; i <= l; ++ i ) {    
-		m_obj_p->set( i, src & 1 );    
-		src = src >> 1;    
-	}    
-	for ( ; i <= m_left; i++ ) m_obj_p->set(false);     
-    }    
-    else    
-    {    
-	for( i = m_right; i <= m_left; ++ i ) m_obj_p->set(false);     
-    }    
-=======
     if ( low_i < 64 )
     {
 	src = src >> low_i;
@@ -2085,7 +1072,6 @@
     {
 	for( i = m_right; i <= m_left; ++ i ) m_obj_p->set(false);
     }
->>>>>>> 3e2233b1
 }
 // other methods
 
@@ -2097,15 +1083,12 @@
     *this = s.c_str();
 }
 
-<<<<<<< HEAD
-=======
 #if defined(SC_BIGINT_CONFIG_TEMPLATE_CLASS_HAS_NO_BASE_CLASS)
 // Temporary values:
 
 sc_signed sc_signed::m_temporaries[SC_SIGNED_TEMPS_N];
 size_t    sc_signed::m_temporaries_i = 0;
 #endif // defined(SC_BIGINT_CONFIG_TEMPLATE_CLASS_HAS_NO_BASE_CLASS)
->>>>>>> 3e2233b1
 
 } // namespace sc_dt
 
