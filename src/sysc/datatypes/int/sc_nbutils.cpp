--- conflicted
+++ resolved
@@ -73,152 +73,13 @@
 //
 // ----------------------------------------------------------------------------
 
-<<<<<<< HEAD
-sc_digit ScBigTemp::buffers[ScBigTemp::BufferCount][ScBigTemp::BufferSize];
-bool ScBigTemp::buffers_in_use[ScBigTemp::BufferCount] = {
-    false, false, false, false
-};
-
-#if 0
-sc_digit sc_big_temp1[SC_BIG_TEMP_SIZE]; // big temporary buffer.
-sc_digit sc_big_temp2[SC_BIG_TEMP_SIZE]; // big temporary buffer.
-sc_digit sc_big_temp3[SC_BIG_TEMP_SIZE]; // big temporary buffer.
-sc_digit sc_big_temp4[SC_BIG_TEMP_SIZE]; // big temporary buffer.
-
-bool     sc_big_temp1_in_use=false;      // true if sc_big_temp is in use.
-bool     sc_big_temp2_in_use=false;      // true if sc_big_temp is in use.
-bool     sc_big_temp3_in_use=false;      // true if sc_big_temp is in use.
-bool     sc_big_temp4_in_use=false;      // true if sc_big_temp is in use.
-#endif
-=======
 sc_digit_heap sc_temporary_digits(0x100000);
 
->>>>>>> 3e2233b1
 
 // ----------------------------------------------------------------------------
 //  SECTION: General utility functions.
 // ----------------------------------------------------------------------------
 
-<<<<<<< HEAD
-// Return the number of characters to advance the source of c.  This
-// function implements one move of the FSM to parse the following
-// regular expressions. Error checking is done in the caller.
-
-small_type
-fsm_move(char c, small_type &b, small_type &s, small_type &state)
-{
-
-  // Possible regular expressions (REs):
-  // Let N = any digit depending on the base.
-  //    1. [0|1|..|9]N*
-  //    2. [+|-][0|1|..|9]N*
-  //    3. 0[b|B|d|D|o|O|x|X][0|1|..|F]N*
-  //    4. [+|-]?0[b|B|d|D|o|O|x|X][0|1|..|F]N*
-  //
-  // The finite state machine (FMS) to parse these regular expressions
-  // has 4 states, 0 to 3. 0 is the initial state and 3 is the final
-  // state.
-  //
-  // Default sign = SC_POS, default base = NB_DEFAULT_BASE.
-
-  switch (state) {
-
-  case 0: // The initial state.
-    switch (c) { 
-    case '0': s = SC_POS; state = 1; return 0; // RE 1 or 3
-    case '+': s = SC_POS; state = 2; return 1; // RE 2
-    case '-': s = SC_NEG; state = 2; return 1; // RE 2
-    default:  s = SC_POS; b = NB_DEFAULT_BASE; state = 3; return 0; // RE 1
-    }
-    // break; //unreachable code
-  case 1: // 0...
-    switch (c) {
-    case 'x': case 'X': b = SC_HEX; state = 3; return 2; // RE 3 or 4
-    case 'd': case 'D': b = SC_DEC; state = 3; return 2; // RE 3 or 4
-    case 'o': case 'O': b = SC_OCT; state = 3; return 2; // RE 3 or 4
-    case 'b': case 'B': b = SC_BIN; state = 3; return 2; // RE 3 or 4
-    default:  b = NB_DEFAULT_BASE; state = 3; return 0; // RE 1
-    }
-    // break; //unreachable code
-  case 2: // +... or -...
-    switch (c) {
-    case '0': state = 1; return 0; // RE 2 or 4
-    default:  b = NB_DEFAULT_BASE; state = 3; return 0; // RE 2
-    }
-    // break; //unreachable code
-  case 3: // The final state.
-    break;
-
-  default:
-    // Any other state is not possible.
-    assert((0 <= state) && (state <= 3));
-
-  } // switch
-
-  return 0;
-
-}  
-
-
-// Get base b and sign s of the number in the char string v. Return a
-// pointer to the first char after the point where b and s are
-// determined or where the end of v is reached. The input string v has
-// to be null terminated.
-const char 
-*get_base_and_sign(const char *v, small_type &b, small_type &s)
-{
-
-#ifdef DEBUG_SYSTEMC
-  assert(v != NULL);
-#endif
-
-  const small_type STATE_START = 0;
-  const small_type STATE_FINISH = 3;
-
-  // Default sign = SC_POS, default base = 10.
-  s = SC_POS;
-  b = NB_DEFAULT_BASE;
-
-  small_type state = STATE_START;
-  small_type nskip = 0; // Skip that many chars.
-  const char *u = v;
-
-  while (*u) {
-    if (isspace(*u))  // Skip white space.
-      ++u;
-    else {
-      nskip += fsm_move(*u, b, s, state);
-      if (state == STATE_FINISH)
-        break;
-      else
-        ++u;
-    }
-  }
-
-#ifdef DEBUG_SYSTEMC
-  // Test to see if the above loop executed more than it should
-  // have. The max number of skipped chars is equal to the length of
-  // the longest format specifier, e.g., "-0x".
-  assert(nskip <= 3);
-#endif
-
-  v += nskip;
-
-  // Handles empty strings or strings without any digits after the
-  // base or base and sign specifier.
-  if (*v == '\0') { 
-      char msg[BUFSIZ];
-      std::sprintf( msg,
-	       "get_base_and_sign( const char* v, small_type&, small_type& ) : "
-	       "v = \"\" is not valid" );
-      SC_REPORT_ERROR( sc_core::SC_ID_CONVERSION_FAILED_, msg );
-  }
-
-  return v;
-
-}
-=======
->>>>>>> 3e2233b1
 
 //------------------------------------------------------------------------------
 //"parse_binary_bits"
@@ -529,145 +390,6 @@
     }
 }
         
-<<<<<<< HEAD
-
-
-// ----------------------------------------------------------------------------
-//  SECTION: Utility functions involving unsigned vectors.
-// ----------------------------------------------------------------------------
-
-// Set u <<= nsl.
-// If nsl is negative, it is ignored.
-void 
-vec_shift_left(int ulen, sc_digit *u, int nsl)
-{
-
-#ifdef DEBUG_SYSTEMC
-  assert((ulen > 0) && (u != NULL));
-#endif
-
-  if (nsl <= 0)
-    return;
-
-  // Shift left whole digits if nsl is large enough.
-  if (nsl >= (int) BITS_PER_DIGIT) {
-
-    int nd;
-
-    if ( SC_BIT_INDEX(nsl) == 0 ) {
-      nd = SC_DIGIT_INDEX(nsl);
-      nsl = 0;
-    }
-    else {
-      nd = DIV_CEIL(nsl) - 1;
-      nsl -= nd * BITS_PER_DIGIT;
-    }
-
-    if (nd) {
-
-      // Shift left for nd digits.
-      for (int j = ulen - 1; j >= nd; --j)
-        u[j] = u[j - nd];
-      
-      vec_zero( sc_min( nd, ulen ), u );
-      
-    }
-
-    if (nsl == 0)
-      return;
-
-  }
-
-  // Shift left if nsl < BITS_PER_DIGIT.
-  sc_digit *uiter = u;
-  sc_digit *uend = uiter + ulen;
-
-  int nsr = BITS_PER_DIGIT - nsl;
-  sc_digit mask = one_and_ones(nsr);
-
-  sc_carry carry = 0;
-
-  while (uiter < uend) {
-    sc_digit uval = (*uiter);
-    (*uiter++) = (((uval & mask) << nsl) | carry);
-    carry = uval >> nsr;
-  }
-
-  if (uiter < uend)
-    (*uiter) = carry;
-
-}
-
-
-// Set u >>= nsr.
-// If nsr is negative, it is ignored.
-void 
-vec_shift_right(int ulen, sc_digit *u, int nsr, sc_digit fill)
-{
-
-#ifdef DEBUG_SYSTEMC
-  assert((ulen > 0) && (u != NULL));
-#endif
-
-  // fill is usually either 0 or DIGIT_MASK; it can be any value.
-
-  if (nsr <= 0)
-    return;
-
-  // Shift right whole digits if nsr is large enough.
-  if (nsr >= (int) BITS_PER_DIGIT) {
-
-    int nd;
-
-    if (SC_BIT_INDEX(nsr) == 0) {
-      nd = SC_DIGIT_INDEX(nsr);
-      nsr = 0;
-    }
-    else {
-      nd = DIV_CEIL(nsr) - 1;
-      nsr -= nd * BITS_PER_DIGIT;
-    }
-    
-    if (nd) {
-
-      // Shift right for nd digits.
-      for (int j = 0; j < (ulen - nd); ++j)
-        u[j] = u[j + nd];
-
-      if (fill) {
-        for (int j = ulen - sc_min( nd, ulen ); j < ulen; ++j)
-          u[j] = fill;
-      }
-      else
-        vec_zero(ulen - sc_min( nd, ulen ), ulen, u);
-     
-    }
-
-    if (nsr == 0)
-      return;
-
-  }
-
-  // Shift right if nsr < BITS_PER_DIGIT.
-  sc_digit *ubegin = u;
-  sc_digit *uiter = (ubegin + ulen);
-
-  int nsl = BITS_PER_DIGIT - nsr;
-  sc_digit mask = one_and_ones(nsr);
-
-  sc_carry carry = (fill & mask) << nsl;
-
-  while (ubegin < uiter) {
-    sc_digit uval = (*--uiter);
-    (*uiter) = (uval >> nsr) | carry;
-    carry = (uval & mask) << nsl;
-  }
-
-}
-
-
-=======
->>>>>>> 3e2233b1
 } // namespace sc_dt
 
 
