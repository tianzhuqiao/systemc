/*****************************************************************************

  Licensed to Accellera Systems Initiative Inc. (Accellera) under one or
  more contributor license agreements.  See the NOTICE file distributed
  with this work for additional information regarding copyright ownership.
  Accellera licenses this file to you under the Apache License, Version 2.0
  (the "License"); you may not use this file except in compliance with the
  License.  You may obtain a copy of the License at

    http://www.apache.org/licenses/LICENSE-2.0

  Unless required by applicable law or agreed to in writing, software
  distributed under the License is distributed on an "AS IS" BASIS,
  WITHOUT WARRANTIES OR CONDITIONS OF ANY KIND, either express or
  implied.  See the License for the specific language governing
  permissions and limitations under the License.

 *****************************************************************************/

/*****************************************************************************

  sc_concatref.h -- Concatenation support.
 
  Original Author: Andy Goodrich, Forte Design, Inc.
  
 *****************************************************************************/

/*****************************************************************************

  MODIFICATION LOG - modifiers, enter your name, affiliation, date and
  changes you are making here.

      Name, Affiliation, Date:
  Description of Modification:

  Andy Goodrich, Forte Design Systems, 17 Nov 2002
  Creation of sc_concatref class by merging the capabilities of 
  sc_int_concref, sc_int_concref, sc_uint_concref, sc_uint_concref, 
  and implementing the capabilities of sc_signed_concref, sc_signed_concref, 
  sc_unsigned_concref, and sc_unsigned_concref. The resultant class allows 
  mixed mode concatenations on the left and right sides of an assignment.

 *****************************************************************************/

// $Log: sc_concatref.h,v $
// Revision 1.6  2011/08/24 22:05:48  acg
//  Torsten Maehne: initialization changes to remove warnings.
//
// Revision 1.5  2009/11/17 19:58:15  acg
//  Andy Goodrich: fix of shift rhs possibilities to include "int".
//
// Revision 1.4  2009/02/28 00:26:29  acg
//  Andy Goodrich: bug fixes.
//
// Revision 1.3  2008/04/29 20:23:55  acg
//  Andy Goodrich: fixed the code that assigns the value of a string to
//  an sc_concatref instance.
//
// Revision 1.2  2008/02/14 20:57:26  acg
//  Andy Goodrich: added casts to ~0 instances to keep MSVC compiler happy.
//
// Revision 1.1.1.1  2006/12/15 20:20:05  acg
// SystemC 2.3
//
// Revision 1.4  2006/10/23 19:36:59  acg
//  Andy Goodrich: changed casts for operations on concatenation values to
//  mirror those of sc_unsigned. For instance, an sc_unsigned minus a value
//  returns an sc_signed result, whereas an sc_concatref minus a value was
//  returning an sc_unsigned result. Now both sc_unsigned and sc_concatref
//  minus a value return an sc_signed result.
//
// Revision 1.3  2006/01/13 18:54:01  acg
// Andy Goodrich: added $Log command so that CVS comments are reproduced in
// the source.
//

#ifndef SC_CONCATREF_H
#define SC_CONCATREF_H

#include "sysc/kernel/sc_object.h"
#include "sysc/datatypes/misc/sc_value_base.h"
#include "sysc/utils/sc_temporary.h"
#include "sysc/utils/sc_string.h"
#include "sysc/datatypes/bit/sc_bv.h"
#include "sysc/datatypes/bit/sc_lv.h"
#include "sysc/datatypes/int/sc_int_base.h"
#include "sysc/datatypes/int/sc_uint_base.h"
#include "sysc/datatypes/int/sc_signed.h"
#include "sysc/datatypes/int/sc_unsigned.h"
#include "sysc/datatypes/int/sc_vector_utils.h"
#include "sysc/datatypes/int/sc_signed_inlines.h"
#include "sysc/datatypes/int/sc_unsigned_inlines.h"
#include "sysc/datatypes/int/sc_signed_ops.h"

namespace sc_dt {

// classes defined in this module
class sc_concatref;
class sc_concat_bool;

// ----------------------------------------------------------------------------
//  CLASS TEMPLATE : sc_concatref
//
//  Proxy class for sized bit concatenation.
// ----------------------------------------------------------------------------

class SC_API sc_concatref : public sc_generic_base<sc_concatref>, public sc_value_base
{
public:
    friend class sc_core::sc_vpool<sc_concatref>;

    inline void initialize( 
        sc_value_base& left, sc_value_base& right )
        {    
            bool left_xz;   // True if x's and/or z's found in left.
            bool right_xz;  // True if x's and/or z's found in right.
            
            m_left_p = (sc_value_base*)&left;
            m_right_p = (sc_value_base*)&right;
            m_len_r = right.concat_length(&right_xz);
            m_len = left.concat_length(&left_xz) + m_len_r;
            m_flags = ( left_xz || right_xz ) ? cf_xz_present : cf_none;
        }


    inline void initialize( 
        const sc_value_base& left, const sc_value_base& right )
        {    
            bool left_xz;   // True if x's and/or z's found in left.
            bool right_xz;  // True if x's and/or z's found in right.

            m_left_p = (sc_value_base*)&left;
            m_right_p = (sc_value_base*)&right;
            m_len_r = right.concat_length(&right_xz);
            m_len = left.concat_length(&left_xz) + m_len_r;
            m_flags = ( left_xz || right_xz ) ? cf_xz_present : cf_none;
        }

    // destructor

    virtual ~sc_concatref()
    {}


    // capacity

    unsigned int length() const
        { return m_len; }

#ifdef SC_DT_DEPRECATED
    int bitwidth() const
        { return length(); }
#endif

    // concatenation

    virtual int concat_length( bool* xz_present_p ) const
    { 
        if ( xz_present_p ) 
            *xz_present_p = m_flags & cf_xz_present ? true : false;
        return m_len; 
    }

    virtual void concat_clear_data( bool to_ones )
    { 
        m_left_p->concat_clear_data(to_ones); 
        m_right_p->concat_clear_data(to_ones); 
    }

    virtual bool concat_get_ctrl( sc_digit* dst_p, int low_i ) const
    {
        bool rnz = m_right_p->concat_get_ctrl( dst_p, low_i );
        bool lnz = m_left_p->concat_get_ctrl( dst_p, low_i+m_len_r );
        return rnz || lnz;
    }

    virtual bool concat_get_data( sc_digit* dst_p, int low_i ) const
    {
        bool rnz = m_right_p->concat_get_data( dst_p, low_i );
        bool lnz = m_left_p->concat_get_data( dst_p, low_i+m_len_r );
        return rnz || lnz;
    }

    virtual uint64 concat_get_uint64() const
    {
        if ( m_len_r >= 64 )
            return m_right_p->concat_get_uint64();
        else
        {
            return (m_left_p->concat_get_uint64() << m_len_r) | 
                m_right_p->concat_get_uint64();
        }
    }

    virtual void concat_set( int64 src, int low_i ) 
    { 
        m_right_p->concat_set( src, low_i );
        m_left_p->concat_set( src, low_i+m_len_r);
    }

    virtual void concat_set( const sc_signed& src, int low_i ) 
    {
        m_right_p->concat_set( src, low_i );
        m_left_p->concat_set( src, low_i+m_len_r);
    }

    virtual void concat_set( const sc_unsigned& src, int low_i ) 
    { 
        m_right_p->concat_set( src, low_i );
        m_left_p->concat_set( src, low_i+m_len_r);
    }

    virtual void concat_set( uint64 src, int low_i )
    { 
        m_right_p->concat_set( src, low_i );
        m_left_p->concat_set( src, low_i+m_len_r);
    }


    // explicit conversions

    uint64 to_uint64() const 
        {
            uint64 mask;
            uint64 result;

            result = m_right_p->concat_get_uint64();
            if ( m_len_r < 64 )
            {
                mask = (uint64)~0;
                result = (m_left_p->concat_get_uint64() << m_len_r) | 
                            (result & ~(mask << m_len_r));
            }
            if ( m_len < 64 )
            {
                mask = (uint64)~0;
                result = result & ~(mask << m_len);
            }
            return result;
        }

    const sc_unsigned& value() const
        {
<<<<<<< HEAD
	    sc_unsigned*   result_p = sc_unsigned::temporary();
=======
            sc_unsigned*   result_p = sc_unsigned::temporary();
>>>>>>> 3e2233b1

            result_p->nbits = result_p->num_bits(m_len);
	    result_p->ndigits = DIV_CEIL(result_p->nbits);
	    if ( result_p->ndigits > SC_SMALL_VEC_DIGITS ) {
<<<<<<< HEAD
		result_p->digit = (sc_digit*)sc_core::sc_temp_heap.allocate( 
		    sizeof(sc_digit)*result_p->ndigits );
=======
		result_p->digit = sc_temporary_digits.allocate( result_p->ndigits );
>>>>>>> 3e2233b1
	    }
	    else {
	        result_p->digit = result_p->small_vec;
	    }
<<<<<<< HEAD
#if defined(_MSC_VER)
            // workaround spurious initialisation issue on MS Visual C++
            memset( result_p->digit, 0, sizeof(sc_digit)*result_p->ndigits );
#else
            result_p->digit[result_p->ndigits-1] = 0;
#endif
=======
>>>>>>> 3e2233b1
            m_right_p->concat_get_data( result_p->digit, 0 );
            m_left_p->concat_get_data(result_p->digit, m_len_r); 
	    result_p->adjust_hod();
            return *result_p;
        }

    int64 to_int64() const
        { 
            return (int64)to_uint64();
        }
    int to_int() const
        { return (int)to_int64(); }
    unsigned int  to_uint() const
        { return (unsigned int)to_uint64(); }
    long to_long() const
        { return (long)to_int64(); }
    unsigned long to_ulong() const
        { return (unsigned long)to_uint64(); }
    double to_double() const
        { return value().to_double(); }

    void to_sc_signed( sc_signed& target ) const
        { target = value(); }

    void to_sc_unsigned( sc_unsigned& target ) const
        { target = value(); }

    // implicit conversions:

    operator  uint64 () const 
        { return to_uint64(); }

    operator const sc_unsigned& () const
        { return value(); }

    // unary operators:

    sc_unsigned operator + () const
        { return value(); } 

    sc_signed operator - () const
        { return -value(); } 

    sc_unsigned operator ~ () const
        { return ~value(); } 

    // explicit conversion to character string

    const std::string to_string( sc_numrep numrep = SC_DEC ) const
        { return value().to_string(numrep); }

    const std::string to_string( sc_numrep numrep, bool w_prefix ) const
        { return value().to_string(numrep,w_prefix); }



    // assignments

    inline const sc_concatref& operator = ( int v )
    {
        m_right_p->concat_set((int64)v, 0);
        m_left_p->concat_set((int64)v, m_len_r);
        return *this;
    }

    inline const sc_concatref& operator = ( long v )
    {
        m_right_p->concat_set((int64)v, 0);
        m_left_p->concat_set((int64)v, m_len_r);
        return *this;
    }

    inline const sc_concatref& operator = ( int64 v )
    {
        m_right_p->concat_set(v, 0);
        m_left_p->concat_set(v, m_len_r);
        return *this;
    }

    inline const sc_concatref& operator = ( unsigned int v )
    {
        m_right_p->concat_set((uint64)v, 0);
        m_left_p->concat_set((uint64)v, m_len_r);
        return *this;
    }

    inline const sc_concatref& operator = ( unsigned long v )
    {
        m_right_p->concat_set((uint64)v, 0);
        m_left_p->concat_set((uint64)v, m_len_r);
        return *this;
    }

    inline const sc_concatref& operator = ( uint64 v )
    {
        m_right_p->concat_set(v, 0);
        m_left_p->concat_set(v, m_len_r);
        return *this;
    }

    const sc_concatref& operator = ( const sc_concatref& v )
    {
        sc_unsigned temp(v.length());
        temp = v.value();
        m_right_p->concat_set(temp, 0);
        m_left_p->concat_set(temp, m_len_r);
        return *this;
    }

    const sc_concatref& operator = ( const sc_signed& v )
    {
        m_right_p->concat_set(v, 0);
        m_left_p->concat_set(v, m_len_r);
        return *this;
    }

    const sc_concatref& operator = ( const sc_unsigned& v )
    {
        m_right_p->concat_set(v, 0);
        m_left_p->concat_set(v, m_len_r);
        return *this;
    }

    const sc_concatref& operator = ( const char* v_p )
    {
        sc_unsigned v(m_len);
        v = v_p;
        m_right_p->concat_set(v, 0);
        m_left_p->concat_set(v, m_len_r);
        return *this;
    }

    const sc_concatref& operator = ( const sc_bv_base& v )
    {
        sc_unsigned temp(v.length());
        temp = v;
        m_right_p->concat_set(temp, 0);
        m_left_p->concat_set(temp, m_len_r);
        return *this;
    }

    const sc_concatref& operator = ( const sc_lv_base& v )
    {
        sc_unsigned data(v.length());
        data = v;
        m_right_p->concat_set(data, 0);
        m_left_p->concat_set(data, m_len_r);
        return *this;
    }


    // reduce methods

    bool and_reduce() const
        { return value().and_reduce(); }

    bool nand_reduce() const
        { return value().nand_reduce(); }

    bool or_reduce() const
        { return value().or_reduce(); }

    bool nor_reduce() const
        { return value().nor_reduce(); }

    bool xor_reduce() const
        { return value().xor_reduce(); }

    bool xnor_reduce() const
        { return value().xnor_reduce(); }

    // other methods

    void print( ::std::ostream& os = ::std::cout ) const
        { os << this->value(); }

    void scan( ::std::istream& is ) 
    { 
        std::string s; 
        is >> s; 
        *this = s.c_str(); 
    } 

public:
    enum concat_flags {
        cf_none = 0,        // Normal value. 
        cf_xz_present = 1   // X and/or Z values present.
    };

protected:
    sc_value_base*  m_left_p;    // Left hand operand of concatenation.
    sc_value_base*  m_right_p;   // Right hand operand of concatenation.
    int             m_len;       // Length of concatenation.
    int             m_len_r;     // Length of m_rightt_p.
    concat_flags    m_flags;     // Value is read only.

private:
    sc_concatref(const sc_concatref&);
    sc_concatref() : m_left_p(0), m_right_p(0), m_len(0), m_len_r(0), m_flags()
      {}
};


// functional notation for the reduce methods

inline
bool
and_reduce( const sc_concatref& a )
{
    return a.and_reduce();
}

inline
bool
nand_reduce( const sc_concatref& a )
{
    return a.nand_reduce();
}

inline
bool
or_reduce( const sc_concatref& a )
{
    return a.or_reduce();
}

inline
bool
nor_reduce( const sc_concatref& a )
{
    return a.nor_reduce();
}

inline
bool
xor_reduce( const sc_concatref& a )
{
    return a.xor_reduce();
}

inline
bool
xnor_reduce( const sc_concatref& a )
{
    return a.xnor_reduce();
}


// SHIFT OPERATORS FOR sc_concatref OBJECT INSTANCES:
//
// Because sc_concatref has implicit casts to both uint64 and sc_unsigned
// it is necessary to disambiguate the use of the shift operators. We do
// this in favor of sc_unsigned so that precision is not lost. To get an
// integer-based result use a cast to uint64 before performing the shift.

inline const sc_unsigned operator << (const sc_concatref& target, uint64 shift)
{
    return target.value() << (int)shift;
}

inline const sc_unsigned operator << (const sc_concatref& target, int64 shift)
{
    return target.value() << (int)shift;
}

inline const sc_unsigned operator << ( 
    const sc_concatref& target, unsigned long shift )
{
    return target.value() << (int)shift;
}

inline const sc_unsigned operator << ( 
    const sc_concatref& target, int shift )
{
    return target.value() << shift;
}

inline const sc_unsigned operator << ( 
    const sc_concatref& target, unsigned int shift )
{
    return target.value() << (int)shift;
}

inline const sc_unsigned operator << ( const sc_concatref& target, long shift )
{
    return target.value() << (int)shift;
}

inline const sc_unsigned operator >> (const sc_concatref& target, uint64 shift)
{
    return target.value() >> (int)shift;
}

inline const sc_unsigned operator >> (const sc_concatref& target, int64 shift)
{
    return target.value() >> (int)shift;
}

inline const sc_unsigned operator >> ( 
    const sc_concatref& target, unsigned long shift )
{
    return target.value() >> (int)shift;
}

inline const sc_unsigned operator >> ( 
    const sc_concatref& target, int shift )
{
    return target.value() >> shift;
}

inline const sc_unsigned operator >> ( 
    const sc_concatref& target, unsigned int shift )
{
    return target.value() >> (int)shift;
}

inline const sc_unsigned operator >> ( const sc_concatref& target, long shift )
{
    return target.value() >> (int)shift;
}


// STREAM OPERATORS FOR sc_concatref OBJECT INSTANCES:

inline
::std::ostream&
operator << ( ::std::ostream& os, const sc_concatref& v )
{ 
    return os << v.value();
}

inline
::std::istream&
operator >> ( ::std::istream& is, sc_concatref& a )
{
    sc_unsigned temp(a.concat_length(0));   
    temp.scan( is );
    a = temp;
    return is;
}


// ----------------------------------------------------------------------------
//  CLASS TEMPLATE : sc_concat_bool
//
//  Proxy class for read-only boolean values in concatenations.
// ----------------------------------------------------------------------------

class SC_API sc_concat_bool : public sc_value_base
{
  protected:
    bool                                     m_value; // Value for this obj.

  public:

    // constructor:
    
    sc_concat_bool()
    : sc_value_base(), m_value()
    {}

    // destructor:

    virtual ~sc_concat_bool() 
        { }

    // allocation of temporary object:

    static inline sc_concat_bool* allocate( bool v )
    {
<<<<<<< HEAD
	static sc_core::sc_vpool<sc_concat_bool> pool(9);
=======
        static sc_core::sc_vpool<sc_concat_bool> pool(9);
>>>>>>> 3e2233b1
        sc_concat_bool* result_p = pool.allocate();
        result_p->m_value = v;
        return result_p;
    }

    // concatenation:

    virtual int concat_length( bool* xz_present_p ) const
    { 
        if ( xz_present_p ) *xz_present_p = false;
        return 1; 
    }

    virtual bool concat_get_ctrl( sc_digit* dst_p, int low_i ) const
    {
        int bit = 1 << SC_BIT_INDEX(low_i);
        int word_i = SC_DIGIT_INDEX(low_i);
        dst_p[word_i] &= ~bit;
        return false;
    }

    virtual bool concat_get_data( sc_digit* dst_p, int low_i ) const
    {
        int bit = 1 << SC_BIT_INDEX(low_i);
        int word_i = SC_DIGIT_INDEX(low_i);
        if ( m_value )
            dst_p[word_i] |= bit;
        else 
            dst_p[word_i] &= ~bit;
        return m_value;
    }

    virtual uint64 concat_get_uint64() const
    {
        return m_value ? 1 : 0;
    }
};


// ----------------------------------------------------------------------------
// ARITHMETIC AND LOGIC OPERATORS FOR sc_concatref
// ----------------------------------------------------------------------------

#define SC_CONCAT_OP_TYPE(RESULT,OP,OTHER_TYPE) \
    inline RESULT operator OP ( const sc_concatref& a, OTHER_TYPE b ) \
    { \
        return a.value() OP b; \
    } \
    inline RESULT operator OP ( OTHER_TYPE a, const sc_concatref& b ) \
    { \
        return a OP b.value(); \
    } 


#define SC_CONCAT_OP(RESULT,OP) \
    inline RESULT operator OP ( const sc_concatref& a, const sc_concatref& b ) \
    { \
        return a.value() OP b.value(); \
    }  \
    SC_CONCAT_OP_TYPE(const sc_signed,OP,int) \
    SC_CONCAT_OP_TYPE(const sc_signed,OP,long) \
    SC_CONCAT_OP_TYPE(const sc_signed,OP,int64) \
    SC_CONCAT_OP_TYPE(RESULT,OP,unsigned int) \
    SC_CONCAT_OP_TYPE(RESULT,OP,unsigned long) \
    SC_CONCAT_OP_TYPE(RESULT,OP,uint64) \
    SC_CONCAT_OP_TYPE(const sc_signed,OP,const sc_int_base&) \
    SC_CONCAT_OP_TYPE(RESULT,OP,const sc_uint_base&) \
    SC_CONCAT_OP_TYPE(const sc_signed,OP,const sc_signed&) \
    SC_CONCAT_OP_TYPE(RESULT,OP,const sc_unsigned&) \
    inline RESULT operator OP ( const sc_concatref& a, bool b ) \
    { \
        return a.value() OP (int)b; \
    } \
    inline RESULT operator OP ( bool a, const sc_concatref& b ) \
    { \
        return (int)a OP b.value(); \
    } 

#define SC_CONCAT_BOOL_OP(OP) \
    inline bool operator OP ( const sc_concatref& a, const sc_concatref& b ) \
    { \
        return a.value() OP b.value(); \
    }  \
    SC_CONCAT_OP_TYPE(bool,OP,int) \
    SC_CONCAT_OP_TYPE(bool,OP,long) \
    SC_CONCAT_OP_TYPE(bool,OP,int64) \
    SC_CONCAT_OP_TYPE(bool,OP,unsigned int) \
    SC_CONCAT_OP_TYPE(bool,OP,unsigned long) \
    SC_CONCAT_OP_TYPE(bool,OP,uint64) \
    SC_CONCAT_OP_TYPE(bool,OP,const sc_int_base&) \
    SC_CONCAT_OP_TYPE(bool,OP,const sc_uint_base&) \
    SC_CONCAT_OP_TYPE(bool,OP,const sc_signed&) \
    SC_CONCAT_OP_TYPE(bool,OP,const sc_unsigned&) \
    inline bool operator OP ( const sc_concatref& a, bool b ) \
    { \
        return a.value() OP (int)b; \
    } \
    inline bool operator OP ( bool a, const sc_concatref& b ) \
    { \
        return (int)a OP b.value(); \
    } 

SC_CONCAT_OP(const sc_unsigned,+)
SC_CONCAT_OP(const sc_signed,-)
SC_CONCAT_OP(const sc_unsigned,*)
SC_CONCAT_OP(const sc_unsigned,/)
SC_CONCAT_OP(const sc_unsigned,%)
SC_CONCAT_OP(const sc_unsigned,&)
SC_CONCAT_OP(const sc_unsigned,|)
SC_CONCAT_OP(const sc_unsigned,^)
SC_CONCAT_BOOL_OP(==)
SC_CONCAT_BOOL_OP(<=)
SC_CONCAT_BOOL_OP(>=)
SC_CONCAT_BOOL_OP(!=)
SC_CONCAT_BOOL_OP(>)
SC_CONCAT_BOOL_OP(<)

#undef SC_CONCAT_OP
#undef SC_CONCAT_OP_TYPE


// ----------------------------------------------------------------------------
// CONCATENATION FUNCTION AND OPERATOR FOR STANDARD SYSTEM C DATA TYPES:
// ----------------------------------------------------------------------------

<<<<<<< HEAD
inline sc_dt::sc_concatref* temporary_concatref()
{
    sc_core::sc_vpool<sc_concatref> pool(9);
=======
static inline sc_dt::sc_concatref* temporary_concatref()
{
    static sc_core::sc_vpool<sc_concatref> pool(9);
>>>>>>> 3e2233b1
    sc_dt::sc_concatref* result_p = pool.allocate();
    return result_p;
}

inline sc_dt::sc_concatref& concat(
    sc_dt::sc_value_base& a, sc_dt::sc_value_base& b)
{
    sc_dt::sc_concatref* result_p;     // Proxy for the concatenation.

    result_p = temporary_concatref();
    result_p->initialize( a, b );
    return *result_p;
}

inline 
const
sc_dt::sc_concatref& concat(
    const sc_dt::sc_value_base& a, const sc_dt::sc_value_base& b)
{
    sc_dt::sc_concatref* result_p;     // Proxy for the concatenation.

    result_p = temporary_concatref();
    result_p->initialize( a, b );
    return *result_p;
}

inline 
const
sc_dt::sc_concatref& concat(const sc_dt::sc_value_base& a, bool b)
{
    const sc_dt::sc_concat_bool* b_p;        // Proxy for boolean value.
    sc_dt::sc_concatref*         result_p;   // Proxy for the concatenation.

    b_p = sc_dt::sc_concat_bool::allocate(b);
    result_p = temporary_concatref();
    result_p->initialize( a, *b_p );
    return *result_p;
}

inline 
const
sc_dt::sc_concatref& concat(bool a, const sc_dt::sc_value_base& b)
{
    const sc_dt::sc_concat_bool* a_p;        // Proxy for boolean value.
    sc_dt::sc_concatref*         result_p;   // Proxy for the concatenation.

    a_p = sc_dt::sc_concat_bool::allocate(a);
    result_p = temporary_concatref();
    result_p->initialize( *a_p, b );
    return *result_p;
}

inline sc_dt::sc_concatref& operator , (
    sc_dt::sc_value_base& a, sc_dt::sc_value_base& b)
{
    sc_dt::sc_concatref* result_p;     // Proxy for the concatenation.

    result_p = temporary_concatref();
    result_p->initialize( a, b );
    return *result_p;
}

inline 
const
sc_dt::sc_concatref& operator , (
    const sc_dt::sc_value_base& a, const sc_dt::sc_value_base& b)
{
    sc_dt::sc_concatref* result_p;     // Proxy for the concatenation.

    result_p = temporary_concatref();
    result_p->initialize( a, b );
    return *result_p;
}

inline 
const
sc_dt::sc_concatref& operator , (const sc_dt::sc_value_base& a, bool b)
{
    const sc_dt::sc_concat_bool* b_p;      // Proxy for boolean value.
    sc_dt::sc_concatref*         result_p; // Proxy for the concatenation.

    b_p = sc_dt::sc_concat_bool::allocate(b);
    result_p = temporary_concatref();
    result_p->initialize( a, *b_p );
    return *result_p;
}

inline 
const
sc_dt::sc_concatref& operator , (bool a, const sc_dt::sc_value_base& b)
{
    const sc_dt::sc_concat_bool* a_p;      // Proxy for boolean value.
    sc_dt::sc_concatref*         result_p; // Proxy for the concatenation.

    a_p = sc_dt::sc_concat_bool::allocate(a);
    result_p = temporary_concatref();
    result_p->initialize( *a_p, b );
    return *result_p;
}

} // namespace sc_dt

#endif //  SC_CONCATREF_H
<|MERGE_RESOLUTION|>--- conflicted
+++ resolved
@@ -241,34 +241,16 @@
 
     const sc_unsigned& value() const
         {
-<<<<<<< HEAD
-	    sc_unsigned*   result_p = sc_unsigned::temporary();
-=======
             sc_unsigned*   result_p = sc_unsigned::temporary();
->>>>>>> 3e2233b1
 
             result_p->nbits = result_p->num_bits(m_len);
 	    result_p->ndigits = DIV_CEIL(result_p->nbits);
 	    if ( result_p->ndigits > SC_SMALL_VEC_DIGITS ) {
-<<<<<<< HEAD
-		result_p->digit = (sc_digit*)sc_core::sc_temp_heap.allocate( 
-		    sizeof(sc_digit)*result_p->ndigits );
-=======
 		result_p->digit = sc_temporary_digits.allocate( result_p->ndigits );
->>>>>>> 3e2233b1
 	    }
 	    else {
 	        result_p->digit = result_p->small_vec;
 	    }
-<<<<<<< HEAD
-#if defined(_MSC_VER)
-            // workaround spurious initialisation issue on MS Visual C++
-            memset( result_p->digit, 0, sizeof(sc_digit)*result_p->ndigits );
-#else
-            result_p->digit[result_p->ndigits-1] = 0;
-#endif
-=======
->>>>>>> 3e2233b1
             m_right_p->concat_get_data( result_p->digit, 0 );
             m_left_p->concat_get_data(result_p->digit, m_len_r); 
 	    result_p->adjust_hod();
@@ -639,11 +621,7 @@
 
     static inline sc_concat_bool* allocate( bool v )
     {
-<<<<<<< HEAD
-	static sc_core::sc_vpool<sc_concat_bool> pool(9);
-=======
         static sc_core::sc_vpool<sc_concat_bool> pool(9);
->>>>>>> 3e2233b1
         sc_concat_bool* result_p = pool.allocate();
         result_p->m_value = v;
         return result_p;
@@ -769,15 +747,9 @@
 // CONCATENATION FUNCTION AND OPERATOR FOR STANDARD SYSTEM C DATA TYPES:
 // ----------------------------------------------------------------------------
 
-<<<<<<< HEAD
-inline sc_dt::sc_concatref* temporary_concatref()
-{
-    sc_core::sc_vpool<sc_concatref> pool(9);
-=======
 static inline sc_dt::sc_concatref* temporary_concatref()
 {
     static sc_core::sc_vpool<sc_concatref> pool(9);
->>>>>>> 3e2233b1
     sc_dt::sc_concatref* result_p = pool.allocate();
     return result_p;
 }
