/*****************************************************************************

  The following code is derived, directly or indirectly, from the SystemC
  source code Copyright (c) 1996-2014 by all Contributors.
  All Rights reserved.

  The contents of this file are subject to the restrictions and limitations
  set forth in the SystemC Open Source License (the "License");
  You may not use this file except in compliance with such restrictions and
  limitations. You may obtain instructions on how to receive a copy of the
  License at http://www.accellera.org/. Software distributed by Contributors
  under the License is distributed on an "AS IS" basis, WITHOUT WARRANTY OF
  ANY KIND, either express or implied. See the License for the specific
  language governing rights and limitations under the License.

 *****************************************************************************/

/*****************************************************************************

  sc_wif_trace.cpp - Implementation of WIF tracing.

  Original Author - Abhijit Ghosh, Synopsys, Inc.

 *****************************************************************************/

/*****************************************************************************

  MODIFICATION LOG - modifiers, enter your name, affliation, date and
  changes you are making here.

      Name, Affiliation, Date: Ali Dasdan, Synopsys, Inc.
  Description of Modification: - Replaced 'width' of sc_(u)int with their
                                 'bitwidth()'.

      Name, Affiliation, Date:
  Description of Modification:

 *****************************************************************************/

/*****************************************************************************

   Acknowledgement: The tracing mechanism is based on the tracing
   mechanism developed at Infineon (formerly Siemens HL). Though this
   code is somewhat different, and significantly enhanced, the basics
   are identical to what was originally contributed by Infineon.  The
   contribution of Infineon in the development of this tracing
   technology is hereby acknowledged.

 *****************************************************************************/

/*****************************************************************************

   Instead of creating the binary WIF format, we create the ASCII
   WIF format which can be converted to the binary format using
   a2wif (utility that comes with VSS from Synopsys). This way, 
   a user who does not have Synopsys VSS can still create WIF 
   files, but they can only be viewed by users who have VSS.

 *****************************************************************************/


#include <cstdlib>
#include <vector>

#define SC_DISABLE_API_VERSION_CHECK // for in-library sc_ver.h inclusion

#include "sysc/kernel/sc_simcontext.h"
#include "sysc/kernel/sc_ver.h"
#include "sysc/datatypes/bit/sc_bit.h"
#include "sysc/datatypes/bit/sc_logic.h"
#include "sysc/datatypes/bit/sc_lv_base.h"
#include "sysc/datatypes/int/sc_signed.h"
#include "sysc/datatypes/int/sc_unsigned.h"
#include "sysc/datatypes/int/sc_int_base.h"
#include "sysc/datatypes/int/sc_uint_base.h"
#include "sysc/datatypes/fx/fx.h"
#include "sysc/tracing/sc_wif_trace.h"

namespace sc_core {

// Forward declarations for functions that come later in the file
static char map_sc_logic_state_to_wif_state(char in_char);

const char* wif_names[wif_trace_file::WIF_LAST] = {"BIT","MVL","real"};


// ----------------------------------------------------------------------------
//  CLASS : wif_trace
//
//  Base class for WIF traces.
// ----------------------------------------------------------------------------

class wif_trace
{
public:

    wif_trace(const std::string& name_, const std::string& wif_name_);

    // Needs to be pure virtual as has to be defined by the particular
    // type being traced
    virtual void write(FILE* f) = 0;
    
    virtual void set_width();

    // Comparison function needs to be pure virtual too
    virtual bool changed() = 0;

    // Got to declare this virtual as this will be overwritten
    // by one base class
    virtual void print_variable_declaration_line(FILE* f);

    virtual ~wif_trace();

    const std::string name;     // Name of the variable
    const std::string wif_name; // Name of the variable in WIF file
    const char* wif_type;     // WIF data type
    int bit_width; 
};


wif_trace::wif_trace(const std::string& name_, 
	const std::string& wif_name_)
        : name(name_), wif_name(wif_name_), wif_type(0), bit_width(-1) 
{
    /* Intentionally blank */
}

void
wif_trace::print_variable_declaration_line( FILE* f )
{
    if( bit_width < 0 )
    {
        std::stringstream ss;
        ss << "'" << name << "' has < 0 bits";
        SC_REPORT_ERROR( SC_ID_TRACING_OBJECT_IGNORED_
                       , ss.str().c_str() );
        return;
    }

    std::fprintf( f, "declare  %s   \"%s\"  %s  ",
                  wif_name.c_str(), name.c_str(), wif_type );

    if( bit_width > 0 ) {
        std::fprintf( f, "0 %d ", bit_width - 1 );
    }
    std::fprintf( f, "variable ;\n" );
    std::fprintf( f, "start_trace %s ;\n", wif_name.c_str() );
}

void
wif_trace::set_width()
{
    /* Intentionally Blank, should be defined for each type separately */
}

wif_trace::~wif_trace()
{
    /* Intentionally Blank */
}

// Classes for tracing individual data types

/*****************************************************************************/

class wif_uint64_trace: public wif_trace {
public:
    wif_uint64_trace(const sc_dt::uint64& object_,
                const std::string& name_,
                const std::string& wif_name_,
                int width_);
    void write(FILE* f);
    bool changed();

protected:
    const sc_dt::uint64& object;
    sc_dt::uint64 old_value;
    sc_dt::uint64 mask; 
};


wif_uint64_trace::wif_uint64_trace(const sc_dt::uint64& object_,
                         const std::string& name_,
                         const std::string& wif_name_,
                         int width_) 
: wif_trace(name_, wif_name_), object(object_), old_value(object_),
  mask(static_cast<sc_dt::uint64>(-1))
{
    bit_width = width_;
    if (bit_width < (int)(sizeof(sc_dt::uint64)*BITS_PER_BYTE))
        mask = ~(mask << bit_width);
    wif_type = "BIT";
}


bool wif_uint64_trace::changed()
{
    return object != old_value;
}


void wif_uint64_trace::write(FILE* f)
{
    char buf[1000];
    int bitindex;

    // Check for overflow
    if ((object & mask) != object) 
    {
        for (bitindex = 0; bitindex < bit_width; bitindex++)
        {
            buf[bitindex]='0';
        }
    }
    else
    {
        sc_dt::uint64 bit_mask = 1;
        bit_mask = bit_mask << (bit_width-1);
        for (bitindex = 0; bitindex < bit_width; bitindex++) 
        {
            buf[bitindex] = (object & bit_mask)? '1' : '0';
            bit_mask = bit_mask >> 1;
        }
    }
    buf[bitindex] = '\0';
    std::fprintf(f, "assign %s \"%s\" ;\n", wif_name.c_str(), buf); 
    old_value = object;
}

/*****************************************************************************/

class wif_int64_trace: public wif_trace {
public:
    wif_int64_trace(const sc_dt::int64& object_,
                const std::string& name_,
                const std::string& wif_name_,
                int width_);
    void write(FILE* f);
    bool changed();

protected:
    const sc_dt::int64& object;
    sc_dt::int64 old_value;
    sc_dt::uint64 mask; 
};


wif_int64_trace::wif_int64_trace(const sc_dt::int64& object_,
                         const std::string& name_,
                         const std::string& wif_name_,
                         int width_) 
: wif_trace(name_, wif_name_), object(object_), old_value(object_),
  mask(static_cast<sc_dt::uint64>(-1))
{
    bit_width = width_;
    if (bit_width < (int)(sizeof(sc_dt::int64)*BITS_PER_BYTE))
        mask = ~(mask << bit_width);
    wif_type = "BIT";
}


bool wif_int64_trace::changed()
{
    return object != old_value;
}


void wif_int64_trace::write(FILE* f)
{
    char buf[1000];
    int bitindex;

    // Check for overflow
    if ((object & mask) != (sc_dt::uint64)object) 
    {
        for (bitindex = 0; bitindex < bit_width; bitindex++)
        {
            buf[bitindex]='0';
        }
    }
    else
    {
        sc_dt::uint64 bit_mask = 1;
        bit_mask = bit_mask << (bit_width-1);
        for (bitindex = 0; bitindex < bit_width; bitindex++) 
        {
            buf[bitindex] = (object & bit_mask)? '1' : '0';
            bit_mask = bit_mask >> 1;
        }
    }
    buf[bitindex] = '\0';
    std::fprintf(f, "assign %s \"%s\" ;\n", wif_name.c_str(), buf); 
    old_value = object;
}

/*****************************************************************************/

class wif_bool_trace
: public wif_trace
{
public:

    wif_bool_trace( const bool& object_,
		    const std::string& name_,
		    const std::string& wif_name_ );
    void write( FILE* f );
    bool changed();

protected:    

    const bool& object;
    bool        old_value;
};

wif_bool_trace::wif_bool_trace( const bool& object_,
				const std::string& name_,
				const std::string& wif_name_ )
: wif_trace( name_, wif_name_ ), object( object_ ), old_value( object_ )
{
    bit_width = 0;
    wif_type = "BIT";
}

bool
wif_bool_trace::changed()
{
    return object != old_value;
}

void
wif_bool_trace::write( FILE* f )
{
    if( object == true ) {
	std::fprintf( f, "assign %s \'1\' ;\n", wif_name.c_str() );
    } else {
	std::fprintf( f, "assign %s \'0\' ;\n", wif_name.c_str() );
    }
    old_value = object;
}

//*****************************************************************************

class wif_sc_bit_trace : public wif_trace {
public:
    wif_sc_bit_trace(const sc_dt::sc_bit& object_, 
                     const std::string& name_,
                     const std::string& wif_name_);
    void write(FILE* f);
    bool changed();

protected:    
    const sc_dt::sc_bit& object;
    sc_dt::sc_bit old_value;
};

wif_sc_bit_trace::wif_sc_bit_trace(const sc_dt::sc_bit& object_,
				   const std::string& name_,
				   const std::string& wif_name_)
: wif_trace(name_, wif_name_), object(object_), old_value(object_)
{
    bit_width = 0;
    wif_type = "BIT";
}

bool wif_sc_bit_trace::changed()
{
    return object != old_value;
}

void wif_sc_bit_trace::write(FILE* f)
{
    if (object == true) {
        std::fprintf(f, "assign %s \'1\' ;\n", wif_name.c_str());
    } else {
	std::fprintf(f, "assign %s \'0\' ;\n", wif_name.c_str());
    }
    old_value = object;
}

/*****************************************************************************/

class wif_sc_logic_trace: public wif_trace {
public:
    wif_sc_logic_trace(const sc_dt::sc_logic& object_,
		       const std::string& name_,
		       const std::string& wif_name_);
    void write(FILE* f);
    bool changed();

protected:    
    const sc_dt::sc_logic& object;
    sc_dt::sc_logic old_value;
};


wif_sc_logic_trace::wif_sc_logic_trace(const sc_dt::sc_logic& object_,
				       const std::string& name_,
				       const std::string& wif_name_) 
: wif_trace(name_, wif_name_), object(object_), old_value(object_)
{
    bit_width = 0;
    wif_type = "MVL";
}


bool wif_sc_logic_trace::changed()
{
    return object != old_value;
}


void wif_sc_logic_trace::write(FILE* f)
{
    char wif_char;
    std::fprintf(f, "assign %s \'", wif_name.c_str());
    wif_char = map_sc_logic_state_to_wif_state(object.to_char());
    std::fputc(wif_char, f); 
    std::fprintf(f,"\' ;\n");
    old_value = object;
}


/*****************************************************************************/

class wif_sc_unsigned_trace: public wif_trace {
public:
    wif_sc_unsigned_trace(const sc_dt::sc_unsigned& object_,
			  const std::string& name_,
			  const std::string& wif_name_);
    void write(FILE* f);
    bool changed();
    void set_width();

protected:    
    const sc_dt::sc_unsigned& object;
    sc_dt::sc_unsigned old_value;
};


wif_sc_unsigned_trace::wif_sc_unsigned_trace(const sc_dt::sc_unsigned& object_,
					     const std::string& name_,
					     const std::string& wif_name_) 
: wif_trace(name_, wif_name_), object(object_), old_value(object_.length())
{
    old_value = object;
    wif_type = "BIT";
}

bool wif_sc_unsigned_trace::changed()
{
    return object != old_value;
}

void wif_sc_unsigned_trace::write(FILE* f)
{
    static std::vector<char> buf(1024);
    typedef std::vector<char>::size_type size_t;

    if ( buf.size() < (size_t)object.length() ) {
        size_t sz = ( (size_t)object.length() + 4096 ) & (~(size_t)(4096-1));
        std::vector<char>( sz ).swap( buf ); // resize without copying values
    }
    char *buf_ptr = &buf[0];

    for(int bitindex = object.length() - 1; bitindex >= 0; --bitindex) {
        *buf_ptr++ = "01"[object[bitindex].to_bool()];
    }
    *buf_ptr = '\0';
    std::fprintf(f, "assign %s \"%s\" ;\n", wif_name.c_str(), &buf[0]);
    old_value = object;
}

void wif_sc_unsigned_trace::set_width()
{
    bit_width = object.length();
}


/*****************************************************************************/

class wif_sc_signed_trace: public wif_trace {
public:
    wif_sc_signed_trace(const sc_dt::sc_signed& object_,
			const std::string& name_,
			const std::string& wif_name_);
    void write(FILE* f);
    bool changed();
    void set_width();

protected:    
    const sc_dt::sc_signed& object;
    sc_dt::sc_signed old_value;
};


wif_sc_signed_trace::wif_sc_signed_trace(const sc_dt::sc_signed& object_,
					 const std::string& name_,
					 const std::string& wif_name_) 
: wif_trace(name_, wif_name_), object(object_), old_value(object_.length())
{
    old_value = object;
    wif_type = "BIT";
}

bool wif_sc_signed_trace::changed()
{
    return object != old_value;
}

void wif_sc_signed_trace::write(FILE* f)
{
    static std::vector<char> buf(1024);
    typedef std::vector<char>::size_type size_t;

    if ( buf.size() < (size_t)object.length() ) {
        size_t sz = ( (size_t)object.length() + 4096 ) & (~(size_t)(4096-1));
        std::vector<char>( sz ).swap( buf ); // resize without copying values
    }
    char *buf_ptr = &buf[0];

    for(int bitindex = object.length() - 1; bitindex >= 0; --bitindex) {
        *buf_ptr++ = "01"[object[bitindex].to_bool()];
    }
    *buf_ptr = '\0';

    std::fprintf(f, "assign %s \"%s\" ;\n", wif_name.c_str(), &buf[0]);
    old_value = object;
}

void wif_sc_signed_trace::set_width()
{
    bit_width = object.length();
}

/*****************************************************************************/

class wif_sc_uint_base_trace: public wif_trace {
public:
    wif_sc_uint_base_trace(const sc_dt::sc_uint_base& object_,
			   const std::string& name_,
			   const std::string& wif_name_);
    void write(FILE* f);
    bool changed();
    void set_width();

protected:    
    const sc_dt::sc_uint_base& object;
    sc_dt::sc_uint_base old_value;
};


wif_sc_uint_base_trace::wif_sc_uint_base_trace(
                                          const sc_dt::sc_uint_base& object_,
					  const std::string& name_,
					  const std::string& wif_name_)
: wif_trace(name_, wif_name_), object(object_), old_value(object_.length())
{
    old_value = object;
    wif_type = "BIT";
}

bool wif_sc_uint_base_trace::changed()
{
    return object != old_value;
}

void wif_sc_uint_base_trace::write(FILE* f)
{
    char buf[1000], *buf_ptr = buf;

    int bitindex;
    for(bitindex = object.length() - 1; bitindex >= 0; --bitindex) {
        *buf_ptr++ = "01"[object[bitindex].to_bool()];
    }
    *buf_ptr = '\0';
    std::fprintf(f, "assign %s \"%s\" ;\n", wif_name.c_str(), buf); 
    old_value = object;
}

void wif_sc_uint_base_trace::set_width()
{
    bit_width = object.length();
}


/*****************************************************************************/

class wif_sc_int_base_trace: public wif_trace {
public:
    wif_sc_int_base_trace(const sc_dt::sc_int_base& object_,
			  const std::string& name_,
			  const std::string& wif_name_);
    void write(FILE* f);
    bool changed();
    void set_width();

protected:    
    const sc_dt::sc_int_base& object;
    sc_dt::sc_int_base old_value;
};


wif_sc_int_base_trace::wif_sc_int_base_trace(const sc_dt::sc_int_base& object_,
					     const std::string& name_,
					     const std::string& wif_name_) 
: wif_trace(name_, wif_name_), object(object_), old_value(object_.length())
{
    old_value = object;
    wif_type = "BIT";
}

bool wif_sc_int_base_trace::changed()
{
    return object != old_value;
}

void wif_sc_int_base_trace::write(FILE* f)
{
    char buf[1000], *buf_ptr = buf;

    int bitindex;
    for(bitindex = object.length() - 1; bitindex >= 0; --bitindex) {
        *buf_ptr++ = "01"[object[bitindex].to_bool()];
    }
    *buf_ptr = '\0';

    std::fprintf(f, "assign %s \"%s\" ;\n", wif_name.c_str(), buf); 
    old_value = object;
}

void wif_sc_int_base_trace::set_width()
{
    bit_width = object.length();
}


/*****************************************************************************/

class wif_sc_fxval_trace: public wif_trace
{
public:

    wif_sc_fxval_trace( const sc_dt::sc_fxval& object_,
			const std::string& name_,
			const std::string& wif_name_ );
    void write( FILE* f );
    bool changed();

protected:

    const sc_dt::sc_fxval& object;
    sc_dt::sc_fxval old_value;

};

wif_sc_fxval_trace::wif_sc_fxval_trace( const sc_dt::sc_fxval& object_,
				        const std::string& name_,
					const std::string& wif_name_ )
: wif_trace( name_, wif_name_ ), object( object_ ), old_value( object_ )
{
    bit_width = 0;
    wif_type = "real";
}

bool
wif_sc_fxval_trace::changed()
{
    return object != old_value;
}

void
wif_sc_fxval_trace::write( FILE* f )
{
    std::fprintf( f, "assign  %s %f ; \n", wif_name.c_str(), object.to_double() );
    old_value = object;
}

/*****************************************************************************/

class wif_sc_fxval_fast_trace: public wif_trace
{
public:

    wif_sc_fxval_fast_trace( const sc_dt::sc_fxval_fast& object_,
			     const std::string& name_,
			     const std::string& wif_name_ );
    void write( FILE* f );
    bool changed();

protected:

    const sc_dt::sc_fxval_fast& object;
    sc_dt::sc_fxval_fast old_value;

};

wif_sc_fxval_fast_trace::wif_sc_fxval_fast_trace( 
                                const sc_dt::sc_fxval_fast& object_,
				const std::string& name_,
				const std::string& wif_name_ )
: wif_trace(name_, wif_name_), object( object_ ), old_value( object_ )
{
    bit_width = 0;
    wif_type = "real";
}

bool
wif_sc_fxval_fast_trace::changed()
{
    return object != old_value;
}

void
wif_sc_fxval_fast_trace::write( FILE* f )
{
    std::fprintf( f, "assign  %s %f ; \n", wif_name.c_str(), object.to_double() );
    old_value = object;
}

/*****************************************************************************/

class wif_sc_fxnum_trace: public wif_trace
{
public:

    wif_sc_fxnum_trace( const sc_dt::sc_fxnum& object_,
			const std::string& name_,
			const std::string& wif_name_ );
    void write( FILE* f );
    bool changed();
    void set_width();

protected:

    const sc_dt::sc_fxnum& object;
    sc_dt::sc_fxnum old_value;

};

wif_sc_fxnum_trace::wif_sc_fxnum_trace( const sc_dt::sc_fxnum& object_,
				        const std::string& name_,
					const std::string& wif_name_ )
: wif_trace( name_, wif_name_ ),
  object( object_ ),
  old_value( object_.m_params.type_params(),
	     object_.m_params.enc(),
	     object_.m_params.cast_switch(),
	     0 )
{
    old_value = object;
    wif_type = "BIT";
}

bool
wif_sc_fxnum_trace::changed()
{
    return object != old_value;
}

void
wif_sc_fxnum_trace::write( FILE* f )
{
    static std::vector<char> buf(1024);
    typedef std::vector<char>::size_type size_t;

    if ( buf.size() < (size_t)object.wl() ) {
        size_t sz = ( (size_t)object.wl() + 4096 ) & (~(size_t)(4096-1));
        std::vector<char>( sz ).swap( buf ); // resize without copying values
    }
    char *buf_ptr = &buf[0];

    for(int bitindex = object.wl() - 1; bitindex >= 0; --bitindex)
    {
        *buf_ptr ++ = "01"[object[bitindex]];
    }
    *buf_ptr = '\0';

    std::fprintf( f, "assign %s \"%s\" ;\n", wif_name.c_str(), &buf[0]);
    old_value = object;
}

void
wif_sc_fxnum_trace::set_width()
{
    bit_width = object.wl();
}

/*****************************************************************************/

class wif_sc_fxnum_fast_trace: public wif_trace
{
public:

    wif_sc_fxnum_fast_trace( const sc_dt::sc_fxnum_fast& object_,
			     const std::string& name_,
			     const std::string& wif_name_ );
    void write( FILE* f );
    bool changed();
    void set_width();

protected:

    const sc_dt::sc_fxnum_fast& object;
    sc_dt::sc_fxnum_fast old_value;

};

wif_sc_fxnum_fast_trace::wif_sc_fxnum_fast_trace( 
				const sc_dt::sc_fxnum_fast& object_,
				const std::string& name_,
				const std::string& wif_name_ )
: wif_trace( name_, wif_name_ ),
  object( object_ ),
  old_value( object_.m_params.type_params(),
	     object_.m_params.enc(),
	     object_.m_params.cast_switch(),
	     0 )
{
    old_value = object;
    wif_type = "BIT";
}

bool
wif_sc_fxnum_fast_trace::changed()
{
    return object != old_value;
}

void
wif_sc_fxnum_fast_trace::write( FILE* f )
{
    static std::vector<char> buf(1024);
    typedef std::vector<char>::size_type size_t;

    if ( buf.size() < (size_t)object.wl() ) {
        size_t sz = ( (size_t)object.wl() + 4096 ) & (~(size_t)(4096-1));
        std::vector<char>( sz ).swap( buf ); // resize without copying values
    }
    char *buf_ptr = &buf[0];

    for(int bitindex = object.wl() - 1; bitindex >= 0; --bitindex)
    {
        *buf_ptr ++ = "01"[object[bitindex]];
    }
    *buf_ptr = '\0';

    std::fprintf( f, "assign %s \"%s\" ;\n", wif_name.c_str(), &buf[0]);
    old_value = object;
}

void
wif_sc_fxnum_fast_trace::set_width()
{
    bit_width = object.wl();
}


/*****************************************************************************/

class wif_unsigned_int_trace: public wif_trace {
public:
    wif_unsigned_int_trace(const unsigned& object_,
			   const std::string& name_,
			   const std::string& wif_name_, int width_);
    void write(FILE* f);
    bool changed();

protected:
    const unsigned& object;
    unsigned old_value;
    unsigned mask; 
};


wif_unsigned_int_trace::wif_unsigned_int_trace(const unsigned& object_,
					   const std::string& name_,
					   const std::string& wif_name_,
					   int width_) 
: wif_trace(name_, wif_name_), object(object_), old_value(object_),
  mask(0xffffffff)
{
    bit_width = width_;
    if (bit_width < 32) {
        mask = ~(-1 << bit_width);
    }

    wif_type = "BIT";
}


bool wif_unsigned_int_trace::changed()
{
    return object != old_value;
}


void wif_unsigned_int_trace::write(FILE* f)
{
    char buf[1000];
    int bitindex;

    // Check for overflow
    if ((object & mask) != object) {
        for (bitindex = 0; bitindex < bit_width; bitindex++){
            buf[bitindex] = '0';
        }
    }
    else{
        unsigned bit_mask = 1 << (bit_width-1);
        for (bitindex = 0; bitindex < bit_width; bitindex++) {
            buf[bitindex] = (object & bit_mask)? '1' : '0';
            bit_mask = bit_mask >> 1;
        }
    }
    buf[bitindex] = '\0';
    std::fprintf(f, "assign %s \"%s\" ;\n", wif_name.c_str(), buf); 
    old_value = object;
}


/*****************************************************************************/

class wif_unsigned_short_trace: public wif_trace {
public:
    wif_unsigned_short_trace(const unsigned short& object_,
			     const std::string& name_,
			     const std::string& wif_name_,
			     int width_);
    void write(FILE* f);
    bool changed();

protected:
    const unsigned short& object;
    unsigned short old_value;
    unsigned short mask; 
};


wif_unsigned_short_trace::wif_unsigned_short_trace(
	const unsigned short& object_,
       const std::string& name_,
       const std::string& wif_name_,
       int width_) 
: wif_trace(name_, wif_name_), object(object_), old_value(object_), mask(0xffff)
{
    bit_width = width_;
    if (bit_width < 16) {
        mask = (unsigned short)~(-1 << bit_width);
    }

    wif_type = "BIT";
}


bool wif_unsigned_short_trace::changed()
{
    return object != old_value;
}


void wif_unsigned_short_trace::write(FILE* f)
{
    char buf[1000];
    int bitindex;

    // Check for overflow
    if ((object & mask) != object) {
        for (bitindex = 0; bitindex < bit_width; bitindex++){
            buf[bitindex]='0';
        }
    }
    else{
        unsigned bit_mask = 1 << (bit_width-1);
        for (bitindex = 0; bitindex < bit_width; bitindex++) {
            buf[bitindex] = (object & bit_mask)? '1' : '0';
            bit_mask = bit_mask >> 1;
        }
    }
    buf[bitindex] = '\0';
    std::fprintf(f, "assign %s \"%s\" ;\n", wif_name.c_str(), buf); 
    old_value = object;
}

/*****************************************************************************/

class wif_unsigned_char_trace: public wif_trace {
public:
    wif_unsigned_char_trace(const unsigned char& object_,
			    const std::string& name_,
			    const std::string& wif_name_,
			    int width_);
    void write(FILE* f);
    bool changed();

protected:
    const unsigned char& object;
    unsigned char old_value;
    unsigned char mask; 
};


wif_unsigned_char_trace::wif_unsigned_char_trace(const unsigned char& object_,
					 const std::string& name_,
					 const std::string& wif_name_,
					 int width_) 
: wif_trace(name_, wif_name_), object(object_), old_value(object_), mask(0xff)
{
    bit_width = width_;
    if (bit_width < 8) {
        mask = (unsigned char)~(-1 << bit_width);
    }

    wif_type = "BIT";
}


bool wif_unsigned_char_trace::changed()
{
    return object != old_value;
}


void wif_unsigned_char_trace::write(FILE* f)
{
    char buf[1000];
    int bitindex;

    // Check for overflow
    if ((object & mask) != object) {
        for (bitindex = 0; bitindex < bit_width; bitindex++){
            buf[bitindex]='0';
        }
    }
    else{
        unsigned bit_mask = 1 << (bit_width-1);
        for (bitindex = 0; bitindex < bit_width; bitindex++) {
            buf[bitindex] = (object & bit_mask)? '1' : '0';
            bit_mask = bit_mask >> 1;
        }
    }
    buf[bitindex] = '\0';
    std::fprintf(f, "assign %s \"%s\" ;\n", wif_name.c_str(), buf); 
    old_value = object;
}

/*****************************************************************************/

class wif_unsigned_long_trace: public wif_trace {
public:
    wif_unsigned_long_trace(const unsigned long& object_,
			    const std::string& name_,
			    const std::string& wif_name_,
			    int width_);
    void write(FILE* f);
    bool changed();

protected:
    const unsigned long& object;
    unsigned long old_value;
    unsigned long mask; 
};


wif_unsigned_long_trace::wif_unsigned_long_trace(const unsigned long& object_,
					     const std::string& name_,
					     const std::string& wif_name_,
					     int width_) 
: wif_trace(name_, wif_name_), object(object_), old_value(object_),
  mask((unsigned long)-1L)
{
    bit_width = width_;
    if (bit_width < (int)(sizeof(unsigned long)*BITS_PER_BYTE)) {
        mask = ~(-1L << bit_width);
    }

    wif_type = "BIT";
}


bool wif_unsigned_long_trace::changed()
{
    return object != old_value;
}


void wif_unsigned_long_trace::write(FILE* f)
{
    char buf[1000];
    int bitindex;

    // Check for overflow
    if ((object & mask) != object) {
        for (bitindex = 0; bitindex < bit_width; bitindex++){
            buf[bitindex]='0';
        }
    }
    else{
        unsigned long bit_mask = 1ul << (bit_width-1);
        for (bitindex = 0; bitindex < bit_width; bitindex++) {
            buf[bitindex] = (object & bit_mask)? '1' : '0';
            bit_mask = bit_mask >> 1;
        }
    }
    buf[bitindex] = '\0';
    std::fprintf(f, "assign %s \"%s\" ;\n", wif_name.c_str(), buf); 
    old_value = object;
}

/*****************************************************************************/

class wif_signed_int_trace: public wif_trace {
public:
    wif_signed_int_trace(const int& object_,
			 const std::string& name_,
			 const std::string& wif_name_,
			 int width_);
    void write(FILE* f);
    bool changed();

protected:
    const int& object;
    int old_value;
    unsigned mask; 
};


wif_signed_int_trace::wif_signed_int_trace(const signed& object_,
					   const std::string& name_,
					   const std::string& wif_name_,
					   int width_) 
: wif_trace(name_, wif_name_), object(object_), old_value(object_),
  mask(0xffffffff)
{
    bit_width = width_;
    if (bit_width < 32) {
        mask = ~(-1 << bit_width);
    }

    wif_type = "BIT";
}


bool wif_signed_int_trace::changed()
{
    return object != old_value;
}


void wif_signed_int_trace::write(FILE* f)
{
    char buf[1000];
    int bitindex;

    // Check for overflow
    if (((unsigned) object & mask) != (unsigned) object) {
        for (bitindex = 0; bitindex < bit_width; bitindex++){
            buf[bitindex]='0';
        }
    }
    else{
        unsigned bit_mask = 1 << (bit_width-1);
        for (bitindex = 0; bitindex < bit_width; bitindex++) {
            buf[bitindex] = (object & bit_mask)? '1' : '0';
            bit_mask = bit_mask >> 1;
        }
    }
    buf[bitindex] = '\0';
    std::fprintf(f, "assign %s \"%s\" ;\n", wif_name.c_str(), buf); 
    old_value = object;
}

/*****************************************************************************/

class wif_signed_short_trace: public wif_trace {
public:
    wif_signed_short_trace(const short& object_,
			   const std::string& name_,
			   const std::string& wif_name_,
			   int width_);
    void write(FILE* f);
    bool changed();

protected:
    const short& object;
    short old_value;
    unsigned short mask; 
};


wif_signed_short_trace::wif_signed_short_trace(const short& object_,
					   const std::string& name_,
					   const std::string& wif_name_,
					   int width_) 
: wif_trace(name_, wif_name_), object(object_), old_value(object_), mask(0xffff)
{
    bit_width = width_;
    if (bit_width < 16) {
        mask = (unsigned short)~(-1 << bit_width);
    }

    wif_type = "BIT";
}


bool wif_signed_short_trace::changed()
{
    return object != old_value;
}


void wif_signed_short_trace::write(FILE* f)
{
    char buf[1000];
    int bitindex;

    // Check for overflow
    if (((unsigned short) object & mask) != (unsigned short) object) {
        for (bitindex = 0; bitindex < bit_width; bitindex++){
            buf[bitindex]='0';
        }
    }
    else{
        unsigned bit_mask = 1 << (bit_width-1);
        for (bitindex = 0; bitindex < bit_width; bitindex++) {
            buf[bitindex] = (object & bit_mask)? '1' : '0';
            bit_mask = bit_mask >> 1;
        }
    }
    buf[bitindex] = '\0';
    std::fprintf(f, "assign %s \"%s\" ;\n", wif_name.c_str(), buf); 
    old_value = object;
}

/*****************************************************************************/

class wif_signed_char_trace: public wif_trace {
public:
    wif_signed_char_trace(const char& object_,
			  const std::string& name_,
			  const std::string& wif_name_,
			  int width_);
    void write(FILE* f);
    bool changed();

protected:
    const char& object;
    char old_value;
    unsigned char mask; 
};


wif_signed_char_trace::wif_signed_char_trace(const char& object_,
					     const std::string& name_,
					     const std::string& wif_name_,
					     int width_) 
: wif_trace(name_, wif_name_), object(object_), old_value(object_), mask(0xff)
{
    bit_width = width_;
    if (bit_width < 8) {
        mask = (unsigned char)~(-1 << bit_width);
    }

    wif_type = "BIT";
}


bool wif_signed_char_trace::changed()
{
    return object != old_value;
}


void wif_signed_char_trace::write(FILE* f)
{
    char buf[1000];
    int bitindex;

    // Check for overflow
    if (((unsigned char) object & mask) != (unsigned char) object) {
        for (bitindex = 0; bitindex < bit_width; bitindex++){
            buf[bitindex]='0';
        }
    }
    else{
        unsigned bit_mask = 1 << (bit_width-1);
        for (bitindex = 0; bitindex < bit_width; bitindex++) {
            buf[bitindex] = (object & bit_mask)? '1' : '0';
            bit_mask = bit_mask >> 1;
        }
    }
    buf[bitindex] = '\0';
    std::fprintf(f, "assign %s \"%s\" ;\n", wif_name.c_str(), buf); 
    old_value = object;
}

/*****************************************************************************/

class wif_signed_long_trace: public wif_trace {
public:
    wif_signed_long_trace(const long& object_,
			  const std::string& name_,
			  const std::string& wif_name_,
			  int width_);
    void write(FILE* f);
    bool changed();

protected:
    const long& object;
    long old_value;
    unsigned long mask; 
};


wif_signed_long_trace::wif_signed_long_trace(const long& object_,
					     const std::string& name_,
					     const std::string& wif_name_,
					     int width_) 
: wif_trace(name_, wif_name_), object(object_), old_value(object_),
  mask((unsigned long)-1L)
{
    bit_width = width_;
    if (bit_width < (int)(sizeof(long)*BITS_PER_BYTE)) {
        mask = ~(-1L << bit_width);
    }

    wif_type = "BIT";
}


bool wif_signed_long_trace::changed()
{
    return object != old_value;
}


void wif_signed_long_trace::write(FILE* f)
{
    char buf[1000];
    int bitindex;

    // Check for overflow
    if (((unsigned long) object & mask) != (unsigned long) object) {
        for (bitindex = 0; bitindex < bit_width; bitindex++){
            buf[bitindex]='0';
        }
    } else {
        unsigned long bit_mask = 1ul << (bit_width-1);
        for (bitindex = 0; bitindex < bit_width; bitindex++) {
            buf[bitindex] = (object & bit_mask)? '1' : '0';
            bit_mask = bit_mask >> 1;
        }
    }
    buf[bitindex] = '\0';
    std::fprintf(f, "assign %s \"%s\" ;\n", wif_name.c_str(), buf); 
    old_value = object;
}


/*****************************************************************************/

class wif_float_trace: public wif_trace {
public:
    wif_float_trace(const float& object_,
		    const std::string& name_,
		    const std::string& wif_name_);
    void write(FILE* f);
    bool changed();

protected:    
    const float& object;
    float old_value;
};

wif_float_trace::wif_float_trace(const float& object_,
				 const std::string& name_,
				 const std::string& wif_name_)
: wif_trace(name_, wif_name_), object(object_), old_value(object_)
{
    bit_width = 0;
    wif_type = "real";
}

bool wif_float_trace::changed()
{
    return object != old_value;
}

void wif_float_trace::write(FILE* f)
{
    std::fprintf(f,"assign  %s %f ; \n", wif_name.c_str(), object);
    old_value = object;
}

/*****************************************************************************/

class wif_double_trace: public wif_trace {
public:
    wif_double_trace(const double& object_,
		     const std::string& name_,
		     const std::string& wif_name_);
    void write(FILE* f);
    bool changed();

protected:    
    const double& object;
    double old_value;
};

wif_double_trace::wif_double_trace(const double& object_,
				   const std::string& name_,
				   const std::string& wif_name_)
: wif_trace(name_, wif_name_), object(object_), old_value(object_)
{
    bit_width = 0;
    wif_type = "real";
}

bool wif_double_trace::changed()
{
    return object != old_value;
}

void wif_double_trace::write(FILE* f)
{
    std::fprintf(f,"assign  %s %f ; \n", wif_name.c_str(), object);
    old_value = object;
}


/*****************************************************************************/

class wif_enum_trace : public wif_trace {
public:
    wif_enum_trace(const unsigned& object_,
		   const std::string& name_,
		   const std::string& wif_name_,
		   const char** enum_literals);
    void write(FILE* f);
    bool changed();
    // Hides the definition of the same (virtual) function in wif_trace
    void print_variable_declaration_line(FILE* f);

protected:
    const unsigned& object;
    unsigned old_value;
    
    const char** literals;
    unsigned nliterals;
    std::string type_name;

    ~wif_enum_trace();
};


wif_enum_trace::wif_enum_trace(const unsigned& object_,
			       const std::string& name_,
			       const std::string& wif_name_,
			       const char** enum_literals_) 
: wif_trace(name_, wif_name_), object(object_), old_value(object_),
  literals(enum_literals_), nliterals(0), type_name(name_ + "__type__")
{
    // find number of enumeration literals - counting loop
    for (nliterals = 0; enum_literals_[nliterals]; nliterals++) continue;

    bit_width = 0;
    wif_type = type_name.c_str();
}       

void wif_enum_trace::print_variable_declaration_line(FILE* f)
{
    std::fprintf(f, "type scalar \"%s\" enum ", wif_type);

    for (unsigned i = 0; i < nliterals; i++)
      std::fprintf(f, "\"%s\", ", literals[i]);
    std::fprintf(f, "\"SC_WIF_UNDEF\" ;\n");

    std::fprintf(f, "declare  %s   \"%s\"  \"%s\" ",
	    wif_name.c_str(), name.c_str(), wif_type);
    std::fprintf(f, "variable ;\n");
    std::fprintf(f, "start_trace %s ;\n", wif_name.c_str());
}

bool wif_enum_trace::changed()
{
    return object != old_value;
}

void wif_enum_trace::write(FILE* f)
{
    static bool warning_issued = false;
    const char* lit;

    if (object >= nliterals) { // Note unsigned value is always greater than 0
        if (!warning_issued) {
            SC_REPORT_WARNING( SC_ID_TRACING_INVALID_ENUM_VALUE_ 
                             , name.c_str() );
            warning_issued = true;
        }
        lit = "SC_WIF_UNDEF";
    }
    else
    {
        lit = literals[object];
    }
    std::fprintf( f, "assign %s \"%s\" ;\n", wif_name.c_str(), lit );
    old_value = object;
}

wif_enum_trace::~wif_enum_trace()
{
    /* Intentionally blank */
}


template <class T>
class wif_T_trace
: public wif_trace
{
public:

    wif_T_trace( const T& object_,
		 const std::string& name_,
		 const std::string& wif_name_,
		 wif_trace_file::wif_enum type_ )
    : wif_trace( name_, wif_name_),
      object( object_ ),
      old_value( object_ )
    {  wif_type = wif_names[type_]; }

    void write( FILE* f )
    {
       std::fprintf( f,
		"assign %s \"%s\" ;\n",
		wif_name.c_str(),
		object.to_string().c_str() );
       old_value = object;
    }

    bool changed()
        { return !(object == old_value); }

    void set_width()
        { bit_width = object.length(); }

protected:

    const T& object;
    T        old_value;
};

typedef wif_T_trace<sc_dt::sc_bv_base> wif_sc_bv_trace;
typedef wif_T_trace<sc_dt::sc_lv_base> wif_sc_lv_trace;


//***********************************************************************
//           wif_trace_file functions
//***********************************************************************


wif_trace_file::wif_trace_file(const char * name)
  : sc_trace_file_base( name, "awif" )
  , wif_name_index(0)
  , previous_time_units_low(0)
  , previous_time_units_high(0)
  , previous_time(0.0)
  , traces()
{}


void wif_trace_file::do_initialize()
{
    char buf[2000];

    // init
    std::fprintf(fp, "init ;\n\n");

    //timescale:
    if     (timescale_unit == 1e-15) std::sprintf(buf,"0");
    else if(timescale_unit == 1e-14) std::sprintf(buf,"1");
    else if(timescale_unit == 1e-13) std::sprintf(buf,"2");
    else if(timescale_unit == 1e-12) std::sprintf(buf,"3");
    else if(timescale_unit == 1e-11) std::sprintf(buf,"4");
    else if(timescale_unit == 1e-10) std::sprintf(buf,"5");
    else if(timescale_unit == 1e-9)  std::sprintf(buf,"6");
    else if(timescale_unit == 1e-8)  std::sprintf(buf,"7");
    else if(timescale_unit == 1e-7)  std::sprintf(buf,"8");
    else if(timescale_unit == 1e-6)  std::sprintf(buf,"9");
    else if(timescale_unit == 1e-5)  std::sprintf(buf,"10");
    else if(timescale_unit == 1e-4)  std::sprintf(buf,"11");
    else if(timescale_unit == 1e-3)  std::sprintf(buf,"12");
    else if(timescale_unit == 1e-2)  std::sprintf(buf,"13");
    else if(timescale_unit == 1e-1)  std::sprintf(buf,"14");
    else if(timescale_unit == 1e0)   std::sprintf(buf,"15");
    else if(timescale_unit == 1e1)   std::sprintf(buf,"16");
    else if(timescale_unit == 1e2)   std::sprintf(buf,"17");
    std::fprintf(fp,"header  %s \"%s\" ;\n\n", buf, sc_version());

    std::fprintf(fp, "comment \"ASCII WIF file produced on date:  %s\" ;\n"
                , localtime_string().c_str());
 
    //version:
    std::fprintf(fp, "comment \"Created by %s\" ;\n", sc_version());
    //conversion info
    std::fprintf(fp, "comment \"Convert this file to binary WIF format using a2wif\" ;\n\n");

    // Define the two types we need to represent bool and sc_logic
    std::fprintf(fp, "type scalar \"BIT\" enum '0', '1' ;\n");
    std::fprintf(fp, "type scalar \"MVL\" enum '0', '1', 'X', 'Z', '?' ;\n");
    std::fprintf(fp, "\n");

    //variable definitions:
    int i;
    for (i = 0; i < (int)traces.size(); i++) {
        wif_trace* t = traces[i];
        t->set_width(); //needed for all vectors
        t->print_variable_declaration_line(fp);
    }

    double inittime = sc_time_stamp().to_seconds();
    previous_time = inittime/timescale_unit;

    // Dump all values at initial time
    std::sprintf(buf,
            "All initial values are dumped below at time "
            "%g sec = %g timescale units.",
            inittime,
            inittime/timescale_unit
            );
    write_comment(buf);

    double_to_special_int64(inittime/timescale_unit,
			    &previous_time_units_high,
			    &previous_time_units_low );

    for (i = 0; i < (int)traces.size(); i++) {
        wif_trace* t = traces[i];
        t->write(fp);
    }
}

// ----------------------------------------------------------------------------

#define DEFN_TRACE_METHOD(tp)                                                 \
void                                                                          \
wif_trace_file::trace( const tp& object_, const std::string& name_ )          \
{                                                                             \
    if( add_trace_check(name_) )                                              \
        traces.push_back( new wif_ ## tp ## _trace( object_,                  \
                                                    name_,                    \
                                                    obtain_name() ) );        \
}

DEFN_TRACE_METHOD(bool)
DEFN_TRACE_METHOD(float)
DEFN_TRACE_METHOD(double)

#undef DEFN_TRACE_METHOD
#define DEFN_TRACE_METHOD(tp)                                                 \
void                                                                          \
wif_trace_file::trace(const sc_dt::tp& object_, const std::string& name_)     \
{                                                                             \
    if( add_trace_check(name_) )                                              \
        traces.push_back( new wif_ ## tp ## _trace( object_,                  \
                                                    name_,                    \
                                                    obtain_name() ) );        \
}

DEFN_TRACE_METHOD(sc_bit)
DEFN_TRACE_METHOD(sc_logic)

DEFN_TRACE_METHOD(sc_signed)
DEFN_TRACE_METHOD(sc_unsigned)
DEFN_TRACE_METHOD(sc_int_base)
DEFN_TRACE_METHOD(sc_uint_base)

DEFN_TRACE_METHOD(sc_fxval)
DEFN_TRACE_METHOD(sc_fxval_fast)
DEFN_TRACE_METHOD(sc_fxnum)
DEFN_TRACE_METHOD(sc_fxnum_fast)

#undef DEFN_TRACE_METHOD


#define DEFN_TRACE_METHOD_SIGNED(tp)                                          \
void                                                                          \
wif_trace_file::trace( const tp&          object_,                            \
                       const std::string& name_,                              \
                       int                width_ )                            \
{                                                                             \
    if( add_trace_check(name_) )                                              \
        traces.push_back( new wif_signed_ ## tp ## _trace( object_,           \
                                                           name_,             \
                                                           obtain_name(),     \
                                                           width_ ) );        \
}

#define DEFN_TRACE_METHOD_UNSIGNED(tp)                                        \
void                                                                          \
wif_trace_file::trace( const unsigned tp& object_,                            \
                       const std::string& name_,                              \
                       int                width_ )                            \
{                                                                             \
    if( add_trace_check(name_) )                                              \
        traces.push_back( new wif_unsigned_ ## tp ## _trace( object_,         \
                                                             name_,           \
                                                             obtain_name(),   \
                                                             width_ ) );      \
}

DEFN_TRACE_METHOD_SIGNED(char)
DEFN_TRACE_METHOD_SIGNED(short)
DEFN_TRACE_METHOD_SIGNED(int)
DEFN_TRACE_METHOD_SIGNED(long)

DEFN_TRACE_METHOD_UNSIGNED(char)
DEFN_TRACE_METHOD_UNSIGNED(short)
DEFN_TRACE_METHOD_UNSIGNED(int)
DEFN_TRACE_METHOD_UNSIGNED(long)

#undef DEFN_TRACE_METHOD_SIGNED
#undef DEFN_TRACE_METHOD_UNSIGNED


#define DEFN_TRACE_METHOD_LONG_LONG(tp)                                       \
void                                                                          \
wif_trace_file::trace( const sc_dt::tp&   object_,                            \
                       const std::string& name_,                              \
                       int                width_ )                            \
{                                                                             \
    if( add_trace_check(name_) )                                              \
        traces.push_back( new wif_ ## tp ## _trace( object_,                  \
                                                    name_,                    \
                                                    obtain_name(),            \
                                                    width_ ) );               \
}

DEFN_TRACE_METHOD_LONG_LONG(int64)
DEFN_TRACE_METHOD_LONG_LONG(uint64)
#undef DEFN_TRACE_METHOD_LONG_LONG

void
wif_trace_file::trace( const unsigned& object_,
		       const std::string& name_,
		       const char** enum_literals_ )
{
    if( add_trace_check(name_) )
        traces.push_back( new wif_enum_trace( object_,
                                              name_,
                                              obtain_name(),
                                              enum_literals_ ) );
}

void
wif_trace_file::trace( const sc_dt::sc_bv_base& object_, 
    const std::string& name_ )
{
   traceT( object_, name_, WIF_BIT );
}

void
wif_trace_file::trace( const sc_dt::sc_lv_base& object_, 
    const std::string& name_ )
{
   traceT( object_, name_, WIF_MVL );
}


void
wif_trace_file::write_comment(const std::string& comment)
{
    if(!fp) open_fp();
    //no newline in comments allowed
    std::fprintf(fp, "comment \"%s\" ;\n", comment.c_str());
}


void
wif_trace_file::cycle(bool this_is_a_delta_cycle)
{
    unsigned now_units_high, now_units_low;

    // Trace delta cycles only when enabled
    if (!delta_cycles() && this_is_a_delta_cycle) return;

    // Check for initialization
    if( initialize() ) {
        return;
    };

    // double now_units = sc_simulation_time() / timescale_unit;
    double now_units = sc_time_stamp().to_seconds() / timescale_unit;
    
    double_to_special_int64(now_units, &now_units_high, &now_units_low );

    // Now do the real stuff
    unsigned delta_units_high, delta_units_low;
    double diff_time;
    diff_time = now_units - previous_time;
    double_to_special_int64(diff_time, &delta_units_high, &delta_units_low);
    if (this_is_a_delta_cycle && (diff_time == 0.0))
	delta_units_low++; // Increment time for delta cycle simulation
    // Note that in the last statement above, we are assuming no more
    // than 2^32 delta cycles - seems realistic
    
    bool time_printed = false;
    wif_trace* const* const l_traces = &traces[0];
    for (int i = 0; i < (int)traces.size(); i++) {
        wif_trace* t = l_traces[i];
        if(t->changed()){
            if(time_printed == false){
                if(delta_units_high){
                    std::fprintf(fp, "delta_time %u%09u ;\n", delta_units_high,
			    delta_units_low);
                }
                else{ 
                    std::fprintf(fp, "delta_time %u ;\n", delta_units_low);
                }
                time_printed = true;
            }

	    // Write the variable
            t->write(fp);
        }
    }

    if(time_printed) {
        std::fprintf(fp, "\n");     // Put another newline
	// We update previous_time_units only when we print time because
	// this field stores the previous time that was printed, not the
	// previous time this function was called
	previous_time_units_high = now_units_high;
	previous_time_units_low = now_units_low;
	previous_time = now_units;
    }
}

#if 0
void
wif_trace_file::create_wif_name(std::string* ptr_to_str)
{
  obtain_name().swap(*ptr_to_str);
}
#endif

// Create a WIF name for a variable
std::string
wif_trace_file::obtain_name()
{
    char buf[32];
    std::sprintf( buf, "O%d", wif_name_index ++ );
    return buf;
}

wif_trace_file::~wif_trace_file()
{
    for( int i = 0; i < (int)traces.size(); i++ ) {
        wif_trace* t = traces[i];
        delete t;
    }
}

// Map sc_logic values to values understandable by WIF
static char
map_sc_logic_state_to_wif_state(char in_char)
{
    char out_char;

    switch(in_char){
        case 'U':
        case 'X': 
        case 'W':
        case 'D':
            out_char = 'X';
            break;
        case '0':
        case 'L':
            out_char = '0';
            break;
        case  '1':
        case  'H': 
            out_char = '1';
            break;
        case  'Z': 
            out_char = 'Z';
            break;
        default:
            out_char = '?';
    }
    return out_char;
}

// ----------------------------------------------------------------------------

// Create the trace file
SC_API sc_trace_file*
sc_create_wif_trace_file(const char * name)
{
    sc_trace_file *tf = new wif_trace_file(name);
    return tf;
}

<<<<<<< HEAD

void
=======
SC_API void
>>>>>>> 68ae7852
sc_close_wif_trace_file( sc_trace_file* tf )
{
    wif_trace_file* wif_tf = static_cast<wif_trace_file*>(tf);
    delete wif_tf;
}

} // namespace sc_core<|MERGE_RESOLUTION|>--- conflicted
+++ resolved
@@ -1898,12 +1898,7 @@
     return tf;
 }
 
-<<<<<<< HEAD
-
-void
-=======
 SC_API void
->>>>>>> 68ae7852
 sc_close_wif_trace_file( sc_trace_file* tf )
 {
     wif_trace_file* wif_tf = static_cast<wif_trace_file*>(tf);
