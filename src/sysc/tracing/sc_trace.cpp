--- conflicted
+++ resolved
@@ -62,22 +62,7 @@
   /* Intentionally blank */
 }
 
-<<<<<<< HEAD
-void tprintf(sc_trace_file* tf,  const char* format, ...)
-=======
-SC_API void
-put_error_message(const char* msg, bool just_warning)
-{
-    if(just_warning){
-        ::std::cout << "Trace Warning:\n" << msg << "\n" << ::std::endl;
-    }
-    else{
-        ::std::cout << "Trace ERROR:\n" << msg << "\n" << ::std::endl;
-    }
-}
-
-SC_API void tprintf(sc_trace_file* tf,  const char* format, ...)
->>>>>>> 68ae7852
+void SC_API tprintf(sc_trace_file* tf,  const char* format, ...)
 {
     static char buffer[4096];
     va_list ap;
