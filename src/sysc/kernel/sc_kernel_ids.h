--- conflicted
+++ resolved
@@ -204,8 +204,6 @@
         "throw_it not allowed unless simulation is running " )
 SC_DEFINE_MESSAGE(SC_ID_CORRUPT_HIERARCHY_SCOPE_, 575,
         "corrupted sc_hierarchy_scope unwinding" )
-<<<<<<< HEAD
-=======
 SC_DEFINE_MESSAGE(SC_ID_UNMATCHED_SUSPENDABLE_  , 576,
         "Unmatched unsuspendable/suspendable request " )
 SC_DEFINE_MESSAGE(SC_ID_UNSUSPENDABLE_NOTHREAD_  , 577,
@@ -214,7 +212,6 @@
         "Unmatched unsuspendall/suspendall" )
 SC_DEFINE_MESSAGE(SC_SUSPEND_ALL_UNIMPLEMENTED_ , 579,
         "suspend_all not enabled (during kernel build)" )
->>>>>>> 3e2233b1
 
 /*****************************************************************************
 
