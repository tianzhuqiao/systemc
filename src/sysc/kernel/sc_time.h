--- conflicted
+++ resolved
@@ -63,7 +63,7 @@
     SC_SEC
 };
 
-class sc_time_tuple;
+class SC_API sc_time_tuple;
 
 // ----------------------------------------------------------------------------
 //  CLASS : sc_time
@@ -156,7 +156,7 @@
 //  The time tuple helper class.
 // ----------------------------------------------------------------------------
 
-class sc_time_tuple
+class SC_API sc_time_tuple
 {
     typedef sc_time::value_type value_type;
     friend class sc_time;
@@ -194,7 +194,7 @@
 
 // IIIIIIIIIIIIIIIIIIIIIIIIIIIIIIIIIIIIIIIIIIIIIIIIIIIIIIIIIIIIIIIIIIIIIIIIIIII
 
-extern const sc_time SC_ZERO_TIME;
+extern SC_API const sc_time SC_ZERO_TIME;
 
 // constructors
 
@@ -455,12 +455,6 @@
 
 
 // ----------------------------------------------------------------------------
-
-<<<<<<< HEAD
-extern SC_API const sc_time SC_ZERO_TIME;
-
-=======
->>>>>>> 476547b1
 
 // functions for accessing the time resolution and default time unit
 
