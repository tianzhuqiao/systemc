/*****************************************************************************

  The following code is derived, directly or indirectly, from the SystemC
  source code Copyright (c) 1996-2014 by all Contributors.
  All Rights reserved.

  The contents of this file are subject to the restrictions and limitations
  set forth in the SystemC Open Source License (the "License");
  You may not use this file except in compliance with such restrictions and
  limitations. You may obtain instructions on how to receive a copy of the
  License at http://www.accellera.org/. Software distributed by Contributors
  under the License is distributed on an "AS IS" basis, WITHOUT WARRANTY OF
  ANY KIND, either express or implied. See the License for the specific
  language governing rights and limitations under the License.

 *****************************************************************************/

/*****************************************************************************

  sc_ver.h -- Version and copyright information.

  Original Author: Stan Y. Liao, Synopsys, Inc.

 NO AUTOMATIC CHANGE LOG IS GENERATED, EXPLICIT CHANGE LOG AT END OF FILE
 *****************************************************************************/


#ifndef SC_VER_H
#define SC_VER_H

#include "sysc/kernel/sc_macros.h"               // SC_CONCAT_UNDERSCORE_
                                                 // SC_STRINGIFY_HELPER_
#include "sysc/communication/sc_writer_policy.h" // SC_DEFAULT_WRITER_POLICY

#include <string>
#include "sysc/kernel/sc_cmnhdr.h"

namespace sc_core {

extern SC_API const char* sc_copyright();
extern SC_API const char* sc_release();
extern SC_API const char* sc_version();

extern SC_API const unsigned int sc_version_major;
extern SC_API const unsigned int sc_version_minor;
extern SC_API const unsigned int sc_version_patch;

extern SC_API const std::string  sc_version_originator;
extern SC_API const std::string  sc_version_release_date;
extern SC_API const std::string  sc_version_prerelease;
extern SC_API const bool         sc_is_prerelease;
extern SC_API const std::string  sc_version_string;
extern SC_API const std::string  sc_copyright_string;

#define SYSTEMC_2_3_1
 
#define SYSTEMC_VERSION       20140417
#define SC_VERSION_ORIGINATOR "Accellera"
#define SC_VERSION_MAJOR      2
#define SC_VERSION_MINOR      3
#define SC_VERSION_PATCH      1
#define SC_IS_PRERELEASE      0

/// compliancy with IEEE 1666-2011 (see 8.6.5)
#define IEEE_1666_SYSTEMC     201101L

#define SC_COPYRIGHT                               \
  "Copyright (c) 1996-2014 by all Contributors,\n" \
  "ALL RIGHTS RESERVED\n"


#define SC_VERSION_RELEASE_DATE \
  SC_STRINGIFY_HELPER_( SYSTEMC_VERSION )

#if ( SC_IS_PRERELEASE == 1 )
#  define SC_VERSION_PRERELEASE "pub_rev"
#  define SC_VERSION \
    SC_STRINGIFY_HELPER_( SC_VERSION_MAJOR.SC_VERSION_MINOR.SC_VERSION_PATCH ) \
    "_" SC_VERSION_PRERELEASE "_" SC_VERSION_RELEASE_DATE \
    "-" SC_VERSION_ORIGINATOR
#else
#  define SC_VERSION_PRERELEASE "" // nothing
#  define SC_VERSION \
    SC_STRINGIFY_HELPER_( SC_VERSION_MAJOR.SC_VERSION_MINOR.SC_VERSION_PATCH ) \
    "-" SC_VERSION_ORIGINATOR
#endif

// THIS CLASS AND STATIC INSTANCE BELOW DETECTS BAD REV OBJECTS AT LINK TIME
//
// Each source file which includes this file for the current SystemC version 
// will have a static instance of the class sc_api_version_XXX defined
// in it. That object instance will cause the constructor below
// to be invoked. If the version of the SystemC being linked against
// does not contain the constructor below a linkage error will occur.

<<<<<<< HEAD
#define SC_API_VERSION_STRING \
      SC_CONCAT_UNDERSCORE_( sc_api_version, \
      SC_CONCAT_UNDERSCORE_( SC_VERSION_MAJOR, \
      SC_CONCAT_UNDERSCORE_( SC_VERSION_MINOR, \
                             SC_VERSION_PATCH ) ) )

// explicitly avoid macro expansion
#define SC_API_DEFINED_( Symbol ) \
  Symbol ## _DEFINED_
#define SC_API_UNDEFINED_( Symbol ) \
  Symbol ## _UNDEFINED_

// Some preprocessor switches need to be consistent between the application
// and the library (e.g. if sizes of classes are affected or other parts of
// the ABI are affected).  (Some of) these are checked here at link-time as
// well, by setting template parameters to sc_api_version_XXX, while only
// one variant is defined in sc_ver.cpp.

#if 0 // don't enforce check of DEBUG_SYSTEMC for now
// DEBUG_SYSTEMC
#if defined( DEBUG_SYSTEMC )
# define DEBUG_SYSTEMC_CHECK_ \
    SC_CONFIG_DEFINED_(DEBUG_SYSTEMC)
#else
# define DEBUG_SYSTEMC_CHECK_ \
    SC_CONFIG_UNDEFINED_(DEBUG_SYSTEMC)
#endif
extern const int DEBUG_SYSTEMC_CHECK_;
#endif
=======
class SC_API SC_API_VERSION_STRING {
  public:
    SC_API_VERSION_STRING ();
};
>>>>>>> 68ae7852

// SC_DISABLE_VIRTUAL_BIND
#if defined( SC_DISABLE_VIRTUAL_BIND )
# define SC_DISABLE_VIRTUAL_BIND_CHECK_ \
    SC_API_DEFINED_(SC_DISABLE_VIRTUAL_BIND)
#else
# define SC_DISABLE_VIRTUAL_BIND_CHECK_ \
    SC_API_UNDEFINED_(SC_DISABLE_VIRTUAL_BIND)
#endif
extern const int SC_DISABLE_VIRTUAL_BIND_CHECK_;

// Some preprocessor switches need to be consistent between different
// translation units of an application.  Those can't be easily checked
// during link-time.  Instead, perform a check during run-time by
// passing the value to the constructor of the api_version_check object.

// Note: Template and constructor parameters are not passed as default
//       values to avoid ODR violations in the check itself.

template // use pointers for more verbose error messages
<
//  const int * DebugSystemC,
  const int * DisableVirtualBind
>
struct SC_API_VERSION_STRING
{
  SC_API_VERSION_STRING
    (
       // SC_DEFAULT_WRITER_POLICY
       sc_writer_policy default_writer_policy
    );
};

#if !defined( SC_DISABLE_API_VERSION_CHECK ) // disabled in sc_ver.cpp
static
SC_API_VERSION_STRING
<
//  & DEBUG_SYSTEMC_CHECK_,
  & SC_DISABLE_VIRTUAL_BIND_CHECK_
>
api_version_check
(
  SC_DEFAULT_WRITER_POLICY
);
#endif // SC_DISABLE_API_VERSION_CHECK

//#undef SC_API_DEFINED_
//#undef SC_API_UNDEFINED_

} // namespace sc_core

/*****************************************************************************

  MODIFICATION LOG - modifiers, enter your name, affiliation, date and
  changes you are making here.

      Name, Affiliation, Date:
  Description of Modification:

 *****************************************************************************/
#endif<|MERGE_RESOLUTION|>--- conflicted
+++ resolved
@@ -28,12 +28,12 @@
 #ifndef SC_VER_H
 #define SC_VER_H
 
+#include "sysc/kernel/sc_cmnhdr.h"
 #include "sysc/kernel/sc_macros.h"               // SC_CONCAT_UNDERSCORE_
                                                  // SC_STRINGIFY_HELPER_
 #include "sysc/communication/sc_writer_policy.h" // SC_DEFAULT_WRITER_POLICY
 
 #include <string>
-#include "sysc/kernel/sc_cmnhdr.h"
 
 namespace sc_core {
 
@@ -93,7 +93,6 @@
 // to be invoked. If the version of the SystemC being linked against
 // does not contain the constructor below a linkage error will occur.
 
-<<<<<<< HEAD
 #define SC_API_VERSION_STRING \
       SC_CONCAT_UNDERSCORE_( sc_api_version, \
       SC_CONCAT_UNDERSCORE_( SC_VERSION_MAJOR, \
@@ -123,12 +122,6 @@
 #endif
 extern const int DEBUG_SYSTEMC_CHECK_;
 #endif
-=======
-class SC_API SC_API_VERSION_STRING {
-  public:
-    SC_API_VERSION_STRING ();
-};
->>>>>>> 68ae7852
 
 // SC_DISABLE_VIRTUAL_BIND
 #if defined( SC_DISABLE_VIRTUAL_BIND )
