--- conflicted
+++ resolved
@@ -78,24 +78,16 @@
     }
     catch( const sc_report& x )
     {
-<<<<<<< HEAD
-        sc_report_handler::get_handler()(x, SC_DISPLAY);
-=======
         sc_report_handler::get_handler()
             ( x, sc_report_handler::get_catch_actions() );
->>>>>>> 3b405af5
     }
     catch( ... )
     {
         // translate other escaping exceptions
         sc_report*  err_p = sc_handle_exception();
-<<<<<<< HEAD
-        if( err_p ) sc_report_handler::get_handler()(*err_p, SC_DISPLAY);
-=======
         if( err_p )
             sc_report_handler::get_handler()
                 ( *err_p, sc_report_handler::get_catch_actions() );
->>>>>>> 3b405af5
         delete err_p;
     }
 
