--- conflicted
+++ resolved
@@ -78,22 +78,7 @@
 // identifier was truncated to '255' characters in the browser information
 #pragma warning(disable: 4786)
 
-<<<<<<< HEAD
-#endif 
-=======
-
-// Windows Version Build Option
-
-#define _WIN32_WINNT 0x0400
-#include <Windows.h>
-
-// MSVC6.0 for() scope bug
-
-#define for if( false ); else for
-
 #endif
-
->>>>>>> 68ae7852
 
 // ----------------------------------------------------------------------------
 // helper macros to aid branch prediction on GCC (compatible) compilers
@@ -149,14 +134,12 @@
 class SC_API sc_event;
 } // namespace sc_core
 
-<<<<<<< HEAD
-#endif // SC_CMNHDR_H
-=======
 // export explicit std::vector<> template instantiations
 SC_API_VECTOR_(sc_core::sc_object*);
 SC_API_VECTOR_(sc_core::sc_event*);
 SC_API_VECTOR_(const sc_core::sc_event*);
->>>>>>> 68ae7852
+
+#endif // SC_CMNHDR_H
 
 // ----------------------------------------------------------------------------
 // only include Windows.h, if explicitly requested
