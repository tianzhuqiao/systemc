/*****************************************************************************

  Licensed to Accellera Systems Initiative Inc. (Accellera) under one or
  more contributor license agreements.  See the NOTICE file distributed
  with this work for additional information regarding copyright ownership.
  Accellera licenses this file to you under the Apache License, Version 2.0
  (the "License"); you may not use this file except in compliance with the
  License.  You may obtain a copy of the License at

    http://www.apache.org/licenses/LICENSE-2.0

  Unless required by applicable law or agreed to in writing, software
  distributed under the License is distributed on an "AS IS" BASIS,
  WITHOUT WARRANTIES OR CONDITIONS OF ANY KIND, either express or
  implied.  See the License for the specific language governing
  permissions and limitations under the License.

 *****************************************************************************/

/*****************************************************************************

  sc_simcontext.h -- Definition of the simulation context class.

  Original Author: Stan Y. Liao, Synopsys, Inc.
                   Martin Janssen, Synopsys, Inc.

  CHANGE LOG AT THE END OF THE FILE
 *****************************************************************************/

#ifndef SC_SIMCONTEXT_H
#define SC_SIMCONTEXT_H

#include "sysc/kernel/sc_cmnhdr.h"
#include "sysc/kernel/sc_process.h"
#include "sysc/kernel/sc_status.h"
#include "sysc/kernel/sc_time.h"
#include "sysc/utils/sc_hash.h"
#include "sysc/utils/sc_pq.h"

#if defined(_MSC_VER) && !defined(SC_WIN_DLL_WARN)
#pragma warning(push)
#pragma warning(disable: 4251) // DLL import for std::vector
#endif

namespace sc_core {

// forward declarations

class sc_cor;
class sc_cor_pkg;
class sc_event;
class sc_event_timed;
class sc_export_registry;
class sc_hierarchy_scope;
class sc_initializer_function;
class sc_module;
class sc_module_name;
class sc_module_registry;
class sc_name_gen;
class sc_object;
class sc_object_host;
class sc_object_manager;
class sc_phase_callback_registry;
class sc_process_handle;
class sc_port_registry;
class sc_prim_channel_registry;
class sc_process_table;
class sc_signal_bool_deval;
class sc_trace_file;
class sc_runnable;
class sc_process_host;
class sc_method_process;
class sc_cthread_process;
class sc_thread_process;
class sc_reset_finder;


template< typename > class sc_plist;
typedef sc_plist< sc_process_b* > sc_process_list;

struct SC_API sc_curr_proc_info
{
    sc_process_b*     process_handle;
    sc_curr_proc_kind kind;
    sc_curr_proc_info() : process_handle( 0 ), kind( SC_NO_PROC_ ) {}
};

typedef const sc_curr_proc_info* sc_curr_proc_handle;

enum sc_stop_mode {          // sc_stop modes:
    SC_STOP_FINISH_DELTA,
    SC_STOP_IMMEDIATE
};
extern SC_API void sc_set_stop_mode( sc_stop_mode mode );
extern SC_API sc_stop_mode sc_get_stop_mode();

enum sc_starvation_policy 
{
    SC_EXIT_ON_STARVATION,
    SC_RUN_TO_TIME
};
extern SC_API void sc_start();
extern SC_API void sc_start( const sc_time& duration, 
                      sc_starvation_policy p=SC_RUN_TO_TIME );
inline void sc_start( int duration, sc_time_unit unit, 
                      sc_starvation_policy p=SC_RUN_TO_TIME )
{
    sc_start( sc_time((double)duration,unit), p );
}

inline void sc_start( double duration, sc_time_unit unit, 
                      sc_starvation_policy p=SC_RUN_TO_TIME )
{
    sc_start( sc_time(duration,unit), p );
}

extern SC_API void sc_stop();

// friend function declarations

SC_API sc_dt::uint64 sc_delta_count();
SC_API sc_dt::uint64 sc_delta_count_at_current_time();
SC_API const std::vector<sc_event*>& sc_get_top_level_events(
				const   sc_simcontext* simc_p);
SC_API const std::vector<sc_object*>& sc_get_top_level_objects(
				const   sc_simcontext* simc_p);
SC_API bool    sc_is_running( const sc_simcontext* simc_p );
SC_API void    sc_pause();
SC_API bool    sc_end_of_simulation_invoked();
SC_API void    sc_start( const sc_time&, sc_starvation_policy );
SC_API bool    sc_start_of_simulation_invoked();
SC_API void    sc_set_time_resolution( double, sc_time_unit );
SC_API sc_time sc_get_time_resolution();
SC_API void    sc_set_default_time_unit( double, sc_time_unit );
SC_API sc_time sc_get_default_time_unit();
SC_API bool    sc_pending_activity_at_current_time( const sc_simcontext* );
SC_API bool    sc_pending_activity_at_future_time( const sc_simcontext* );
SC_API sc_time sc_time_to_pending_activity( const sc_simcontext* );

class sc_invoke_method;

// ----------------------------------------------------------------------------
//  CLASS : sc_simcontext
//
//  The simulation context.
// ----------------------------------------------------------------------------

class SC_API sc_simcontext
{
    friend class sc_event;
    friend class sc_export_registry;
    friend class sc_hierarchy_scope;
    friend class sc_initializer_function;
    friend class sc_invoke_method;
    friend class sc_module;
    friend class sc_object;
    friend class sc_object_host;
    friend class sc_time;
    friend class sc_time_tuple;
    friend class sc_clock;
    friend class sc_method_process;
    friend class sc_phase_callback_registry;
    friend class sc_port_registry;
    friend class sc_process_b;
    friend class sc_process_handle;
    friend class sc_prim_channel;
    friend class sc_cthread_process;
    friend class sc_thread_process;
    friend SC_API sc_dt::uint64 sc_delta_count();
    friend SC_API const std::vector<sc_event*>& sc_get_top_level_events(
        const sc_simcontext* simc_p);
    friend SC_API const std::vector<sc_object*>& sc_get_top_level_objects(
        const sc_simcontext* simc_p);
    friend SC_API bool sc_is_running( const sc_simcontext* simc_p );
    friend SC_API void sc_pause();
    friend SC_API bool sc_end_of_simulation_invoked();
    friend SC_API void sc_start( const sc_time&, sc_starvation_policy );
    friend SC_API bool sc_start_of_simulation_invoked();
    friend void sc_thread_cor_fn(void*);
    friend SC_API sc_time sc_time_to_pending_activity( const sc_simcontext* );
    friend SC_API bool sc_pending_activity_at_current_time( const sc_simcontext* );
    friend SC_API bool sc_pending_activity_at_future_time( const sc_simcontext* );

    enum sc_signal_write_check
    {
       SC_SIGNAL_WRITE_CHECK_DISABLE_  = 0x0, // no multiple writer checks
       SC_SIGNAL_WRITE_CHECK_DEFAULT_  = 0x1, // default IEEE-1666 writer checks
       SC_SIGNAL_WRITE_CHECK_CONFLICT_ = 0x2  // only check for conflicting writes
    };


    void init();
    void clean();

public:

    sc_simcontext();
    ~sc_simcontext();

    void initialize( bool = false );
    void cycle( const sc_time& );
    void simulate( const sc_time& duration );
    void stop();
    void end();
    void reset();

    int sim_status() const;
    bool elaboration_done() const;

    std::vector<sc_thread_handle>& get_active_invokers();

    sc_object_manager* get_object_manager();

    inline sc_status get_status() const;

    sc_object_host* active_object();

    sc_object* first_object();
    sc_object* next_object();
    sc_object* find_object( const char* name );

    sc_module_registry* get_module_registry();
    sc_port_registry* get_port_registry();
    sc_export_registry* get_export_registry();
    sc_prim_channel_registry* get_prim_channel_registry();

    std::string construct_hierarchical_name(const sc_object* parent,
                                            const std::string& name);
    bool register_hierarchical_name(const sc_object* parent,
                                    const std::string& name);
    bool unregister_hierarchical_name(const sc_object* parent,
                                      const std::string& name);
    bool hierarchical_name_exists(const sc_object* parent,
                                  const std::string& name);
    const char* get_hierarchical_name(const sc_object* parent,
                                      const std::string& name);

    // to generate unique names for objects in an MT-Safe way
    const char* gen_unique_name( const char* basename_, 
                                 bool preserve_first = false 
                               );

    // process creation
    sc_process_handle create_cthread_process( 
    const char* name_p, bool free_host, sc_entry_func method_p,
    sc_process_host* host_p, const sc_spawn_options* opt_p );

    sc_process_handle create_method_process( 
    const char* name_p, bool free_host, sc_entry_func method_p,
    sc_process_host* host_p, const sc_spawn_options* opt_p );

    sc_process_handle create_thread_process( 
    const char* name_p, bool free_host, sc_entry_func method_p,
    sc_process_host* host_p, const sc_spawn_options* opt_p );

    sc_curr_proc_handle get_curr_proc_info();
    sc_process_b* get_current_writer() const;
    bool write_check() const;
    bool write_check_conflicts_only() const;
    void set_curr_proc( sc_process_b* );
    void reset_curr_proc();

    int next_proc_id();

    void add_trace_file( sc_trace_file* );
    void remove_trace_file( sc_trace_file* );

    friend SC_API void    sc_set_time_resolution( double, sc_time_unit );
    friend SC_API sc_time sc_get_time_resolution();
    friend SC_API void    sc_set_default_time_unit( double, sc_time_unit );
    friend SC_API sc_time sc_get_default_time_unit();

    const sc_time& max_time() const;
    const sc_time& time_stamp() const;

    sc_dt::uint64 change_stamp() const;
    sc_dt::uint64 delta_count() const;
    sc_dt::uint64 delta_count_at_current_time() const;
    bool event_occurred( sc_dt::uint64 last_change_count ) const;
    bool evaluation_phase() const;
    bool is_running() const;
    bool update_phase() const;
    bool notify_phase() const;
    bool get_error();
    void set_error( sc_report* );

    sc_cor_pkg* cor_pkg()
        { return m_cor_pkg; }
    sc_cor* next_cor();

    void add_reset_finder( sc_reset_finder* );

    const ::std::vector<sc_object*>& get_child_objects() const;

    void elaborate();
    void prepare_to_simulate();
    inline void initial_crunch( bool no_crunch );
    bool next_time( sc_time& t ) const; 
    bool pending_activity_at_current_time() const;

private:
<<<<<<< HEAD
    void hierarchy_push( sc_object* );
    sc_object* hierarchy_pop();
    sc_object* hierarchy_curr() const;
=======
    void hierarchy_push(sc_object_host*);
    sc_object_host* hierarchy_pop();
    sc_object_host* hierarchy_curr() const;
>>>>>>> 60e84be4

    void add_child_event( sc_event* );
    void add_child_object( sc_object* );
    void remove_child_event( sc_event* );
    void remove_child_object( sc_object* );

    void crunch( bool once=false );

    int add_delta_event( sc_event* );
    void remove_delta_event( sc_event* );
    void add_timed_event( sc_event_timed* );

    void trace_cycle( bool delta_cycle );

    void execute_method_next( sc_method_handle );
    void execute_thread_next( sc_thread_handle );

    sc_method_handle pop_runnable_method();
    sc_thread_handle pop_runnable_thread();

    void preempt_with( sc_method_handle );
    inline void preempt_with( sc_thread_handle );

    void push_runnable_method( sc_method_handle );
    void push_runnable_thread( sc_thread_handle );

    void push_runnable_method_front( sc_method_handle );
    void push_runnable_thread_front( sc_thread_handle );

    void remove_runnable_method( sc_method_handle );
    void remove_runnable_thread( sc_thread_handle );

    void requeue_current_process();
    void suspend_current_process();

    void do_sc_stop_action();
    void do_timestep( const sc_time& );
    void mark_to_collect_process( sc_process_b* zombie_p );
    void do_collect_processes();

    sc_method_handle remove_process( sc_method_handle );
    sc_thread_handle remove_process( sc_thread_handle );

private:

    enum execution_phases {
        phase_initialize = 0,
        phase_evaluate,
        phase_update,
        phase_notify
    };
    sc_object_manager*          m_object_manager;

    sc_module_registry*         m_module_registry;
    sc_port_registry*           m_port_registry;
    sc_export_registry*         m_export_registry;
    sc_prim_channel_registry*   m_prim_channel_registry;
    sc_phase_callback_registry* m_phase_cb_registry;

    sc_name_gen*                m_name_gen;

    sc_process_table*           m_process_table;
    sc_curr_proc_info           m_curr_proc_info;
    sc_process_b*               m_current_writer;
    sc_signal_write_check       m_write_check;
    int                         m_next_proc_id;

    std::vector<sc_thread_handle> m_active_invokers;

    std::vector<sc_event*>      m_child_events;
    std::vector<sc_object*>     m_child_objects;

    std::vector<sc_event*>      m_delta_events;
    sc_ppq<sc_event_timed*>*    m_timed_events;

    std::vector<sc_trace_file*> m_trace_files;
    bool                        m_something_to_trace;

    sc_runnable*                m_runnable;
    sc_process_list*            m_collectable;

    sc_time_params*             m_time_params;
    sc_time                     m_curr_time;
    mutable sc_time             m_max_time;
 
    sc_invoke_method*           m_method_invoker_p;
    sc_dt::uint64               m_change_stamp; // "time" change occurred.
    sc_dt::uint64               m_delta_count;
    sc_dt::uint64               m_initial_delta_count_at_current_time;
    bool                        m_forced_stop;
    bool                        m_paused;
    bool                        m_ready_to_simulate;
    bool                        m_elaboration_done;
    execution_phases            m_execution_phase;
    sc_report*                  m_error;
    bool                        m_in_simulator_control;   
    bool                        m_end_of_simulation_called;
    sc_status                   m_simulation_status;
    bool                        m_start_of_simulation_called;

    sc_cor_pkg*                 m_cor_pkg; // the simcontext's coroutine package
    sc_cor*                     m_cor;     // the simcontext's coroutine

    sc_reset_finder*            m_reset_finder_q; // Q of reset finders to reconcile.

private:

    // disabled
    sc_simcontext( const sc_simcontext& );
    sc_simcontext& operator = ( const sc_simcontext& );
};

// IIIIIIIIIIIIIIIIIIIIIIIIIIIIIIIIIIIIIIIIIIIIIIIIIIIIIIIIIIIIIIIIIIIIIIIIIIII

// Not MT safe.

#if 1
extern SC_API sc_simcontext* sc_curr_simcontext;
extern SC_API sc_simcontext* sc_default_global_context;

inline sc_simcontext*
sc_get_curr_simcontext()
{
    if( sc_curr_simcontext == 0 ) {
        sc_default_global_context = new sc_simcontext;
        sc_curr_simcontext = sc_default_global_context;
    }
    return sc_curr_simcontext;
}
#else
    extern SC_API sc_simcontext* sc_get_curr_simcontext();
#endif // 0
inline sc_status sc_get_status()
{
    return sc_get_curr_simcontext()->get_status();
}


// IIIIIIIIIIIIIIIIIIIIIIIIIIIIIIIIIIIIIIIIIIIIIIIIIIIIIIIIIIIIIIIIIIIIIIIIIIII

inline
bool
sc_simcontext::elaboration_done() const
{
    return m_elaboration_done;
}


inline sc_status sc_simcontext::get_status() const
{
    return m_simulation_status != SC_RUNNING ? 
                  m_simulation_status :
		  (m_in_simulator_control ? SC_RUNNING : SC_PAUSED);
}

inline
int
sc_simcontext::sim_status() const
{
    if( m_error ) {
        return SC_SIM_ERROR;
    }
    if( m_forced_stop ) {
        return SC_SIM_USER_STOP;
    }
    return SC_SIM_OK;
}


inline
sc_object_manager*
sc_simcontext::get_object_manager()
{
    return m_object_manager;
}

inline
sc_module_registry*
sc_simcontext::get_module_registry()
{
    return m_module_registry;
}

inline
sc_port_registry*
sc_simcontext::get_port_registry()
{
    return m_port_registry;
}

inline
sc_export_registry*
sc_simcontext::get_export_registry()
{
    return m_export_registry;
}

inline
sc_prim_channel_registry*
sc_simcontext::get_prim_channel_registry()
{
    return m_prim_channel_registry;
}


inline
sc_curr_proc_handle
sc_simcontext::get_curr_proc_info()
{
    return &m_curr_proc_info;
}


inline
int
sc_simcontext::next_proc_id()
{
    return ( ++ m_next_proc_id );
}


inline
const sc_time&
sc_simcontext::max_time() const
{
    if ( m_max_time == SC_ZERO_TIME )
    {
        m_max_time = sc_time::from_value( ~sc_dt::UINT64_ZERO );
    }
    return m_max_time;
}

inline
sc_dt::uint64
sc_simcontext::change_stamp() const
{
    return m_change_stamp;
}

inline sc_dt::uint64
sc_simcontext::delta_count_at_current_time() const
{
    return m_delta_count - m_initial_delta_count_at_current_time;
}

inline
const sc_time&
sc_simcontext::time_stamp() const
{
    return m_curr_time;
}


inline 
bool
sc_simcontext::event_occurred(sc_dt::uint64 last_change_stamp) const
{
    return m_change_stamp == last_change_stamp;
}

inline
bool
sc_simcontext::evaluation_phase() const
{
    return (m_execution_phase == phase_evaluate) &&
           m_ready_to_simulate;
}

inline
bool
sc_simcontext::update_phase() const
{
    return m_execution_phase == phase_update;
}

inline
bool
sc_simcontext::notify_phase() const
{
    return m_execution_phase == phase_notify;
}

inline
void
sc_simcontext::set_error( sc_report* err )
{
    delete m_error;
    m_error = err;
}


inline
bool
sc_simcontext::get_error()
{
    return m_error != NULL;
}

inline
int
sc_simcontext::add_delta_event( sc_event* e )
{
    m_delta_events.push_back( e );
    return static_cast<int>( m_delta_events.size() - 1 );
}

inline
void
sc_simcontext::add_timed_event( sc_event_timed* et )
{
    m_timed_events->insert( et );
}

// ----------------------------------------------------------------------------

inline sc_process_b*
sc_simcontext::get_current_writer() const
{
    return m_current_writer;
}

inline bool
sc_simcontext::write_check() const
{
    return m_write_check != SC_SIGNAL_WRITE_CHECK_DISABLE_;
}

// ----------------------------------------------------------------------------

class sc_process_handle;
SC_API sc_process_handle sc_get_current_process_handle();

// Get the current object hierarchy context
//
// Returns a pointer the the sc_object (module or process) that
// would become the parent object of a newly created element
// of the SystemC object hierarchy, or NULL.
//
inline sc_object*
sc_get_current_object()
{
  return sc_get_curr_simcontext()->active_object();
}

inline
sc_process_b*
sc_get_current_process_b()
{
    return sc_get_curr_simcontext()->get_curr_proc_info()->process_handle;
}

// THE FOLLOWING FUNCTION IS DEPRECATED IN 2.1
extern SC_API sc_process_b* sc_get_curr_process_handle();

inline
sc_curr_proc_kind
sc_get_curr_process_kind()
{
    return sc_get_curr_simcontext()->get_curr_proc_info()->kind;
}


inline int sc_get_simulator_status()
{
    return sc_get_curr_simcontext()->sim_status();
}


// Generates unique names within each module.
extern SC_API
const char*
sc_gen_unique_name( const char* basename_, bool preserve_first = false );


// Set the random seed for controlled randomization -- not yet implemented
extern SC_API
void
sc_set_random_seed( unsigned int seed_ );


extern SC_API void sc_initialize();

extern SC_API const sc_time& sc_max_time();    // Get maximum time value.
extern SC_API const sc_time& sc_time_stamp();  // Current simulation time.
extern SC_API double sc_simulation_time();     // Current time in default time units.

inline
const std::vector<sc_event*>& sc_get_top_level_events(
    const sc_simcontext* simc_p = sc_get_curr_simcontext() )
{
    return simc_p->m_child_events;
}

inline
const std::vector<sc_object*>& sc_get_top_level_objects(
    const sc_simcontext* simc_p = sc_get_curr_simcontext() )
{
    return simc_p->m_child_objects;
}

extern SC_API sc_event* sc_find_event( const char* name );

extern SC_API sc_object* sc_find_object( const char* name );

inline
sc_dt::uint64 sc_delta_count()
{
    return sc_get_curr_simcontext()->m_delta_count;
}

inline
sc_dt::uint64 sc_delta_count_at_current_time()
{
    return sc_get_curr_simcontext()->delta_count_at_current_time();
}

inline 
bool sc_is_running( const sc_simcontext* simc_p = sc_get_curr_simcontext() )
{
    return simc_p->m_ready_to_simulate;
}

SC_API bool sc_is_unwinding();

inline void sc_pause()
{
    sc_get_curr_simcontext()->m_paused = true;
}

// Return indication if there are more processes to execute in this delta phase

inline bool sc_pending_activity_at_current_time
  ( const sc_simcontext* simc_p = sc_get_curr_simcontext() )
{
  return simc_p->pending_activity_at_current_time();
}

// Return indication if there are timed notifications in the future

inline bool sc_pending_activity_at_future_time
  ( const sc_simcontext* simc_p = sc_get_curr_simcontext() )
{
  sc_time ignored;
  return simc_p->next_time( ignored );
}

// Return indication if there are processes to run,
// or notifications in the future

inline bool sc_pending_activity
  ( const sc_simcontext* simc_p = sc_get_curr_simcontext() )
{
  return sc_pending_activity_at_current_time( simc_p )
      || sc_pending_activity_at_future_time( simc_p );
}

SC_API sc_time
sc_time_to_pending_activity
  ( const sc_simcontext* simc_p = sc_get_curr_simcontext() );


inline
bool
sc_end_of_simulation_invoked()
{
    return sc_get_curr_simcontext()->m_end_of_simulation_called;
}

inline
bool
sc_hierarchical_name_exists( const char* name )
{
    return sc_get_curr_simcontext()->hierarchical_name_exists(NULL, name);
}

inline
bool
sc_hierarchical_name_exists( const sc_object* parent,
                             const char* name )
{
    return sc_get_curr_simcontext()->hierarchical_name_exists(parent, name);
}

inline
const char*
sc_get_hierarchical_name(const char* name)
{
    return sc_get_curr_simcontext()->get_hierarchical_name(NULL, name);
}

inline
const char*
sc_get_hierarchical_name(const sc_object* parent, const char* name)
{
    return sc_get_curr_simcontext()->get_hierarchical_name(parent, name);
}

inline
bool
sc_register_hierarchical_name(const char* name)
{
    return sc_get_curr_simcontext()->register_hierarchical_name(NULL, name);
}

inline
bool
sc_register_hierarchical_name(const sc_object* parent, const char* name)
{
    return sc_get_curr_simcontext()->register_hierarchical_name(parent, name);
}

inline
bool
sc_unregister_hierarchical_name(const char* name)
{
    return sc_get_curr_simcontext()->unregister_hierarchical_name(NULL, name);
}

inline
bool
sc_unregister_hierarchical_name(const sc_object* parent, const char* name)
{
    return sc_get_curr_simcontext()->unregister_hierarchical_name(parent, name);
}

inline
bool
sc_start_of_simulation_invoked()
{
    return sc_get_curr_simcontext()->m_start_of_simulation_called;
}

// The following variable controls whether process control corners should
// be considered errors or not. See sc_simcontext.cpp for details on what
// happens if this value is set to true.

extern SC_API bool sc_allow_process_control_corners;

} // namespace sc_core

#if defined(_MSC_VER) && !defined(SC_WIN_DLL_WARN)
#pragma warning(pop)
#endif

/*****************************************************************************

  MODIFICATION LOG - modifiers, enter your name, affiliation, date and
  changes you are making here.

      Name, Affiliation, Date: Andy Goodrich, Forte Design Systems 20 May 2003
  Description of Modification: - phase callbacks
                               - sc_stop mode

      Name, Affiliation, Date: Bishnupriya Bhattacharya, Cadence Design Systems,
                               25 August, 2003
  Description of Modification: - support for dynamic process
                               - support for sc export registry
                               - new member methods elaborate(), 
                 prepare_to_simulate(), and initial_crunch()
                 that are invoked by initialize() in that order
                               - add sc_get_last_created_process_handle() for 
                 use before simulation starts
                               
      Name, Affiliation, Date: Bishnupriya Bhattacharya, Cadence Design Systems,
                               3 March, 2004
  Description of Modification: add sc_get_curr_process_kind()

      Name, Affiliation, Date: 
  Description of Modification: 
                               
 *****************************************************************************/
// $Log: sc_simcontext.h,v $
// Revision 1.26  2011/09/05 21:20:22  acg
//  Andy Goodrich: result of automake invocation.
//
// Revision 1.25  2011/09/01 15:28:10  acg
//  Andy Goodrich: the aftermath of automake.
//
// Revision 1.24  2011/08/29 18:04:32  acg
//  Philipp A. Hartmann: miscellaneous clean ups.
//
// Revision 1.23  2011/08/26 20:46:10  acg
//  Andy Goodrich: moved the modification log to the end of the file to
//  eliminate source line number skew when check-ins are done.
//
// Revision 1.22  2011/08/24 22:05:51  acg
//  Torsten Maehne: initialization changes to remove warnings.
//
// Revision 1.21  2011/05/09 04:07:49  acg
//  Philipp A. Hartmann:
//    (1) Restore hierarchy in all phase callbacks.
//    (2) Ensure calls to before_end_of_elaboration.
//
// Revision 1.20  2011/04/08 18:26:07  acg
//  Andy Goodrich: added execute_method_next() to handle method dispatch
//   for asynchronous notifications that occur outside the evaluation phase.
//
// Revision 1.19  2011/04/05 20:50:57  acg
//  Andy Goodrich:
//    (1) changes to make sure that event(), posedge() and negedge() only
//        return true if the clock has not moved.
//    (2) fixes for method self-resumes.
//    (3) added SC_PRERELEASE_VERSION
//    (4) removed kernel events from the object hierarchy, added
//        sc_hierarchical_name_exists().
//
// Revision 1.18  2011/03/20 13:43:23  acg
//  Andy Goodrich: added async_signal_is() plus suspend() as a corner case.
//
// Revision 1.17  2011/03/07 18:25:19  acg
//  Andy Goodrich: tightening of check for resume on a disabled process to
//  only produce an error if it is ready to run.
//
// Revision 1.16  2011/03/06 15:58:50  acg
//  Andy Goodrich: added escape to turn off process control corner case
//  checks.
//
// Revision 1.15  2011/03/05 04:45:16  acg
//  Andy Goodrich: moved active process calculation to the sc_simcontext class.
//
// Revision 1.14  2011/03/05 01:39:21  acg
//  Andy Goodrich: changes for named events.
//
// Revision 1.13  2011/02/18 20:27:14  acg
//  Andy Goodrich: Updated Copyrights.
//
// Revision 1.12  2011/02/13 21:47:38  acg
//  Andy Goodrich: update copyright notice.
//
// Revision 1.11  2011/02/13 21:34:35  acg
//  Andy Goodrich: added SC_UNITIALIZED enum value to process status so
//  its possible to detect throws before initialization.
//
// Revision 1.10  2011/02/11 13:25:24  acg
//  Andy Goodrich: Philipp A. Hartmann's changes:
//    (1) Removal of SC_CTHREAD method overloads.
//    (2) New exception processing code.
//
// Revision 1.9  2011/02/01 21:18:56  acg
//  Andy Goodrich: addition of new preempt_with() method used to immediately
//  throw exceptions from threads.
//
// Revision 1.8  2011/01/25 20:50:37  acg
//  Andy Goodrich: changes for IEEE 1666 2011.
//
// Revision 1.7  2011/01/19 23:21:50  acg
//  Andy Goodrich: changes for IEEE 1666 2011
//
// Revision 1.6  2011/01/18 20:10:45  acg
//  Andy Goodrich: changes for IEEE1666_2011 semantics.
//
// Revision 1.5  2010/07/22 20:02:33  acg
//  Andy Goodrich: bug fixes.
//
// Revision 1.4  2009/05/22 16:06:29  acg
//  Andy Goodrich: process control updates.
//
// Revision 1.3  2008/05/22 17:06:26  acg
//  Andy Goodrich: updated copyright notice to include 2008.
//
// Revision 1.2  2007/09/20 20:32:35  acg
//  Andy Goodrich: changes to the semantics of throw_it() to match the
//  specification. A call to throw_it() will immediately suspend the calling
//  thread until all the throwees have executed. At that point the calling
//  thread will be restarted before the execution of any other threads.
//
// Revision 1.1.1.1  2006/12/15 20:20:05  acg
// SystemC 2.3
//
// Revision 1.13  2006/05/08 18:00:06  acg
// Andy Goodrich: added David Long's forward declarations for friend
//   functions, methods, and operators to keep the Microsoft compiler happy.
//
// Revision 1.11  2006/04/11 23:13:21  acg
//   Andy Goodrich: Changes for reduced reset support that only includes
//   sc_cthread, but has preliminary hooks for expanding to method and thread
//   processes also.
//
// Revision 1.10  2006/03/21 00:00:34  acg
//   Andy Goodrich: changed name of sc_get_current_process_base() to be
//   sc_get_current_process_b() since its returning an sc_process_b instance.
//
// Revision 1.9  2006/01/26 21:04:54  acg
//  Andy Goodrich: deprecation message changes and additional messages.
//
// Revision 1.8  2006/01/24 20:49:05  acg
// Andy Goodrich: changes to remove the use of deprecated features within the
// simulator, and to issue warning messages when deprecated features are used.
//
// Revision 1.7  2006/01/19 00:29:52  acg
// Andy Goodrich: Yet another implementation for signal write checking. This
// one uses an environment variable SC_SIGNAL_WRITE_CHECK, that when set to
// DISABLE will disable write checking on signals.
//
// Revision 1.6  2006/01/18 21:42:37  acg
// Andy Goodrich: Changes for check writer support.
//
// Revision 1.5  2006/01/13 18:44:30  acg
// Added $Log to record CVS changes into the source.
//
// Revision 1.4  2006/01/03 23:18:44  acg
// Changed copyright to include 2006.
//
// Revision 1.3  2005/12/20 22:11:10  acg
// Fixed $Log lines.
//
// Revision 1.2  2005/12/20 22:02:30  acg
// Changed where delta cycles are incremented to match IEEE 1666. Added the
// event_occurred() method to hide how delta cycle comparisions are done within
// sc_simcontext. Changed the boolean update_phase to an enum that shows all
// the phases.

#endif<|MERGE_RESOLUTION|>--- conflicted
+++ resolved
@@ -299,15 +299,9 @@
     bool pending_activity_at_current_time() const;
 
 private:
-<<<<<<< HEAD
-    void hierarchy_push( sc_object* );
-    sc_object* hierarchy_pop();
-    sc_object* hierarchy_curr() const;
-=======
     void hierarchy_push(sc_object_host*);
     sc_object_host* hierarchy_pop();
     sc_object_host* hierarchy_curr() const;
->>>>>>> 60e84be4
 
     void add_child_event( sc_event* );
     void add_child_object( sc_object* );
