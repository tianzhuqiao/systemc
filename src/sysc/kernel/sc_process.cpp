--- conflicted
+++ resolved
@@ -435,11 +435,7 @@
 {
     if ( !m_reset_event_p )
     {
-<<<<<<< HEAD
-        sc_hierarchy_scope scope( restore_hierarchy() );
-=======
         sc_hierarchy_scope scope( get_hierarchy_scope() );
->>>>>>> 3e2233b1
         m_reset_event_p = new sc_event( sc_event::kernel_event, "reset_event" );
     }
     return *m_reset_event_p;
@@ -613,11 +609,7 @@
 {
     if ( !m_term_event_p )
     {
-<<<<<<< HEAD
-        sc_hierarchy_scope scope( restore_hierarchy() );
-=======
         sc_hierarchy_scope scope( get_hierarchy_scope() );
->>>>>>> 3e2233b1
         m_term_event_p = new sc_event( sc_event::kernel_event, "term_event" );
     }
     return *m_term_event_p;
