/*****************************************************************************

  Licensed to Accellera Systems Initiative Inc. (Accellera) under one or
  more contributor license agreements.  See the NOTICE file distributed
  with this work for additional information regarding copyright ownership.
  Accellera licenses this file to you under the Apache License, Version 2.0
  (the "License"); you may not use this file except in compliance with the
  License.  You may obtain a copy of the License at

    http://www.apache.org/licenses/LICENSE-2.0

  Unless required by applicable law or agreed to in writing, software
  distributed under the License is distributed on an "AS IS" BASIS,
  WITHOUT WARRANTIES OR CONDITIONS OF ANY KIND, either express or
  implied.  See the License for the specific language governing
  permissions and limitations under the License.

 *****************************************************************************/

/*****************************************************************************
  sc_initializer_function.h -- Helper class and macros to enable in-class
  initialization of complex objects

  Original Authors: Roman I. Popov, Intel
                    Philipp A. Hartmann, Intel
 *****************************************************************************/


#ifndef SC_CORE_SC_INITIALIZER_FUNCTION_H_INCLUDED_
#define SC_CORE_SC_INITIALIZER_FUNCTION_H_INCLUDED_

#include "sysc/kernel/sc_cmnhdr.h"

#if SC_CPLUSPLUS >= 201103L

#include "sysc/kernel/sc_macros.h"
#include "sysc/kernel/sc_module.h"
#include <functional>
#include <utility>

#define SC_INIT(object_name) \
  sc_core::sc_initializer_function \
  SC_CONCAT_HELPER_(object_name, _initialization_fn_lambda) { [this]() { \
  SC_CONCAT_HELPER_(object_name, _initialization_fn)(); \
  }};\
  void SC_CONCAT_HELPER_(object_name,_initialization_fn)()

#define SC_NAMED_WITH_INIT(object_name,...) \
  object_name { sc_core::sc_initializer_function_name_fwd(SC_STRINGIFY_HELPER_(object_name), \
   [this]{ SC_CONCAT_HELPER_(object_name,_initialization_fn)(); }), __VA_ARGS__ }; \
  void SC_CONCAT_HELPER_(object_name,_initialization_fn)()

#define SC_THREAD_IMP(thread_name, ...) \
  SC_INIT(thread_name) { \
    SC_THREAD(thread_name); \
    { __VA_ARGS__ } \
    } \
  void thread_name()

#define SC_CTHREAD_IMP(thread_name, edge, ...) \
  SC_INIT(thread_name) { \
    SC_CTHREAD(thread_name, edge); \
    { __VA_ARGS__ } \
    } \
  void thread_name()

#define SC_METHOD_IMP(method_name, ...) \
  SC_INIT(method_name) { \
    SC_METHOD(method_name); \
    { __VA_ARGS__ } \
    } \
  void method_name()


namespace sc_core {

class sc_initializer_function {
public:
    template<class F>
    explicit sc_initializer_function(F&& fn) {

        auto simctx = sc_get_curr_simcontext();

        if (simctx->elaboration_done())
            SC_REPORT_ERROR(SC_ID_INSERT_INITIALIZER_FN_, "after elaboration done");
        else {
<<<<<<< HEAD
            auto curr_module = static_cast<sc_core::sc_module*>(simctx->hierarchy_curr());
=======
            auto curr_module = static_cast<sc_module*>( simctx->hierarchy_curr() );
>>>>>>> 60e84be4
            if (curr_module == nullptr)
                SC_REPORT_ERROR(SC_ID_INSERT_INITIALIZER_FN_, "outside of module hierarchy");
            else {
                sc_assert(curr_module->m_module_name_p != nullptr);
                curr_module->m_module_name_p->m_initializer_fn_vec.emplace_back(std::move(fn));
            }

        }
    }
};

template <class F>
inline const char * sc_initializer_function_name_fwd (const char *name, F&& fn)
{
    sc_initializer_function(std::move(fn));
    return name;
}


}

#endif // SC_CPLUSPLUS >= 201103L

#endif // SC_CORE_SC_INITIALIZER_FUNCTION_H_INCLUDED_<|MERGE_RESOLUTION|>--- conflicted
+++ resolved
@@ -84,11 +84,7 @@
         if (simctx->elaboration_done())
             SC_REPORT_ERROR(SC_ID_INSERT_INITIALIZER_FN_, "after elaboration done");
         else {
-<<<<<<< HEAD
-            auto curr_module = static_cast<sc_core::sc_module*>(simctx->hierarchy_curr());
-=======
             auto curr_module = static_cast<sc_module*>( simctx->hierarchy_curr() );
->>>>>>> 60e84be4
             if (curr_module == nullptr)
                 SC_REPORT_ERROR(SC_ID_INSERT_INITIALIZER_FN_, "outside of module hierarchy");
             else {
