--- conflicted
+++ resolved
@@ -45,6 +45,7 @@
 class sc_name_gen;
 class SC_API sc_object;
 class SC_API sc_object_host;
+class SC_API sc_optional_base;
 class sc_phase_callback_registry;
 class sc_runnable;
 class SC_API sc_simcontext;
@@ -63,6 +64,7 @@
 {
     friend class sc_object;
     friend class sc_object_host;
+    friend class sc_optional_base;
     friend class sc_module;
 
     struct root_tag {};
@@ -129,11 +131,6 @@
     friend class sc_runnable;
     friend class sc_simcontext;
     friend class sc_trace_file_base;
-    template<typename T>
-    friend class sc_optional;
-    friend class sc_export_base;
-    friend class sc_port_base;
-    friend class sc_prim_channel;
 
 #if SC_CPLUSPLUS >= 201103L
     typedef sc_hierarchy_scope hierarchy_scope;
@@ -199,27 +196,10 @@
     phase_cb_mask register_simulation_phase_callback( phase_cb_mask );
     phase_cb_mask unregister_simulation_phase_callback( phase_cb_mask );
 
-<<<<<<< HEAD
-=======
     // restore SystemC hierarchy to current object's hierarchical scope
     virtual hierarchy_scope restore_hierarchy();
->>>>>>> 60e84be4
-
-private:
-    class hierarchy_scope
-    {
-    public:
-        explicit hierarchy_scope(sc_object* obj);
-        explicit hierarchy_scope(sc_module* mod);
-        ~hierarchy_scope();
-
-    private:
-        sc_object* scope_;
-
-    private:
-        hierarchy_scope( hierarchy_scope const & other ) /* = delete */;
-        hierarchy_scope& operator=(hierarchy_scope const&) /* = delete */;
-    };
+
+private:
             void do_simulation_phase_callback();
     virtual void simulation_phase_callback();
 
