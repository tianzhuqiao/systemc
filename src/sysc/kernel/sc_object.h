/*****************************************************************************

  Licensed to Accellera Systems Initiative Inc. (Accellera) under one or
  more contributor license agreements.  See the NOTICE file distributed
  with this work for additional information regarding copyright ownership.
  Accellera licenses this file to you under the Apache License, Version 2.0
  (the "License"); you may not use this file except in compliance with the
  License.  You may obtain a copy of the License at

    http://www.apache.org/licenses/LICENSE-2.0

  Unless required by applicable law or agreed to in writing, software
  distributed under the License is distributed on an "AS IS" BASIS,
  WITHOUT WARRANTIES OR CONDITIONS OF ANY KIND, either express or
  implied.  See the License for the specific language governing
  permissions and limitations under the License.

 *****************************************************************************/

/*****************************************************************************

  sc_object.h -- Abstract base class of all SystemC `simulation' objects.

  Original Author: Stan Y. Liao, Synopsys, Inc.

  CHANGE LOG AT THE END OF THE FILE
 *****************************************************************************/


#ifndef SC_OBJECT_H
#define SC_OBJECT_H

#include "sysc/kernel/sc_attribute.h"
#include <iostream>

#if defined(_MSC_VER) && !defined(SC_WIN_DLL_WARN)
#pragma warning(push)
#pragma warning(disable: 4251) // DLL import for std::string,vector
#endif

namespace sc_core {

class SC_API sc_event;
class SC_API sc_module;
class sc_name_gen;
class SC_API sc_object;
class SC_API sc_object_host;
class SC_API sc_optional_base;
class sc_phase_callback_registry;
class sc_runnable;
class SC_API sc_simcontext;
class SC_API sc_trace_file;
class SC_API sc_trace_file_base;

SC_API const char* sc_gen_unique_name( const char*, bool preserve_first );

// ----------------------------------------------------------------------------
//  CLASS : sc_hierarchy_scope
//
//  Scoped manipulation of the current SystemC object hierarchy
// ----------------------------------------------------------------------------

class SC_API sc_hierarchy_scope
{
    friend class sc_object;
    friend class sc_object_host;
    friend class sc_optional_base;
    friend class sc_module;

    struct root_tag {};
    struct kernel_tag {};

#if SC_CPLUSPLUS < 201103L
    struct move_tag // manual "move" support
    {
        move_tag( sc_hierarchy_scope& );
        sc_simcontext*  simc;
        sc_object_host* scope;
    };
    SC_NODISCARD_ move_tag move();
#else
    SC_NODISCARD_ sc_hierarchy_scope move()
      { return std::move(*this); }
#endif // C++03

    sc_hierarchy_scope(kernel_tag, sc_object*);
    sc_hierarchy_scope(kernel_tag, sc_object_host*);
public:
<<<<<<< HEAD
    static const root_tag root;

    // open explicit root scope
    sc_hierarchy_scope( root_tag );
    ~sc_hierarchy_scope() SC_NOEXCEPT_EXPR_(false);

=======
    ~sc_hierarchy_scope() SC_NOEXCEPT_EXPR_(false);

    // get root scope
    static sc_hierarchy_scope get_root() { return sc_hierarchy_scope(sc_core::sc_hierarchy_scope::root); }

>>>>>>> 3e2233b1
#if SC_CPLUSPLUS >= 201103L
    sc_hierarchy_scope(sc_hierarchy_scope&&);
#else
    sc_hierarchy_scope(move_tag);
#endif // SC_CPLUSPLUS >= 201103L

private:
    // disabled copying and assignment
    sc_hierarchy_scope(const sc_hierarchy_scope&) /* = delete */;
    sc_hierarchy_scope& operator=(const sc_hierarchy_scope&) /* = delete */;
    // disabled dynamic allocation
    void* operator new(std::size_t) /* = delete */;
    void* operator new[](std::size_t) /* = delete */;

<<<<<<< HEAD
=======
    static const root_tag root;
    sc_hierarchy_scope( root_tag );

>>>>>>> 3e2233b1
private:
    sc_simcontext*  m_simc;
    sc_object_host* m_scoped_top;
}; // class sc_hierarchy_scope


// ----------------------------------------------------------------------------
//  CLASS : sc_object
//
//  Abstract base class of all SystemC `simulation' objects.
// ----------------------------------------------------------------------------

class SC_API sc_object
{
    friend class sc_event;
    friend class sc_invoke_method;
    friend class sc_module;
    friend class sc_module_dynalloc_list;
    friend class sc_object_host;
    friend class sc_object_manager;
    friend class sc_phase_callback_registry;
    friend class sc_process_b;
    friend class sc_runnable;
    friend class sc_simcontext;
    friend class sc_trace_file_base;

#if SC_CPLUSPLUS >= 201103L
    typedef sc_hierarchy_scope hierarchy_scope;
#else
    typedef sc_hierarchy_scope::move_tag hierarchy_scope;
#endif // SC_CPLUSPLUS >= 201103L

public:
    typedef unsigned phase_cb_mask;

    const char* name() const
        { return m_name.c_str(); }

    const char* basename() const;

    virtual void print(::std::ostream& os=::std::cout ) const;

    // dump() is more detailed than print()
    virtual void dump(::std::ostream& os=::std::cout ) const;

    virtual void trace( sc_trace_file* tf ) const;

    virtual const char* kind() const { return "sc_object"; }

    sc_simcontext* simcontext() const
        { return m_simc; }

    // add attribute
    bool add_attribute( sc_attr_base& );

    // get attribute by name
          sc_attr_base* get_attribute( const std::string& name_ );
    const sc_attr_base* get_attribute( const std::string& name_ ) const;

    // remove attribute by name
    sc_attr_base* remove_attribute( const std::string& name_ );

    // remove all attributes
    void remove_all_attributes();

    // get the number of attributes
    int num_attributes() const;

    // get the attribute collection
          sc_attr_cltn& attr_cltn();
    const sc_attr_cltn& attr_cltn() const;

    virtual const std::vector<sc_event*>&  get_child_events() const;
    virtual const std::vector<sc_object*>& get_child_objects() const;

    sc_object* get_parent() const;
    sc_object* get_parent_object() const;

    virtual ~sc_object();

protected:
    sc_object();
    sc_object(const char* nm);

    sc_object( const sc_object& );
    sc_object& operator=( const sc_object& );

    phase_cb_mask register_simulation_phase_callback( phase_cb_mask );
    phase_cb_mask unregister_simulation_phase_callback( phase_cb_mask );

    // restore SystemC hierarchy to current object's hierarchical scope
<<<<<<< HEAD
    SC_NODISCARD_ virtual hierarchy_scope restore_hierarchy();
=======
    SC_NODISCARD_ virtual hierarchy_scope get_hierarchy_scope();
>>>>>>> 3e2233b1

private:
            void do_simulation_phase_callback();
    virtual void simulation_phase_callback();

    void detach();
    void sc_object_init(const char* nm);

private:

    /* Each simulation object is associated with a simulation context */ 
    mutable sc_attr_cltn*   m_attr_cltn_p;   // attributes for this object.
    std::string             m_name;          // name of this object.
    sc_object_host*         m_parent;        // parent for this object.
    sc_simcontext*          m_simc;          // simcontext ptr / empty indicator
};

inline sc_object&
sc_object::operator=( sc_object const & )
{
  // deliberately do nothing
  return *this;
}

// ----------------------------------------------------------------------------
//  CLASS : sc_object_host
//
//  Abstract (implementation-defined) base class of all SystemC objects, that
//  can hold child objects/events (i.e. _modules and processes)
// ----------------------------------------------------------------------------

class SC_API sc_object_host : public sc_object
{
    friend class sc_event;
    friend class sc_module;
    friend class sc_object;
    friend class sc_process_b;
    friend SC_API const char* sc_gen_unique_name( const char*, bool preserve_first );
protected:
    sc_object_host();
    sc_object_host(const char* nm);
    virtual ~sc_object_host();

public:
    virtual const std::vector<sc_event*>& get_child_events() const
        { return m_child_events; }

    virtual const std::vector<sc_object*>& get_child_objects() const
        { return m_child_objects; }

protected:
    // restore SystemC hierarchy to current object's hierarchical scope
<<<<<<< HEAD
    SC_NODISCARD_ virtual hierarchy_scope restore_hierarchy();
=======
    SC_NODISCARD_ virtual hierarchy_scope get_hierarchy_scope();
>>>>>>> 3e2233b1

private:
    virtual void add_child_event( sc_event* event_p );
    virtual void add_child_object( sc_object* object_p );
    virtual bool remove_child_event( sc_event* event_p );
    virtual bool remove_child_object( sc_object* object_p );

    void orphan_child_events();
    void orphan_child_objects();

    const char* gen_unique_name( const char* basename_, bool preserve_first );

private:
    // disabled copying and assignment
    sc_object_host(const sc_object_host&) /*= delete*/;
    sc_object_host& operator=(const sc_object_host&) /*= delete*/;

private:
    std::vector<sc_event*>  m_child_events;  // list of child events.
    std::vector<sc_object*> m_child_objects; // list of child objects.
    sc_name_gen*            m_name_gen_p;    // sub-object name generator
};

// ----------------------------------------------------------------------------

extern const char SC_HIERARCHY_CHAR;
extern bool sc_enable_name_checking;

inline sc_object*
sc_object::get_parent_object() const
{
    return m_parent;
}

inline sc_object*
sc_get_parent( const sc_object* obj_p )
{
    return obj_p->get_parent_object();
}

} // namespace sc_core

#if defined(_MSC_VER) && !defined(SC_WIN_DLL_WARN)
#pragma warning(pop)
#endif

/*****************************************************************************

  MODIFICATION LOG - modifiers, enter your name, affiliation, date and
  changes you are making here.

      Name, Affiliation, Date: Andy Goodrich, Forte Design Systems
                               5 September 2003
  Description of Modification: - Made creation of attributes structure      
                                 conditional on its being used. This eliminates
                                 100 bytes of storage for each normal sc_object.

 *****************************************************************************/

// $Log: sc_object.h,v $
// Revision 1.13  2011/08/29 18:04:32  acg
//  Philipp A. Hartmann: miscellaneous clean ups.
//
// Revision 1.12  2011/08/26 20:46:10  acg
//  Andy Goodrich: moved the modification log to the end of the file to
//  eliminate source line number skew when check-ins are done.
//
// Revision 1.11  2011/03/06 15:55:11  acg
//  Andy Goodrich: Changes for named events.
//
// Revision 1.10  2011/03/05 19:44:20  acg
//  Andy Goodrich: changes for object and event naming and structures.
//
// Revision 1.9  2011/03/05 01:39:21  acg
//  Andy Goodrich: changes for named events.
//
// Revision 1.8  2011/02/18 20:27:14  acg
//  Andy Goodrich: Updated Copyrights.
//
// Revision 1.7  2011/02/13 21:47:37  acg
//  Andy Goodrich: update copyright notice.
//
// Revision 1.6  2011/01/25 20:50:37  acg
//  Andy Goodrich: changes for IEEE 1666 2011.
//
// Revision 1.5  2011/01/18 20:10:44  acg
//  Andy Goodrich: changes for IEEE1666_2011 semantics.
//
// Revision 1.4  2010/07/22 20:02:33  acg
//  Andy Goodrich: bug fixes.
//
// Revision 1.3  2009/02/28 00:26:58  acg
//  Andy Goodrich: changed boost name space to sc_boost to allow use with
//  full boost library applications.
//
// Revision 1.2  2008/05/22 17:06:26  acg
//  Andy Goodrich: updated copyright notice to include 2008.
//
// Revision 1.1.1.1  2006/12/15 20:20:05  acg
// SystemC 2.3
//
// Revision 1.5  2006/04/20 17:08:17  acg
//  Andy Goodrich: 3.0 style process changes.
//
// Revision 1.4  2006/04/11 23:13:21  acg
//   Andy Goodrich: Changes for reduced reset support that only includes
//   sc_cthread, but has preliminary hooks for expanding to method and thread
//   processes also.
//
// Revision 1.3  2006/01/13 18:44:30  acg
// Added $Log to record CVS changes into the source.

#endif // SC_OBJECT_H<|MERGE_RESOLUTION|>--- conflicted
+++ resolved
@@ -86,20 +86,11 @@
     sc_hierarchy_scope(kernel_tag, sc_object*);
     sc_hierarchy_scope(kernel_tag, sc_object_host*);
 public:
-<<<<<<< HEAD
-    static const root_tag root;
-
-    // open explicit root scope
-    sc_hierarchy_scope( root_tag );
-    ~sc_hierarchy_scope() SC_NOEXCEPT_EXPR_(false);
-
-=======
     ~sc_hierarchy_scope() SC_NOEXCEPT_EXPR_(false);
 
     // get root scope
     static sc_hierarchy_scope get_root() { return sc_hierarchy_scope(sc_core::sc_hierarchy_scope::root); }
 
->>>>>>> 3e2233b1
 #if SC_CPLUSPLUS >= 201103L
     sc_hierarchy_scope(sc_hierarchy_scope&&);
 #else
@@ -114,12 +105,9 @@
     void* operator new(std::size_t) /* = delete */;
     void* operator new[](std::size_t) /* = delete */;
 
-<<<<<<< HEAD
-=======
     static const root_tag root;
     sc_hierarchy_scope( root_tag );
 
->>>>>>> 3e2233b1
 private:
     sc_simcontext*  m_simc;
     sc_object_host* m_scoped_top;
@@ -211,11 +199,7 @@
     phase_cb_mask unregister_simulation_phase_callback( phase_cb_mask );
 
     // restore SystemC hierarchy to current object's hierarchical scope
-<<<<<<< HEAD
-    SC_NODISCARD_ virtual hierarchy_scope restore_hierarchy();
-=======
     SC_NODISCARD_ virtual hierarchy_scope get_hierarchy_scope();
->>>>>>> 3e2233b1
 
 private:
             void do_simulation_phase_callback();
@@ -268,11 +252,7 @@
 
 protected:
     // restore SystemC hierarchy to current object's hierarchical scope
-<<<<<<< HEAD
-    SC_NODISCARD_ virtual hierarchy_scope restore_hierarchy();
-=======
     SC_NODISCARD_ virtual hierarchy_scope get_hierarchy_scope();
->>>>>>> 3e2233b1
 
 private:
     virtual void add_child_event( sc_event* event_p );
