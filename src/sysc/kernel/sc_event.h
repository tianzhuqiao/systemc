--- conflicted
+++ resolved
@@ -33,20 +33,11 @@
 #include "sysc/kernel/sc_simcontext.h"
 #include "sysc/communication/sc_writer_policy.h"
 
-<<<<<<< HEAD
-=======
 #if defined(_MSC_VER) && !defined(SC_WIN_DLL_WARN)
 #pragma warning(push)
 #pragma warning(disable: 4251) // DLL import for std::string
 #endif
 
-namespace sc_dt {
-
-class sc_logic; // needed for sc_signal<sc_logic> friend
-
-} // namespace sc_std
-
->>>>>>> 68ae7852
 namespace sc_core {
 
 // forward declarations
