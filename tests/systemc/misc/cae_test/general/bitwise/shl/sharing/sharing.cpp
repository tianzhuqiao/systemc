/*****************************************************************************

  Licensed to Accellera Systems Initiative Inc. (Accellera) under one or
  more contributor license agreements.  See the NOTICE file distributed
  with this work for additional information regarding copyright ownership.
  Accellera licenses this file to you under the Apache License, Version 2.0
  (the "License"); you may not use this file except in compliance with the
  License.  You may obtain a copy of the License at

    http://www.apache.org/licenses/LICENSE-2.0

  Unless required by applicable law or agreed to in writing, software
  distributed under the License is distributed on an "AS IS" BASIS,
  WITHOUT WARRANTIES OR CONDITIONS OF ANY KIND, either express or
  implied.  See the License for the specific language governing
  permissions and limitations under the License.

 *****************************************************************************/

/*****************************************************************************

  sharing.cpp --

  Original Author: Rocco Jonack, Synopsys, Inc., 1999-07-30

 *****************************************************************************/

/*****************************************************************************

  MODIFICATION LOG - modifiers, enter your name, affiliation, date and
  changes you are making here.

      Name, Affiliation, Date:
  Description of Modification:

 *****************************************************************************/


#include "sharing.h"
#define true 1
#define false  0

void sharing::entry()

{

  sc_bigint<8>    tmp1;
  sc_bigint<8>    tmp1r;
  sc_biguint<8>   tmp2;
  sc_biguint<8>   tmp2r;
  long            tmp3;
  long            tmp3r;
  int             tmp4;
  int             tmp4r;
  short           tmp5;
  short           tmp5r;
  signed char     tmp6;
  signed char     tmp6r;

// define 1 dimensional array
   unsigned int  tmp7[2];
   char tmp8[2];

// define sc_bool_vector
  sc_bv<4>	tmp10;
  tmp10[3] = 0;  tmp10[2] = 1;  tmp10[1] = 0;  tmp10[0] = 1;

// define 2 dimentional array
   sc_bv<1> tmp11[2];

// reset_loop
  if (reset.read() == true) {
    out_valid.write(false);
    out_ack.write(false);
    wait();
  } else wait();

//
// main loop
//

// initialization of sc_array

   tmp7[0] = 3;
   tmp7[1] = 12;
   tmp8[0] = 'S';
   tmp8[1] = 'C';
   tmp11[0][0] = "1";
   tmp11[1][0] = "0";


 while(1) {
    while(in_valid.read()==false) wait();

    //reading the inputs
    tmp1 = in_value1.read();
    tmp2 = in_value2.read();
    tmp3 = in_value3.read();
    tmp4 = in_value4.read();
    tmp5 = in_value5.read();
    tmp6 = in_value6.read();

    out_ack.write(true);

    //execute mixed data type shit left operations
    tmp1r = tmp1 << (tmp7[0] % 8);
    tmp2r = tmp2 << 2;
    tmp3r = tmp3 << 1;
    tmp4r = static_cast<unsigned>(tmp4) << (tmp7[1] % 32);
    tmp5r = tmp3 << (static_cast<unsigned>(tmp1.to_int()) % 32);
    tmp6r = static_cast<unsigned char>(tmp6) << 1;

    //write outputs
    out_value1.write(tmp1r);
    out_value2.write(tmp2r);
    out_value3.write(tmp3r);
    out_value4.write(tmp4r);
    out_value5.write(tmp5r);
    out_value6.write(tmp6r);

    out_valid.write(true);
    wait();
    out_ack.write(false);
    out_valid.write(false);

    //execute mixed data type shift left operations
    tmp1r = tmp1 << (tmp7[0] % 8);
    tmp2r = tmp2 << (tmp4 % 8);
    tmp3r = tmp3 << (tmp5 % 32);
<<<<<<< HEAD
    tmp4r = tmp4 << 2;
    tmp5r = tmp3 << ((unsigned int)(tmp5) % 32);
=======
    tmp4r = static_cast<unsigned>(tmp4) << 2;
    tmp5r = tmp3 << (static_cast<unsigned>(tmp5) % 32);
>>>>>>> 2ec75614
    tmp6r = static_cast<unsigned char>(tmp6) << (tmp2.to_uint() % 8);

    //write outputs
    out_value1.write(tmp1r);
    out_value2.write(tmp2r);
    out_value3.write(tmp3r);
    out_value4.write(tmp4r);
    out_value5.write(tmp5r);
    out_value6.write(tmp6r);

    out_valid.write(true);
    wait();
    out_ack.write(false);
    out_valid.write(false);

 }

} // End
<|MERGE_RESOLUTION|>--- conflicted
+++ resolved
@@ -127,13 +127,8 @@
     tmp1r = tmp1 << (tmp7[0] % 8);
     tmp2r = tmp2 << (tmp4 % 8);
     tmp3r = tmp3 << (tmp5 % 32);
-<<<<<<< HEAD
-    tmp4r = tmp4 << 2;
-    tmp5r = tmp3 << ((unsigned int)(tmp5) % 32);
-=======
     tmp4r = static_cast<unsigned>(tmp4) << 2;
     tmp5r = tmp3 << (static_cast<unsigned>(tmp5) % 32);
->>>>>>> 2ec75614
     tmp6r = static_cast<unsigned char>(tmp6) << (tmp2.to_uint() % 8);
 
     //write outputs
