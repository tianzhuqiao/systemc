--- conflicted
+++ resolved
@@ -9,27 +9,12 @@
 #  Copyright 2011-2016 Accellera Systems Initiative Inc. (Accellera). All rights reserved.
 #  Accellera Systems Initiative, 8698 Elk Grove Bldv Suite 1, #114, Elk Grove, CA 95624, USA
 #
-<<<<<<< HEAD
 #  Copyright 2006-2016 Cadence Design Systems, Inc. All rights reserved.
 #  Cadence Design Systems, Inc. 2655 Seely Ave., San Jose, CA, USA
 #
 #  Copyright 2011-2016 Circuitsutra Technologies Pvt Ltd. All rights reserved.
 #  Circuitsutra Technologies Pvt Ltd,
 #  Regus, Ground Floor, Tapasya Corp Heights, Sector 126, Noida, 201303, UP, India
-=======
-#  The following code is derived, directly or indirectly, from the SystemC
-#  source code Copyright (c) 1996-2014 by all Contributors.
-#  All Rights reserved.
-#
-#  The contents of this file are subject to the restrictions and limitations
-#  set forth in the SystemC Open Source License (the "License");
-#  You may not use this file except in compliance with such restrictions and
-#  limitations. You may obtain instructions on how to receive a copy of the
-#  License at http://www.accellera.org/. Software distributed by Contributors
-#  under the License is distributed on an "AS IS" basis, WITHOUT WARRANTY OF
-#  ANY KIND, either express or implied. See the License for the specific
-#  language governing rights and limitations under the License.
->>>>>>> e5b0c085
 #
 #  Copyright 2006-2016 Doulos. All rights reserved.
 #  Doulos, Church Hatch, 22 Market Place, Ringwood, Hampshire, BH24 1AW, United Kingdom
