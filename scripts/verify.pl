--- conflicted
+++ resolved
@@ -2016,21 +2016,13 @@
 	if( $rt_systemc_arch =~ /^msvc/ ) {
 	    $command  = "$rt_cc $rt_ccflags $extra_flags ";
 	    $command .= "${slash}I . ${slash}I $rt_systemc_home/src ";
-<<<<<<< HEAD
-	    $command .= "${slash}I $rt_tlm_home/include/tlm ";
-=======
 	    $command .= "${slash}I $rt_tlm_home ";
->>>>>>> 2cc2211e
 	    $command .= "${slash}I $rt_systemc_test/include/$test_set ";
 	    $command .= "${slash}c ";
 	} else {
 	    $command  = "$rt_cc $rt_ccflags $extra_flags ";
 	    $command .= "-I . -I $rt_systemc_home/include ";
-<<<<<<< HEAD
-	    $command .= "-I $rt_tlm_home/include/tlm ";
-=======
 	    $command .= "-I $rt_tlm_home ";
->>>>>>> 2cc2211e
 	    $command .= "-I $rt_systemc_test/include/$test_set ";
 	    $command .= "-c ";
 	}
@@ -2125,21 +2117,13 @@
 	if( $rt_systemc_arch =~ /^msvc/ ) {
 	    $command  = "$rt_cc $rt_ccflags $extra_flags ";
 	    $command .= "${slash}I . ${slash}I $rt_systemc_home/src ";
-<<<<<<< HEAD
-	    $command .= "${slash}I $rt_tlm_home/include/tlm ";
-=======
 	    $command .= "${slash}I $rt_tlm_home ";
->>>>>>> 2cc2211e
 	    $command .= "${slash}I $rt_systemc_test/include/$test_set ";
 	    $command .= "${slash}c ";
 	} else {
 	    $command  = "$rt_cc $rt_ccflags $extra_flags ";
 	    $command .= "-I . -I $rt_systemc_home/include ";
-<<<<<<< HEAD
-	    $command .= "-I $rt_tlm_home/include/tlm ";
-=======
 	    $command .= "-I $rt_tlm_home ";
->>>>>>> 2cc2211e
 	    $command .= "-I $rt_systemc_test/include/$test_set ";
 	    $command .= "-c ";
 	}
