###############################################################################
#
# Licensed to Accellera Systems Initiative Inc. (Accellera) under one or
# more contributor license agreements.  See the NOTICE file distributed
# with this work for additional information regarding copyright ownership.
# Accellera licenses this file to you under the Apache License, Version 2.0
# (the "License"); you may not use this file except in compliance with the
# License.  You may obtain a copy of the License at
#
#  http://www.apache.org/licenses/LICENSE-2.0
#
# Unless required by applicable law or agreed to in writing, software
# distributed under the License is distributed on an "AS IS" BASIS,
# WITHOUT WARRANTIES OR CONDITIONS OF ANY KIND, either express or
# implied.  See the License for the specific language governing
# permissions and limitations under the License.
#
###############################################################################

###############################################################################
#
# CMakeLists.txt --
# Top-level CMake script to configure the SystemC sources and to generate
# native Makefiles and project workspaces for your compiler environment.
#
# Original Author: Torsten Maehne, Université Pierre et Marie Curie, Paris,
#                  2013-06-11
#
###############################################################################

###############################################################################
#
# MODIFICATION LOG - modifiers, enter your name, affiliation, date and
# changes you are making here.
#
#     Name, Affiliation, Date: Guillaume Delbergue, GreenSocs, 08 Mar, 2016
# Description of Modification: Extract SystemC/TLM version and date
#
###############################################################################

###############################################################################
#
# This CMake build script <http://www.cmake.org/> was developed taking the
# original autotools-based build system of the Accellera SystemC distribution
# as a reference. However, it is less restrictive regarding the supported
# OS/processor/compiler combinations by detecting the actual features provided
# by the target (Unix or Windows) platform. On Unix (including OS X),
# shared libraries can be built. If the QuickThreads library provides support
# for the target processor, it will be automatically used. Otherwise, we rely
# on Pthreads on Unix and Fiber on Windows. By default, the SystemC library
# installation will follow the GNU standard installation layout so that also
# other SystemC libraries (SystemC, SCV, TLM, AMS extensions) can be installed
# into the same directory hierarchy (Unix: /opt/systemc/;
# Windows: $ENV{ProgramFiles}/SystemC/). The target platform's conventions are
# respected meaning usually include/ for the headers and lib/, lib64/, or
# lib/<multiarch-tuple>/ for the libraries. The lib-${SystemC_TARGET_ARCH})/
# convention is not used by default, as ${SystemC_TARGET_ARCH} does not
# reliably encode the OS/processor/compiler tuple.
#
# The CMake build scripts are compatible with CMake >=2.8.5 and have been tested
# on the following OS/processor/compiler platforms:
#
# - Linux (GCC, Clang): i386, x86_64
#
# - Linux (GCC): aarch64
#
# - Mac OS X >= 10.5 (GCC, Clang): i386, x86_64, ppc
#
# - Windows (MingW32 GCC + optionally MSYS): x86
#
# Currently untested, but considered by the build script (based on the
# autotools scripts) are:
#
# - *BSD (GCC, Clang): i386, x86_64
#
# - Linux (GCC, Clang): sparc, powerpc
#
# - Linux (Clang): aarch64
#
# - Mac OS X <= 10.5 (GCC): ppc, ppc64
#
# - Windows (Cygwin GCC, MingW32 GCC, Visual C++): x86, AMD64
#
# - Solaris (GCC and native compiler): sparc
#
# - HP-UX (GCC and native compiler): hppa
#
# The build process can be configured through the configuration variables
# offered to the user in the CMake console and GUI (ccmake and cmake-gui,
# respectively). Each variable is annotated with a brief documentation string.
# The most important variables are:
#
# BIGINT_CONFIGURATION          Configuration of big integer datatypes
#                               (one of BASE_CLASS_HAS_STORAGE
#                                       TEMPLATE_CLASS_HAS_STORAGE
#                                       TEMPLATE_CLASS_HAS_NO_BASE_CLASS )
#
# BUILD_SHARED_LIBS             Build shared instead of static libraries
#                               (default: ON if not targetting Windows).
#
# BUILD_SOURCE_DOCUMENTATION    Build source code documentation using Doxygen
#                               (default: OFF).
#
# CMAKE_BUILD_TYPE              Specifies the build type on single-configuration
#                               generators. (default: Release).
#
# CMAKE_CXX_STANDARD            C++ standard to build all targets. Supported
#                               values are 98, 11, and 14. (default: 98)
#
# CMAKE_CXX_STANDARD_REQUIRED   The with CMAKE_CXX_STANDARD selected C++ standard
#                               is a requirement. (default: ON)
#
# CMAKE_INSTALL_PREFIX          Root directory of the SystemC libraries
#                               installation (defaults to $ENV{SYSTEMC_HOME}
#                               if set to an absolute path and otherwise to either
#                               /opt/systemc/ (Unix-like platforms including
#                               CYGWIN), $ENV{ProgramFiles}/SystemC/ (on Windows
#                               systems), or ${CMAKE_INSTALL_PREFIX}/systemc.
#
# CMAKE_OSX_ARCHITECTURES       Architectures for cross-compilation on Mac OS X
#                               (default: empty, i.e., only for the system
#                               processor).
#
# CMAKE_VERBOSE_MAKEFILE        Generate a verbose Makefile (default: OFF).
#
# DISABLE_ASYNC_UPDATES         Disable async_request_update() support.
#
# DISABLE_COPYRIGHT_MESSAGE     Do not print the copyright message when starting
#                               the application. (default: OFF)
#
# DISABLE_VIRTUAL_BIND          Disable the definition of bind() member
#                               functions of ports and exports as "virtual",
#                               which is incompatible with old TLM library
#                               implementations (< 2.0.2).
#
# ENABLE_ASSERTIONS             Always enable the `sc_assert' expressions
#                               (default: ON)
#
# ENABLE_EARLY_MAXTIME_CREATION Allow creation of sc_time objects with a value
#                               of sc_max_time() before finalizing the time
#                               resolution.
#
# ENABLE_IMMEDIATE_SELF_NOTIFICATIONS  Enable immediate self-notification of
#                               processes, which is no longer supported due to
#                               changes in IEEE Std 1666-2011 (see
#                               sc_event::notify, 5.10.6).
#
# ENABLE_PHASE_CALLBACKS        Enable the simulation phase callbacks (experimental).
#
# ENABLE_PHASE_CALLBACKS_TRACING  Enable usage of the (experimental) simulation
#                               phase callbacks for the implementation of
#                               sc_trace().
#
# ENABLE_PTHREADS               Use POSIX threads for SystemC processes instead
#                               of QuickThreads on Unix or Fiber on Windows.
#
<<<<<<< HEAD
=======
# ENABLE_LEGACY_MEM_MGMT        Use std::malloc or posix_memalign to allocate the
#                               stack of the coroutines instead of mmap. ASAN will
#                               not work with this.
#
# ENABLE_SUSPEND_ALL            Enable the suspend_all mechanism (experimental).
#
>>>>>>> 943aeecc
# OVERRIDE_DEFAULT_STACK_SIZE   Define the default stack size used for SystemC
#                               (thread) processes. (> 0)
#
# SystemC_TARGET_ARCH           Target architecture according to the
#                               Accellera SystemC conventions set either from
#                               $ENV{SYSTEMC_TARGET_ARCH}, $ENV{SYSTEMC_ARCH},
#                               or detected by CMake.
#
# INSTALL_TO_LIB_BUILD_TYPE_DIR Install the libraries to a
#                               lib-${CMAKE_BUILD_TYPE}/ to enable parallel
#                               installation of the different build variants.
#                               (default: OFF)
#
# INSTALL_TO_LIB_TARGET_ARCH_DIR  Install the libraries to lib-<target-arch>
#                               to facilitate linking applications, which
#                               build systems assume to find SystemC in
#                               lib-<target-arch>. (default: OFF)
#
# INSTALL_LIB_TARGET_ARCH_SYMLINK  On Unix, install a symlink lib-<target-arch>
#                               to lib-${CMAKE_BUILD_TYPE} facilitating the
#                               linking of user code, which build system assumes
#                               to find the SystemC libraries under
#                               lib-<target-arch>. (default: OFF)
#
# Other configuration variables will be proposed by CMake depending on the OS
# and detected processor, compiler, and libraries. For more information, please
# refer to the CMake documentation or <http://www.cmake.org/>.
#
###############################################################################
#
# TODO:
#
# - Enable the compilation of SystemC as a DLL on Windows! To make it work, the
#   SystemC library has to be at least split into libsystemc-core.dll and a
#   static libsystemc.lib.
#
# - Check whether preprocessor definitions WIN32, _CONSOLE, _LIB, _DEBUG, NDEBUG,
#   and NOGDI are necessary on WIN32 platforms (MSVC and MinGW).
#
# - Turn on more compiler warnings by default once SystemC is supposed to
#   compile without any warnings on recent compiler versions. Currently, the
#   compiler warning flags are set to reduce the number of generated compiler
#   warnings (especially with recent Clang versions, e.g., Apple Clang 6.0) to
#   an acceptable amount. With the chosen flags, the SystemC library compiles
#   without warnings, but some examples still produce warnings.
#
# - Test on as many different hardware / OS platforms as possible.
#
# - Configure and install systemc.pc and tlm.pc for pkg-config
#
###############################################################################


cmake_minimum_required (VERSION 3.1)
cmake_policy(SET CMP0001 NEW)

project (SystemCLanguage CXX C)

set(SystemCLanguage_VERSION_FILE "${PROJECT_SOURCE_DIR}/src/sysc/kernel/sc_ver.h")
if(EXISTS ${SystemCLanguage_VERSION_FILE})
    file(READ ${SystemCLanguage_VERSION_FILE} SYSTEMC_VERSION_FILE_CONTENT)
    string(REGEX MATCH "SC_VERSION_MAJOR[ \t]+([0-9]+)" SystemCLanguage_VERSION_MAJOR ${SYSTEMC_VERSION_FILE_CONTENT})
    string(REGEX MATCH "([0-9]+)" SystemCLanguage_VERSION_MAJOR ${SystemCLanguage_VERSION_MAJOR})
    string(REGEX MATCH "SC_VERSION_MINOR[ \t]+([0-9]+)" SystemCLanguage_VERSION_MINOR ${SYSTEMC_VERSION_FILE_CONTENT})
    string(REGEX MATCH "([0-9]+)" SystemCLanguage_VERSION_MINOR ${SystemCLanguage_VERSION_MINOR})
    string(REGEX MATCH "SC_VERSION_PATCH[ \t]+([0-9]+)" SystemCLanguage_VERSION_PATCH ${SYSTEMC_VERSION_FILE_CONTENT})
    string(REGEX MATCH "([0-9]+)" SystemCLanguage_VERSION_PATCH ${SystemCLanguage_VERSION_PATCH})
    string(REGEX MATCH "SC_IS_PRERELEASE[ \t]+([0-9]+)" SystemCLanguage_VERSION_IS_PRERELEASE ${SYSTEMC_VERSION_FILE_CONTENT})
    string(REGEX MATCH "([0-9]+)" SystemCLanguage_VERSION_IS_PRERELEASE ${SystemCLanguage_VERSION_IS_PRERELEASE})
    string(REGEX MATCH "SC_VERSION_PRERELEASE[ \t]+\"([^\".]+)\"" SystemCLanguage_VERSION_PRERELEASE ${SYSTEMC_VERSION_FILE_CONTENT})
    string(REGEX REPLACE "(.*)\"(.*)\"" "\\2" SystemCLanguage_VERSION_PRERELEASE ${SystemCLanguage_VERSION_PRERELEASE})
    string(REGEX MATCH "SYSTEMC_VERSION[ \t]+([0-9]+)" SystemCLanguage_VERSION_RELEASE_DATE ${SYSTEMC_VERSION_FILE_CONTENT})
    string(REGEX MATCH "([0-9]+)" SystemCLanguage_VERSION_RELEASE_DATE ${SystemCLanguage_VERSION_RELEASE_DATE})
else(EXISTS ${SystemCLanguage_VERSION_FILE})
    message (FATAL_ERROR "Unable to read SystemC version file")
endif(EXISTS ${SystemCLanguage_VERSION_FILE})

set (SystemCLanguage_VERSION "${SystemCLanguage_VERSION_MAJOR}.${SystemCLanguage_VERSION_MINOR}.${SystemCLanguage_VERSION_PATCH}")
if (SystemCLanguage_VERSION_IS_PRERELEASE)
  set (SystemCLanguage_VERSION "${SystemCLanguage_VERSION}_${SystemCLanguage_VERSION_PRERELEASE}_${SystemCLanguage_VERSION_RELEASE_DATE}")
endif (SystemCLanguage_VERSION_IS_PRERELEASE)
set (SystemCLanguage_SOVERSION "${SystemCLanguage_VERSION_MAJOR}.${SystemCLanguage_VERSION_MINOR}")

set(SystemCTLM_VERSION_FILE "${PROJECT_SOURCE_DIR}/src/tlm_core/tlm_2/tlm_version.h")
if(EXISTS ${SystemCTLM_VERSION_FILE})
    file(READ ${SystemCTLM_VERSION_FILE} SystemCTLM_VERSION_FILE_CONTENT)
    string(REGEX MATCH "TLM_VERSION_MAJOR[ \t]+([0-9]+)" SystemCTLM_VERSION_MAJOR ${SystemCTLM_VERSION_FILE_CONTENT})
    string(REGEX MATCH "([0-9]+)" SystemCTLM_VERSION_MAJOR ${SystemCTLM_VERSION_MAJOR})
    string(REGEX MATCH "TLM_VERSION_MINOR[ \t]+([0-9]+)" SystemCTLM_VERSION_MINOR ${SystemCTLM_VERSION_FILE_CONTENT})
    string(REGEX MATCH "([0-9]+)" SystemCTLM_VERSION_MINOR ${SystemCTLM_VERSION_MINOR})
    string(REGEX MATCH "TLM_VERSION_PATCH[ \t]+([0-9]+)" SystemCTLM_VERSION_PATCH ${SystemCTLM_VERSION_FILE_CONTENT})
    string(REGEX MATCH "([0-9]+)" SystemCTLM_VERSION_PATCH ${SystemCTLM_VERSION_PATCH})
    string(REGEX MATCH "TLM_IS_PRERELEASE[ \t]+([0-9]+)" SystemCTLM_VERSION_IS_PRERELEASE ${SystemCTLM_VERSION_FILE_CONTENT})
    string(REGEX MATCH "([0-9]+)" SystemCTLM_VERSION_IS_PRERELEASE ${SystemCTLM_VERSION_IS_PRERELEASE})
    string(REGEX MATCH "TLM_VERSION_PRERELEASE[ \t]+\"([^\".]+)\"" SystemCTLM_VERSION_PRERELEASE ${SystemCTLM_VERSION_FILE_CONTENT})
    string(REGEX REPLACE "(.*)\"(.*)\"" "\\2" SystemCTLM_VERSION_PRERELEASE ${SystemCTLM_VERSION_PRERELEASE})
    string(REGEX MATCH "TLM_VERSION_RELEASE_YEAR[ \t]+\"([0-9]+)\"" SystemCTLM_VERSION_RELEASE_YEAR ${SystemCTLM_VERSION_FILE_CONTENT})
    string(REGEX MATCH "([0-9]+)" SystemCTLM_VERSION_RELEASE_YEAR ${SystemCTLM_VERSION_RELEASE_YEAR})
    string(REGEX MATCH "TLM_VERSION_RELEASE_MONTH[ \t]+\"([0-9]+)\"" SystemCTLM_VERSION_RELEASE_MONTH ${SystemCTLM_VERSION_FILE_CONTENT})
    string(REGEX MATCH "([0-9]+)" SystemCTLM_VERSION_RELEASE_MONTH ${SystemCTLM_VERSION_RELEASE_MONTH})
    string(REGEX MATCH "TLM_VERSION_RELEASE_DAY[ \t]+\"([0-9]+)\"" SystemCTLM_VERSION_RELEASE_DAY ${SystemCTLM_VERSION_FILE_CONTENT})
    string(REGEX MATCH "([0-9]+)" SystemCTLM_VERSION_RELEASE_DAY ${SystemCTLM_VERSION_RELEASE_DAY})
else(EXISTS ${SystemCTLM_VERSION_FILE})
    message(FATAL_ERROR "Unable to read TLM version file")
endif(EXISTS ${SystemCTLM_VERSION_FILE})

set (SystemCTLM_VERSION_RELEASE_DATE "${SystemCTLM_VERSION_RELEASE_YEAR}${SystemCTLM_VERSION_RELEASE_MONTH}${SystemCTLM_VERSION_RELEASE_DAY}")
set (SystemCTLM_VERSION "${SystemCTLM_VERSION_MAJOR}.${SystemCTLM_VERSION_MINOR}.${SystemCTLM_VERSION_PATCH}")
if (TLM_IS_PRERELEASE)
  set (SystemCTLM_VERSION "${SystemCTLM_VERSION}_${SystemCTLM_VERSION_PRERELEASE}_${SystemCTLM_VERSION_RELEASE_DATE}")
endif (TLM_IS_PRERELEASE)
set (SystemCTLM_SOVERSION "${SystemCTLM_VERSION_MAJOR}.${SystemCTLM_VERSION_MINOR}")


###############################################################################
# Build options
###############################################################################

if (NOT CMAKE_BUILD_TYPE)
  set (CMAKE_BUILD_TYPE Release CACHE STRING
       "Choose the type of build, options are: empty, Debug, Release, RelWithDebInfo, MinSizeRel."
       FORCE)
endif (NOT CMAKE_BUILD_TYPE)

set (CMAKE_CXX_STANDARD 17 CACHE STRING
     "C++ standard to build all targets. Supported values are 98, 11, and 14.")
set (CMAKE_CXX_STANDARD_REQUIRED ON CACHE BOOL
     "The with CMAKE_CXX_STANDARD selected C++ standard is a requirement.")
mark_as_advanced (CMAKE_CXX_STANDARD_REQUIRED)

if (NOT (WIN32 OR CYGWIN))
  option (BUILD_SHARED_LIBS "Build shared libraries." ON)
else (NOT (WIN32 OR CYGWIN))
  option (BUILD_SHARED_LIBS "Build shared libraries." OFF)
endif (NOT (WIN32 OR CYGWIN))
if (BUILD_SHARED_LIBS AND (WIN32 OR CYGWIN))
  message (WARNING "The compilation of SystemC as a DLL on Windows is currently not supported!")
  set (BUILD_SHARED_LIBS CACHE BOOL "Build shared libraries." OFF FORCE)
endif (BUILD_SHARED_LIBS AND (WIN32 OR CYGWIN))


set(BigIntConfigs "TEMPLATE_CLASS_HAS_NO_BASE_CLASS" "TEMPLATE_CLASS_HAS_STORAGE" "BASE_CLASS_HAS_STORAGE")
set(BIGINT_CONFIGURATION "TEMPLATE_CLASS_HAS_STORAGE" CACHE STRING "Configuration of big integers.")
set_property(CACHE BIGINT_CONFIGURATION PROPERTY STRINGS ${BitIntConfigs})

option (ALIAS_INT_TO_BIGINT "alias int to bigints" OFF)

#set (BIGINT_CONFIGURATION
#    "TEMPLATE_CLASS_HAS_NO_BASE_CLASS"
#    "TEMPLATE_CLASS_HAS_STORAGE"
#    "BASE_CLASS_HAS_STORAGE"
#    CACHE STRINGS
#    "Configuration of big integers." 
#    FORCE
#    "BASE_CLASS_HAS_STORAGE"
#)

#option (BIGINT_CONFIG "Configuration of big integers." BASE_CLASS_HAS_STORAGE)

option (BUILD_SOURCE_DOCUMENTATION "Build source documentation with Doxygen." OFF)

option (DISABLE_ASYNC_UPDATES "Disable async_request_update() support." OFF)

option (DISABLE_COPYRIGHT_MESSAGE "Do not print the copyright message when starting the application." OFF)

option (DISABLE_VCD_SCOPES "Put all traces in a single dummy scope. For compatibility with SystemC 2.3.1." OFF)

option (DISABLE_VIRTUAL_BIND "Disable the definition of bind() member functions of ports and exports as \"virtual\", which is incompatible with old TLM library implementations (< 2.0.2)." OFF)

option (ENABLE_ASSERTIONS "Always enable the `sc_assert' expressions." ON)

option (ENABLE_EARLY_MAXTIME_CREATION "Allow creation of sc_time objects with a value of sc_max_time() before finalizing the time resolution." ON)

option (ENABLE_IMMEDIATE_SELF_NOTIFICATIONS "Enable immediate self-notification of processes, which is no longer supported due to changes in IEEE Std 1666-2011 (see sc_event::notify, 5.10.6)." OFF)

option (ENABLE_PHASE_CALLBACKS "Enable the simulation phase callbacks (experimental)." OFF)

option (ENABLE_PHASE_CALLBACKS_TRACING "Enable the use of the (experimental) simulation phase callbacks for the sc_trace() implementation." ON)

option (ENABLE_PTHREADS
        "Use POSIX threads for SystemC processes instead of QuickThreads on Unix or Fiber on Windows."
        OFF)

option (INSTALL_TO_LIB_BUILD_TYPE_DIR
        "Install the libraries to lib-${CMAKE_BUILD_TYPE} to enable parallel installation of the different build variants. (default: OFF)"
        OFF)

option (ENABLE_LEGACY_MEM_MGMT
        "Use of std::malloc or posix_memalign instead of mmap to allocate coroutine stack. Breaks ASAN."
        OFF)

if (NOT INSTALL_TO_LIB_BUILD_TYPE_DIR)
  option (INSTALL_TO_LIB_TARGET_ARCH_DIR "Install the libraries to lib-<target-arch> to facilitate linking applications, which build systems assume to find SystemC in lib-<target-arch>. (default: OFF)" OFF)
else (NOT INSTALL_TO_LIB_BUILD_TYPE_DIR)
  unset (INSTALL_TO_LIB_TARGET_ARCH_DIR CACHE)
endif (NOT INSTALL_TO_LIB_BUILD_TYPE_DIR)

if (CMAKE_HOST_UNIX AND NOT INSTALL_TO_LIB_TARGET_ARCH_DIR)
  option (INSTALL_LIB_TARGET_ARCH_SYMLINK "Install a symlink lib-<target-arch> to lib-${CMAKE_BUILD_TYPE} facilitating the linking of user code, which build system assumes to find the SystemC libraries under lib-<target-arch>." OFF)
else (CMAKE_HOST_UNIX AND NOT INSTALL_TO_LIB_TARGET_ARCH_DIR)
  unset (INSTALL_LIB_TARGET_ARCH_SYMLINK CACHE)
endif (CMAKE_HOST_UNIX AND NOT INSTALL_TO_LIB_TARGET_ARCH_DIR)

set (OVERRIDE_DEFAULT_STACK_SIZE 0 CACHE STRING "Define the default stack size used for SystemC (thread) processes. (> 0)")
if (OVERRIDE_DEFAULT_STACK_SIZE LESS 0)
  message (SEND_ERROR "Negative default stack size requested for SystemC (thread) processes.")
endif (OVERRIDE_DEFAULT_STACK_SIZE LESS 0)

mark_as_advanced(DISABLE_ASYNC_UPDATES
                 DISABLE_COPYRIGHT_MESSAGE
                 DISABLE_VIRTUAL_BIND
                 ENABLE_ASSERTIONS
                 ENABLE_EARLY_MAXTIME_CREATION
                 ENABLE_IMMEDIATE_SELF_NOTIFICATIONS
                 ENABLE_PHASE_CALLBACKS
                 ENABLE_PHASE_CALLBACKS_TRACING
                 OVERRIDE_DEFAULT_STACK_SIZE
                 DISABLE_VCD_SCOPES)


###############################################################################
# Set SystemC_TARGET_ARCH depending on OS and processor type
###############################################################################

message (STATUS "Checking OS and processor type.")

if (APPLE)
  list (LENGTH CMAKE_OSX_ARCHITECTURES N_OSX_ARCHITECTURES)
endif (APPLE)

if (NOT APPLE OR (APPLE AND (N_OSX_ARCHITECTURES LESS 2)))
  if (APPLE)
    if (N_OSX_ARCHITECTURES EQUAL 1)
      message (STATUS "The target architecture will be passed explicitly to the Apple compiler.")
      set (CMAKE_REQUIRED_FLAGS "-arch ${CMAKE_OSX_ARCHITECTURES}")
    endif (N_OSX_ARCHITECTURES EQUAL 1)
    unset (HAS__i386_DEFINED CACHE)
    unset (HAS__x86_64__DEFINED CACHE)
    unset (HAS__ppc__DEFINED CACHE)
  endif (APPLE)
  include (CheckSymbolExists)
  check_symbol_exists (__LP64__ "" HAS__LP64__DEFINED)
  check_symbol_exists (__sparc "" HAS__sparc_DEFINED)
  check_symbol_exists (__sparc__ "" HAS__sparc__DEFINED)
  check_symbol_exists (__hppa "" HAS__hppa_DEFINED)
  check_symbol_exists (__x86_64__ "" HAS__x86_64__DEFINED)
  check_symbol_exists (__i386 "" HAS__i386_DEFINED)
  check_symbol_exists (__aarch64__ "" HAS__aarch64__DEFINED)
  check_symbol_exists (__ppc__ "" HAS__ppc__DEFINED)
  check_symbol_exists (__powerpc "" HAS__powerpc_DEFINED)
endif (NOT APPLE OR (APPLE AND (N_OSX_ARCHITECTURES LESS 2)))


# Set SystemC_TARGET_ARCH according to the detected
# OS/processor/compiler platform
if (NOT SystemC_TARGET_ARCH)
  if ($ENV{SYSTEMC_TARGET_ARCH})
    message (STATUS "Using SYSTEMC_TARGET_ARCH from the environment.")
    set (_TARGET_ARCH $ENV{SYSTEMC_TARGET_ARCH})
  elseif (APPLE)
    if (N_OSX_ARCHITECTURES GREATER 1)
      set (_TARGET_ARCH "macosxuniversal")
    elseif (HAS__i386_DEFINED)
      set (_TARGET_ARCH "macosx")
    elseif (HAS__x86_64__DEFINED)
      set (_TARGET_ARCH "macosx64")
    elseif (HAS__ppc__DEFINED)
      set (_TARGET_ARCH "macosxppc")
    elseif (HAS__ppc64__DEFINED)
      set (_TARGET_ARCH "macosxppc64")
    else (HAS__i386_DEFINED)
      set (_TARGET_ARCH "macosxunknown")
    endif (N_OSX_ARCHITECTURES GREATER 1)
  elseif (UNIX AND CMAKE_SYSTEM_NAME STREQUAL "Linux")
    if (HAS__i386_DEFINED)
      set (_TARGET_ARCH "linux")
    elseif (HAS__x86_64__DEFINED)
      set (_TARGET_ARCH "linux64")
    elseif (HAS__aarch64__DEFINED)
      set (_TARGET_ARCH "linuxaarch64")
    elseif (HAS__powerpc_DEFINED)
      # Untested platform.
      set (_TARGET_ARCH "linuxppc")
    elseif (HAS__sparc_DEFINED OR HAS__sparc__DEFINED)
      # Untested platform.
      set (_TARGET_ARCH "linuxsparc")
    else (HAS__i386_DEFINED)
      # Untested platform.
      set (_TARGET_ARCH "linuxunknown")
    endif (HAS__i386_DEFINED)
  elseif (UNIX AND CMAKE_SYSTEM_NAME MATCHES ".*BSD")
    if (HAS__i386_DEFINED)
      set (_TARGET_ARCH "bsd")
    elseif (HAS__x86_64__DEFINED)
      set (_TARGET_ARCH "bsd64")
    else (HAS__i386_DEFINED)
      # Untested platform.
      set (_TARGET_ARCH "bsdunknown")
    endif (HAS__i386_DEFINED)
  elseif (UNIX AND CMAKE_SYSTEM_NAME STREQUAL "SunOS"
          AND (HAS__sparc_DEFINED OR HAS__sparc__DEFINED))
    # Untested platform.
    set (_TARGET_ARCH "sparcOS5")
    if (CMAKE_CXX_COMPILER_ID STREQUAL "GNU")
      set (_TARGET_ARCH "gcc${_TARGET_ARCH}")
    endif (CMAKE_CXX_COMPILER_ID STREQUAL "GNU")
  elseif (UNIX AND CMAKE_SYSTEM_NAME STREQUAL "HP-UX" AND HAS__hppa_DEFINED)
    # Untested platform.
    set (_TARGET_ARCH "hpux11")
    if (CMAKE_CXX_COMPILER_ID STREQUAL "GNU")
      set (_TARGET_ARCH "gcc${_TARGET_ARCH}")
    endif (CMAKE_CXX_COMPILER_ID STREQUAL "GNU")
    if (HAS__LP64__DEFINED)
      set (_TARGET_ARCH "${_TARGET_ARCH}64")
    endif (HAS__LP64__DEFINED)
  elseif (MSVC)
    set (_TARGET_ARCH "msvc")
    if (CMAKE_CL_64)
      set (_TARGET_ARCH "${_TARGET_ARCH}64")
    endif (CMAKE_CL_64)
  elseif (CYGWIN)
    if (HAS__i386_DEFINED)
      set (_TARGET_ARCH "cygwin")
    elseif (HAS__x86_64__DEFINED)
      set (_TARGET_ARCH "cygwin64")
    else (HAS__i386_DEFINED)
      set (_TARGET_ARCH "cygwinunknown")
    endif (HAS__i386_DEFINED)
  elseif (WIN32
          AND ((CMAKE_CXX_COMPILER_ID STREQUAL "GNU")
               OR (CMAKE_CXX_COMPILER_ID STREQUAL "Clang")))
    # MinGW platform, as CYGWIN already has been handled
    if (HAS__i386_DEFINED)
      set (_TARGET_ARCH "mingw")
    elseif (HAS__x86_64__DEFINED)
      set (_TARGET_ARCH "mingw64")
    else (HAS__i386_DEFINED)
      set (_TARGET_ARCH "mingwunknown")
    endif (HAS__i386_DEFINED)
  else ($ENV{SYSTEMC_TARGET_ARCH})
    # Unknown platform, so guess a SystemC target architecture value.
    string (TOLOWER "${CMAKE_SYSTEM_NAME}${CMAKE_PROCESSOR_NAME}" _TARGET_ARCH)
  endif ($ENV{SYSTEMC_TARGET_ARCH})
  set (SystemC_TARGET_ARCH ${_TARGET_ARCH} CACHE STRING "SystemC Target Architecture")
  unset (_TARGET_ARCH)
endif (NOT SystemC_TARGET_ARCH)


###############################################################################
# Configure QuickThreads
###############################################################################

# Set QuickThreads architecture based on the detected preprocessor symbols.
message (STATUS "Detect the target processor architecture for QuickThreads.")
if (ENABLE_PTHREADS)
  set (QT_ARCH "IGNORE") # Pthreads will be used for the SystemC coroutines.
elseif (MSVC)
  set (QT_ARCH "IGNORE") # Fibers will be used for the SystemC coroutines.
elseif (APPLE AND (N_OSX_ARCHITECTURES GREATER 1))
  set (QT_ARCH "IGNORE") # For universal libraries, Pthreads will be used for the SystemC coroutines.
elseif (HAS__sparc_DEFINED OR HAS__sparc__DEFINED)
  set (QT_ARCH "sparc")
elseif (HAS__hppa_DEFINED)
  set (QT_ARCH "hppa")
elseif (HAS__x86_64__DEFINED)
  set (QT_ARCH "x86_64")
elseif (HAS__i386_DEFINED)
  set (QT_ARCH "i386")
elseif (HAS__aarch64__DEFINED)
  set (QT_ARCH "aarch64")
elseif (HAS__ppc__DEFINED)
  set (QT_ARCH "powerpc_mach")
elseif (HAS__powerpc__DEFINED)
  set (QT_ARCH "powerpc_sys5")
else (ENABLE_PTHREADS)
  message (WARNING "QuickThreads is not supported on ${CMAKE_SYSTEM} on ${CMAKE_SYSTEM_PROCESSOR}.")
  set (QT_ARCH "IGNORE")
endif (ENABLE_PTHREADS)

if (QT_ARCH)
  # QuickThreads stack protection can benefit from posix_memalign
  include(CheckSymbolExists)
  check_symbol_exists(posix_memalign "stdlib.h" HAVE_POSIX_MEMALIGN)

  # To build QuickThreads, enable the assembler support.
  enable_language (ASM)
else (QT_ARCH)
  # Otherwise, fall back to Pthreads or Fiber.
  if (NOT MSVC)
    set (ENABLE_PTHREADS TRUE CACHE BOOL
         "Use POSIX threads for SystemC processes instead of QuickThreads on Unix or Fiber on Windows."
         FORCE)
  endif (NOT MSVC)
endif (QT_ARCH)


###############################################################################
# Configure Pthreads or Fiber if necessary.
###############################################################################
if (WIN32 AND ENABLE_PTHREADS)
  message (FATAL_ERROR "Pthreads is not supported on ${CMAKE_SYSTEM}.")
endif (WIN32 AND ENABLE_PTHREADS)

if (ENABLE_PTHREADS OR (QT_ARCH AND NOT DISABLE_ASYNC_UPDATES) OR NOT QT_ARCH)
  set (THREADS_PREFER_PTHREAD_FLAG ON)
  find_package (Threads REQUIRED)
  if (ENABLE_PTHREADS AND NOT CMAKE_USE_PTHREADS_INIT)
    message (SEND_ERROR "Failed to find the Pthreads library required to implement the SystemC coroutines and async_request_update() of primitive channels on Unix.")
  endif (ENABLE_PTHREADS AND NOT CMAKE_USE_PTHREADS_INIT)
endif (ENABLE_PTHREADS OR (QT_ARCH AND NOT DISABLE_ASYNC_UPDATES) OR NOT QT_ARCH)


###############################################################################
# Set the installation paths
###############################################################################

if (CMAKE_INSTALL_PREFIX_INITIALIZED_TO_DEFAULT)
  if (IS_ABSOLUTE $ENV{SYSTEMC_HOME})
    set (_CMAKE_INSTALL_PREFIX $ENV{SYSTEMC_HOME})
  elseif (UNIX)
    set (_CMAKE_INSTALL_PREFIX "/opt/systemc")
  elseif (WIN32)
    file (TO_CMAKE_PATH $ENV{ProgramFiles} _WIN32_INSTALL_PREFIX)
    set (_CMAKE_INSTALL_PREFIX "${_WIN32_INSTALL_PREFIX}/SystemC")
    unset (_WIN32_INSTALL_PREFIX)
  else (EXISTS $ENV{SYSTEMC_ROOT_DIR})
    set (_CMAKE_INSTALL_PREFIX "${CMAKE_INSTALL_PREFIX}/systemc")
  endif (IS_ABSOLUTE $ENV{SYSTEMC_HOME})
  set (CMAKE_INSTALL_PREFIX ${_CMAKE_INSTALL_PREFIX} CACHE PATH "Installation root directory" FORCE)
  unset (_CMAKE_INSTALL_PREFIX)
endif (CMAKE_INSTALL_PREFIX_INITIALIZED_TO_DEFAULT)

# Set the installation paths for headers, libraries, and documentation.
set (CMAKE_INSTALL_DOCDIR "share/doc/systemc" CACHE PATH
     "Documentation installation directory") # otherwise mixed-case
if (INSTALL_TO_LIB_BUILD_TYPE_DIR)
  # Install libraries to lib-${CMAKE_BUILD_TYPE} so that different build variants
  # of the library can be installed in parallel to the same SystemC root
  # directory. The find_package() mechanism in config-mode of CMake will then
  # automatically find the correct libraries matching the chosen
  # ${CMAKE_BUILD_TYPE}.
  set (_INSTALL_LIBDIR lib-${CMAKE_BUILD_TYPE})
  string (TOLOWER ${_INSTALL_LIBDIR} _INSTALL_LIBDIR)
  set (CMAKE_INSTALL_LIBDIR ${_INSTALL_LIBDIR} CACHE PATH
       "Object code libraries installation directory" FORCE)
  unset (_INSTALL_LIBDIR)
elseif (INSTALL_TO_LIB_TARGET_ARCH_DIR)
  # Some build systems assume to find SystemC in lib-<target-arch>
  set (CMAKE_INSTALL_LIBDIR lib-${SystemC_TARGET_ARCH} CACHE PATH
       "Object code libraries installation directory" FORCE)
endif (INSTALL_TO_LIB_BUILD_TYPE_DIR)
include (GNUInstallDirs)

# Install symlink lib-<target-arch> to lib-${CMAKE_BUILD_TYPE}
if (INSTALL_LIB_TARGET_ARCH_SYMLINK AND CMAKE_HOST_UNIX)
  install (CODE "
    EXECUTE_PROCESS(COMMAND cmake -E create_symlink ${CMAKE_INSTALL_LIBDIR} lib-${SystemC_TARGET_ARCH}
                    WORKING_DIRECTORY ${CMAKE_INSTALL_PREFIX})
  ")
endif (INSTALL_LIB_TARGET_ARCH_SYMLINK AND CMAKE_HOST_UNIX)

if (INSTALL_TO_LIB_BUILD_TYPE_DIR OR INSTALL_TO_LIB_TARGET_ARCH_DIR)
  set (SystemCLanguage_INSTALL_CMAKEDIR share/cmake/SystemCLanguage CACHE PATH
       "CMake package configuration installation directory" FORCE)
  set (SystemCTLM_INSTALL_CMAKEDIR share/cmake/SystemCTLM CACHE PATH
       "CMake package configuration installation directory" FORCE)
else (INSTALL_TO_LIB_BUILD_TYPE_DIR OR INSTALL_TO_LIB_TARGET_ARCH_DIR)
  set (SystemCLanguage_INSTALL_CMAKEDIR ${CMAKE_INSTALL_LIBDIR}/cmake/SystemCLanguage CACHE PATH
       "CMake package configuration installation directory for the SystemCLanguage package.")
  set (SystemCTLM_INSTALL_CMAKEDIR ${CMAKE_INSTALL_LIBDIR}/cmake/SystemCTLM CACHE PATH
       "CMake package configuration installation directory for the SystemCTLM package.")
endif (INSTALL_TO_LIB_BUILD_TYPE_DIR OR INSTALL_TO_LIB_TARGET_ARCH_DIR)
mark_as_advanced(SystemCLanguage_INSTALL_CMAKEDIR SystemCTLM_INSTALL_CMAKEDIR)
set(SystemCLanguage_INSTALL_FULL_CMAKEDIR "${CMAKE_INSTALL_PREFIX}/${SystemCLanguage_INSTALL_CMAKEDIR}")
set(SystemCTLM_INSTALL_FULL_CMAKEDIR "${CMAKE_INSTALL_PREFIX}/${SystemCTLM_INSTALL_CMAKEDIR}")


###############################################################################
# Configure RPATH so that all targets find the libraries they link to
###############################################################################

# Starting from CMake 2.8.12 use CMake's full RPATH support on Mac OS X
set (CMAKE_MACOSX_RPATH TRUE)

# Use, i.e., don't skip, the full RPATH for the build tree.
set (CMAKE_SKIP_BUILD_RPATH  FALSE)
# For build, don't use the install RPATH already (but later on when
# installing).
set (CMAKE_BUILD_WITH_INSTALL_RPATH FALSE)
# Set the RPATH to be used when installing.
set (CMAKE_INSTALL_RPATH "${CMAKE_INSTALL_FULL_LIBDIR}")
# Add the automatically determined parts of the RPATH, which point to
# directories outside the build tree, to the install RPATH.
set (CMAKE_INSTALL_RPATH_USE_LINK_PATH TRUE)

# Set the RPATH to be used when installing, but only if it's not a system directory
list (FIND CMAKE_PLATFORM_IMPLICIT_LINK_DIRECTORIES "${CMAKE_INSTALL_FULL_LIBDIR}" isSystemDir)
if ("${isSystemDir}" STREQUAL "-1")
  set (CMAKE_INSTALL_RPATH "${CMAKE_INSTALL_FULL_LIBDIR}")
endif ("${isSystemDir}" STREQUAL "-1")


###############################################################################
# Configure status
###############################################################################

message (STATUS "========================================================================")
message (STATUS "Settings to build SystemC ${SystemCLanguage_VERSION} (${SystemCLanguage_VERSION_RELEASE_DATE}) and TLM ${SystemCTLM_VERSION} (${SystemCTLM_VERSION_RELEASE_DATE})")
message (STATUS "------------------------------------------------------------------------")
message (STATUS "BUILD_SHARED_LIBS = ${BUILD_SHARED_LIBS}")
message (STATUS "BUILD_SOURCE_DOCUMENTATION = ${BUILD_SOURCE_DOCUMENTATION}")
message (STATUS "CMAKE_BUILD_TYPE = ${CMAKE_BUILD_TYPE}")
if (DISABLE_ASYNC_UPDATES)
  message ("DISABLE_ASYNC_UPDATES = ${DISABLE_ASYNC_UPDATES}")
else (DISABLE_ASYNC_UPDATES)
  message (STATUS "DISABLE_ASYNC_UPDATES = ${DISABLE_ASYNC_UPDATES}")
endif (DISABLE_ASYNC_UPDATES)
message (STATUS "DISABLE_COPYRIGHT_MESSAGE = ${DISABLE_COPYRIGHT_MESSAGE}")
message (STATUS "DISABLE_VCD_SCOPES = ${DISABLE_VCD_SCOPES}")
if (DISABLE_VIRTUAL_BIND)
  message ("DISABLE_VIRTUAL_BIND = ${DISABLE_VIRTUAL_BIND}")
else (DISABLE_VIRTUAL_BIND)
  message (STATUS "DISABLE_VIRTUAL_BIND = ${DISABLE_VIRTUAL_BIND}")
endif (DISABLE_VIRTUAL_BIND)
message (STATUS "ENABLE_ASSERTIONS = ${ENABLE_ASSERTIONS}")
message (STATUS "ENABLE_EARLY_MAXTIME_CREATION = ${ENABLE_EARLY_MAXTIME_CREATION}")
if (ENABLE_IMMEDIATE_SELF_NOTIFICATIONS)
  message ("ENABLE_IMMEDIATE_SELF_NOTIFICATIONS = ${ENABLE_IMMEDIATE_SELF_NOTIFICATIONS}")
else (ENABLE_IMMEDIATE_SELF_NOTIFICATIONS)
  message (STATUS "ENABLE_IMMEDIATE_SELF_NOTIFICATIONS = ${ENABLE_IMMEDIATE_SELF_NOTIFICATIONS}")
endif (ENABLE_IMMEDIATE_SELF_NOTIFICATIONS)
message (STATUS "ENABLE_PHASE_CALLBACKS = ${ENABLE_PHASE_CALLBACKS}")
message (STATUS "ENABLE_PHASE_CALLBACKS_TRACING = ${ENABLE_PHASE_CALLBACKS_TRACING}")
if (ENABLE_PTHREADS)
  message ("ENABLE_PTHREADS = ${ENABLE_PTHREADS}")
else (ENABLE_PTHREADS)
  message (STATUS "ENABLE_PTHREADS = ${ENABLE_PTHREADS}")
endif (ENABLE_PTHREADS)
<<<<<<< HEAD
=======
message (STATUS "ENABLE_LEGACY_MEM_MGMT = ${ENABLE_LEGACY_MEM_MGMT}")
message (STATUS "ENABLE_SUSPEND_ALL = ${ENABLE_SUSPEND_ALL}")
>>>>>>> 943aeecc
if (OVERRIDE_DEFAULT_STACK_SIZE GREATER 0)
  message ("OVERRIDE_DEFAULT_STACK_SIZE = ${OVERRIDE_DEFAULT_STACK_SIZE}")
endif (OVERRIDE_DEFAULT_STACK_SIZE GREATER 0)
message (STATUS "SystemC_TARGET_ARCH = ${SystemC_TARGET_ARCH}")
message (STATUS "SystemCLanguage_VERSION = ${SystemCLanguage_VERSION}")
message (STATUS "SystemCTLM_VERSION = ${SystemCTLM_VERSION}")
message (STATUS "INSTALL_TO_LIB_BUILD_TYPE_DIR = ${INSTALL_TO_LIB_BUILD_TYPE_DIR}")
message (STATUS "INSTALL_TO_LIB_TARGET_ARCH_DIR = ${INSTALL_TO_LIB_TARGET_ARCH_DIR}")
message (STATUS "INSTALL_LIB_TARGET_ARCH_SYMLINK = ${INSTALL_LIB_TARGET_ARCH_SYMLINK}")
message (STATUS "------------------------------------------------------------------------")
message (STATUS "CMAKE_CXX_STANDARD = ${CMAKE_CXX_STANDARD}")
message (STATUS "CMAKE_CXX_STANDARD_REQUIRED = ${CMAKE_CXX_STANDARD_REQUIRED}")
message (STATUS "CMAKE_SYSTEM = ${CMAKE_SYSTEM}")
message (STATUS "CMAKE_SYSTEM_PROCESSOR = ${CMAKE_SYSTEM_PROCESSOR}")
message (STATUS "QT_ARCH = ${QT_ARCH}")
if (DEFINED CMAKE_OSX_ARCHITECTURES)
  message (STATUS "CMAKE_OSX_ARCHITECTURES = ${CMAKE_OSX_ARCHITECTURES}")
endif (DEFINED CMAKE_OSX_ARCHITECTURES)
if (DEFINED CMAKE_OSX_DEPLOYMENT_TARGET)
  message (STATUS "CMAKE_OSX_DEPLOYMENT_TARGET = ${CMAKE_OSX_DEPLOYMENT_TARGET}")
endif (DEFINED CMAKE_OSX_DEPLOYMENT_TARGET)
if (DEFINED CMAKE_OSX_SYSROOT)
  message (STATUS "CMAKE_OSX_SYSROOT = ${CMAKE_OSX_SYSROOT}")
endif(DEFINED CMAKE_OSX_SYSROOT)
if (DEFINED Threads_FOUND)
  message (STATUS "Threads_FOUND = ${Threads_FOUND}")
endif (DEFINED Threads_FOUND)
if (DEFINED CMAKE_USE_PTHREADS_INIT)
  message (STATUS "CMAKE_USE_PTHREADS_INIT = ${CMAKE_USE_PTHREADS_INIT}")
endif (DEFINED CMAKE_USE_PTHREADS_INIT)
if (DEFINED CMAKE_USE_WIN32_THREADS_INIT)
  message (STATUS "CMAKE_USE_WIN32_THREADS_INIT = ${CMAKE_USE_WIN32_THREADS_INIT}")
endif (DEFINED CMAKE_USE_WIN32_THREADS_INIT)
if (DEFINED CMAKE_THREAD_LIBS_INIT)
  message (STATUS "CMAKE_THREAD_LIBS_INIT = ${CMAKE_THREAD_LIBS_INIT}")
endif (DEFINED CMAKE_THREAD_LIBS_INIT)
message (STATUS "------------------------------------------------------------------------")
message (STATUS "CMAKE_INSTALL_PREFIX = ${CMAKE_INSTALL_PREFIX}")
message (STATUS "CMAKE_INSTALL_BINDIR = ${CMAKE_INSTALL_BINDIR}")
message (STATUS "CMAKE_INSTALL_DOCDIR = ${CMAKE_INSTALL_DOCDIR}")
message (STATUS "CMAKE_INSTALL_INCLUDEDIR = ${CMAKE_INSTALL_INCLUDEDIR}")
message (STATUS "CMAKE_INSTALL_LIBDIR = ${CMAKE_INSTALL_LIBDIR}")
message (STATUS "INSTALL_CMAKEDIR = ${INSTALL_CMAKEDIR}")
message (STATUS "========================================================================")


###############################################################################
# Subdirectories
###############################################################################

add_subdirectory (docs)
add_subdirectory (src)
add_subdirectory (examples)


###############################################################################
# Install README files
###############################################################################

install (FILES AUTHORS.md
               INSTALL.md
               cmake/INSTALL_USING_CMAKE
               LICENSE
               NOTICE
               README.md
               RELEASENOTES
         DESTINATION ${CMAKE_INSTALL_DOCDIR}
         COMPONENT doc)


###############################################################################
# Provide package of the SystemC library to other programs using CMake
###############################################################################

# Export the systemc library target for usage by other programs
# ... to local build tree
export (TARGETS systemc
        NAMESPACE SystemC::
        FILE SystemCLanguageTargets.cmake)
# ... to installation tree
install (EXPORT SystemCLanguageTargets
         NAMESPACE SystemC::
         DESTINATION ${SystemCLanguage_INSTALL_CMAKEDIR}
         COMPONENT dev)

# Register the SystemCLanguage and SystemCTLM packages for use from the
# build tree. (This registers the build tree with the global CMake-registry.)
export (PACKAGE SystemCLanguage)
export (PACKAGE SystemCTLM)

# Create the <Package>Config.cmake and <Package>ConfigVersion files
include(CMakePackageConfigHelpers)
configure_package_config_file(cmake/SystemCLanguageConfig.cmake.in
  ${CMAKE_CURRENT_BINARY_DIR}/SystemCLanguageConfig.cmake
  INSTALL_DESTINATION ${SystemCLanguage_INSTALL_CMAKEDIR})
write_basic_package_version_file(
  "${CMAKE_CURRENT_BINARY_DIR}/SystemCLanguageConfigVersion.cmake"
  VERSION ${SystemCLanguage_VERSION_MAJOR}.${SystemCLanguage_VERSION_MINOR}.${SystemCLanguage_VERSION_PATCH}.${SystemCLanguage_VERSION_RELEASE_DATE}
  COMPATIBILITY AnyNewerVersion
)
configure_package_config_file(cmake/SystemCTLMConfig.cmake.in
  ${CMAKE_CURRENT_BINARY_DIR}/SystemCTLMConfig.cmake
  INSTALL_DESTINATION ${SystemCTLM_INSTALL_CMAKEDIR})
write_basic_package_version_file(
  "${CMAKE_CURRENT_BINARY_DIR}/SystemCTLMConfigVersion.cmake"
  VERSION ${SystemCTLM_VERSION_MAJOR}.${SystemCTLM_VERSION_MINOR}.${SystemCTLM_VERSION_PATCH}.${SystemCTLM_VERSION_RELEASE_DATE}
  COMPATIBILITY AnyNewerVersion
)

# Install the <Package>Config.cmake and <Package>ConfigVersion.cmake
install(FILES "${PROJECT_BINARY_DIR}/SystemCLanguageConfig.cmake"
              "${PROJECT_BINARY_DIR}/SystemCLanguageConfigVersion.cmake"
        DESTINATION "${SystemCLanguage_INSTALL_CMAKEDIR}"
        COMPONENT dev)
install(FILES "${PROJECT_BINARY_DIR}/SystemCTLMConfig.cmake"
              "${PROJECT_BINARY_DIR}/SystemCTLMConfigVersion.cmake"
        DESTINATION "${SystemCTLM_INSTALL_CMAKEDIR}"
        COMPONENT dev)<|MERGE_RESOLUTION|>--- conflicted
+++ resolved
@@ -154,15 +154,12 @@
 # ENABLE_PTHREADS               Use POSIX threads for SystemC processes instead
 #                               of QuickThreads on Unix or Fiber on Windows.
 #
-<<<<<<< HEAD
-=======
 # ENABLE_LEGACY_MEM_MGMT        Use std::malloc or posix_memalign to allocate the
 #                               stack of the coroutines instead of mmap. ASAN will
 #                               not work with this.
 #
 # ENABLE_SUSPEND_ALL            Enable the suspend_all mechanism (experimental).
 #
->>>>>>> 943aeecc
 # OVERRIDE_DEFAULT_STACK_SIZE   Define the default stack size used for SystemC
 #                               (thread) processes. (> 0)
 #
@@ -701,11 +698,8 @@
 else (ENABLE_PTHREADS)
   message (STATUS "ENABLE_PTHREADS = ${ENABLE_PTHREADS}")
 endif (ENABLE_PTHREADS)
-<<<<<<< HEAD
-=======
 message (STATUS "ENABLE_LEGACY_MEM_MGMT = ${ENABLE_LEGACY_MEM_MGMT}")
 message (STATUS "ENABLE_SUSPEND_ALL = ${ENABLE_SUSPEND_ALL}")
->>>>>>> 943aeecc
 if (OVERRIDE_DEFAULT_STACK_SIZE GREATER 0)
   message ("OVERRIDE_DEFAULT_STACK_SIZE = ${OVERRIDE_DEFAULT_STACK_SIZE}")
 endif (OVERRIDE_DEFAULT_STACK_SIZE GREATER 0)
